--- conflicted
+++ resolved
@@ -15,29 +15,25 @@
 private let LOG_TAG = "ACPExperiencePlatform"
 
 public class ACPExperiencePlatform {
-    
+
     @available(*, unavailable) private init() {}
     private static var responseCallbacksHandler: [String: ([String: Any]) -> Void] = [:]
-    
+
     private static func responseCallbacksHandlerClosure(eventId:String, completionHandler: @escaping ([String: Any]) -> Void) {
         responseCallbacksHandler[eventId] = completionHandler
     }
-    
+
     /// Registers the ACPExperiencePlatform extension with the Mobile SDK. This method should be called only once in your application class
     /// from the AppDelegate's application:didFinishLaunchingWithOptions method. This call should be before any calls into ACPCore
     /// interface except setLogLevel.
     public static func registerExtension() {
-<<<<<<< HEAD
-        try? ACPCore.registerExtension(ExperiencePlatformInternal.self)
-=======
-        
+
         do {
             try ACPCore.registerExtension(ExperiencePlatformInternal.self)
             ACPCore.log(ACPMobileLogLevel.debug,tag:LOG_TAG, message:"Extension has been successfully registered.")
         } catch {
             ACPCore.log(ACPMobileLogLevel.debug, tag:LOG_TAG, message:"Extension Registration has failed.")
         }
->>>>>>> 40a96de1
     }
     
     /// Sends an event to Adobe Data Platform and registers a callback for responses coming from Data Platform
@@ -46,7 +42,7 @@
     ///   - responseCallback: Optional callback to be invoked when the response handles are received from
     ///                       Adobe Data Platform. It may be invoked on a different thread and may be invoked multiple times
     public static func sendEvent(experiencePlatformEvent: ExperiencePlatformEvent, responseCallback: (([String: Any]) -> Void)?) {
-        
+
         guard let eventData = experiencePlatformEvent.asDictionary() else {
             ACPCore.log(ACPMobileLogLevel.debug, tag: LOG_TAG, message:"Failed to dispatch the event because the event data is nil.")
             return
@@ -61,14 +57,4 @@
             ACPCore.log(ACPMobileLogLevel.warning, tag: LOG_TAG, message:"Failed to dispatch the event due to an unexpected error: \(error).")
         }
     }
-    
-    /// For test purposes only - will remove once the public API changes are migrated to github
-    public static func dispatchData(eventData: [String:Any], responseHandler: ExperiencePlatformResponseHandler? = nil) {
-        guard let event = try? ACPExtensionEvent(name: "Add event for Data Platform", type: ExperiencePlatformConstants.eventTypeExperiencePlatform, source: ExperiencePlatformConstants.eventSourceExtensionRequestContent, data: eventData) else {
-            return
-        }
-        
-        ResponseCallbackHandler.shared.registerResponseHandler(uniqueEventId: event.eventUniqueIdentifier, responseHandler: responseHandler)
-        try? ACPCore.dispatchEvent(event)
-    }
 }