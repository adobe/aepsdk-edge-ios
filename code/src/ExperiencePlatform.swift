//
// Copyright 2020 Adobe. All rights reserved.
// This file is licensed to you under the Apache License, Version 2.0 (the "License");
// you may not use this file except in compliance with the License. You may obtain a copy
// of the License at http://www.apache.org/licenses/LICENSE-2.0
//
// Unless required by applicable law or agreed to in writing, software distributed under
// the License is distributed on an "AS IS" BASIS, WITHOUT WARRANTIES OR REPRESENTATIONS
// OF ANY KIND, either express or implied. See the License for the specific language
// governing permissions and limitations under the License.
//

import AEPCore
import AEPServices
import Foundation

<<<<<<< HEAD
@objc(AEPExperiencePlatform)
public class ExperiencePlatform: NSObject, Extension {
    // Tag for logging
    private let TAG = "ExperiencePlatformInternal"
    private var experiencePlatformNetworkService: ExperiencePlatformNetworkService = ExperiencePlatformNetworkService()
    private var networkResponseHandler: NetworkResponseHandler = NetworkResponseHandler()
=======
@objc(AEPMobileExperiencePlatform)
public class ExperiencePlatform: NSObject {
>>>>>>> 3fd8cd4d

    // MARK: - Extension

    public var name = ExperiencePlatformConstants.extensionName
    public var friendlyName = ExperiencePlatformConstants.friendlyName
    public static var extensionVersion = ExperiencePlatformConstants.extensionVersion
    public var metadata: [String: String]?
    public var runtime: ExtensionRuntime

    public required init(runtime: ExtensionRuntime) {
        self.runtime = runtime
        super.init()
    }

    public func onRegistered() {
        registerListener(type: ExperiencePlatformConstants.eventTypeExperiencePlatform,
                         source: EventSource.requestContent,
                         listener: handleExperienceEventRequest)
    }

    public func onUnregistered() {
        print("Extension unregistered from MobileCore: \(ExperiencePlatformConstants.friendlyName)")
    }

    public func readyForEvent(_ event: Event) -> Bool {
        if event.type == ExperiencePlatformConstants.eventTypeExperiencePlatform, event.source == EventSource.requestContent {
            let configurationSharedState = getSharedState(extensionName: ExperiencePlatformConstants.SharedState.Configuration.stateOwner,
                                                          event: event)
            let identitySharedState = getSharedState(extensionName: ExperiencePlatformConstants.SharedState.Identity.stateOwner,
                                                     event: event)
            return configurationSharedState?.status == .set && identitySharedState?.status == .set
        }

        return true
    }

    /// Handler for Experience Platform Request Content events.
    /// Valid Configuration and Identity shared states are required for processing the event (see `readyForEvent`). If a valid Configuration shared state is
    /// available, but no `experiencePlatform.configId ` is found, the event is dropped.
    ///
    /// - Parameter event: an event containing ExperiencePlatformEvent data for processing
    func handleExperienceEventRequest(_ event: Event) {
        if event.data == nil {
            Log.trace(label: TAG, "Event with id \(event.id.uuidString) contained no data, ignoring.")
            return
        }

        Log.trace(label: TAG, "handleExperienceEventRequest - Processing event with id \(event.id.uuidString).")

        // fetch config shared state, this should be resolved based on readyForEvent check
        guard let configSharedState = getSharedState(extensionName: ExperiencePlatformConstants.SharedState.Configuration.stateOwner,
                                                     event: event)?.value else {
                                                        Log.warning(label: TAG,
                                                                    "handleExperienceEventRequest - Unable to process the event '\(event.id.uuidString)', Configuration shared state was nil.")
                                                        return // drop current event
        }

        guard let configId = configSharedState[ExperiencePlatformConstants.SharedState.Configuration.experiencePlatformConfigId] as? String, !configId.isEmpty else {
            Log.warning(label: TAG,
                        "handleExperienceEventRequest - Unable to process the event '\(event.id.uuidString)' because of invalid experiencePlatform.configId in configuration.")
            return // drop current event
        }

        // Build Request object
        let requestBuilder = RequestBuilder()
        requestBuilder.enableResponseStreaming(recordSeparator: ExperiencePlatformConstants.Defaults.requestConfigRecordSeparator,
                                               lineFeed: ExperiencePlatformConstants.Defaults.requestConfigLineFeed)

        // get ECID from Identity shared state, this should be resolved based on readyForEvent check
        guard let identityState = getSharedState(extensionName: ExperiencePlatformConstants.SharedState.Identity.stateOwner,
                                                 event: event)?.value else {
                                                    Log.warning(label: TAG, "handleExperienceEventRequest - Unable to process the event '\(event.id.uuidString)', Identity shared state was nil.")
                                                    return // drop current event
        }

        if let ecid = identityState[ExperiencePlatformConstants.SharedState.Identity.ecid] as? String {
            requestBuilder.experienceCloudId = ecid
        } else {
            // This is not expected to happen. Continue without ECID
            Log.warning(label: TAG, "handleExperienceEventRequest - An unexpected error has occurred, ECID is null.")
        }

        // get Griffon integration id and include it in to the requestHeaders
        var requestHeaders: [String: String] = [:]
        if let griffonSharedState = getSharedState(extensionName: ExperiencePlatformConstants.SharedState.Griffon.stateOwner, event: event)?.value {
            if let griffonIntegrationId = griffonSharedState[ExperiencePlatformConstants.SharedState.Griffon.integrationId] as? String {
                requestHeaders[ExperiencePlatformConstants.NetworkKeys.headerKeyAEPValidationToken] = griffonIntegrationId
            }
        }

        // Build and send the network request to Konductor
        let listOfEvents: [Event] = [event]
        if let requestPayload = requestBuilder.getRequestPayload(listOfEvents) {
            let requestId: String = UUID.init().uuidString

            // NOTE: the order of these events need to be maintained as they were sent in the network request
            // otherwise the response callback cannot be matched
            networkResponseHandler.addWaitingEvents(requestId: requestId,
                                                    batchedEvents: listOfEvents)
            guard let url: URL = experiencePlatformNetworkService.buildUrl(requestType: ExperienceEdgeRequestType.interact,
                                                                           configId: configId,
                                                                           requestId: requestId) else {
                Log.debug(label: TAG, "handleExperienceEventRequest - Failed to build the URL, dropping current event '\(event.id.uuidString)'.")
                return
            }

            let callback: ResponseCallback = NetworkResponseCallback(requestId: requestId, responseHandler: networkResponseHandler)
            experiencePlatformNetworkService.doRequest(url: url,
                                                       requestBody: requestPayload,
                                                       requestHeaders: requestHeaders,
                                                       responseCallback: callback,
                                                       retryTimes: ExperiencePlatformConstants.Defaults.networkRequestMaxRetries)
        }

        Log.trace(label: TAG, "handleExperienceEventRequest - Finished processing and sending events to Edge.")
    }
}<|MERGE_RESOLUTION|>--- conflicted
+++ resolved
@@ -14,17 +14,12 @@
 import AEPServices
 import Foundation
 
-<<<<<<< HEAD
-@objc(AEPExperiencePlatform)
+@objc(AEPMobileExperiencePlatform)
 public class ExperiencePlatform: NSObject, Extension {
     // Tag for logging
     private let TAG = "ExperiencePlatformInternal"
     private var experiencePlatformNetworkService: ExperiencePlatformNetworkService = ExperiencePlatformNetworkService()
     private var networkResponseHandler: NetworkResponseHandler = NetworkResponseHandler()
-=======
-@objc(AEPMobileExperiencePlatform)
-public class ExperiencePlatform: NSObject {
->>>>>>> 3fd8cd4d
 
     // MARK: - Extension
 
