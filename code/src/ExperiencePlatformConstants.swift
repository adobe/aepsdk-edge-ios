//
// Copyright 2020 Adobe. All rights reserved.
// This file is licensed to you under the Apache License, Version 2.0 (the "License");
// you may not use this file except in compliance with the License. You may obtain a copy
// of the License at http://www.apache.org/licenses/LICENSE-2.0
//
// Unless required by applicable law or agreed to in writing, software distributed under
// the License is distributed on an "AS IS" BASIS, WITHOUT WARRANTIES OR REPRESENTATIONS
// OF ANY KIND, either express or implied. See the License for the specific language
// governing permissions and limitations under the License.
//


import Foundation

struct ExperiencePlatformConstants {
    private init() {}
    
<<<<<<< HEAD
    static let eventTypeExperiencePlatform = "com.adobe.eventType.experiencePlatform"
    static let eventTypeAdobeHub = "com.adobe.eventType.hub"

    static let eventSourceAdobeSharedState = "com.adobe.eventSource.sharedState"
    static let eventSourceExtensionRequestContent = "com.adobe.eventSource.requestContent"
    static let eventSourceExtensionResponseContent = "com.adobe.eventSource.responseContent"
    static let eventSourceExtensionErrorResponseContent = "com.adobe.eventSource.errorResponseContent"
=======
    static let eventTypeExperiencePlatform: String = "com.adobe.eventType.experiencePlatform"
    static let eventTypeAdobeHub: String = "com.adobe.eventType.hub"
    
    static let eventSourceAdobeSharedState: String = "com.adobe.eventSource.sharedState"
    static let eventSourceExtensionRequestContent: String = "com.adobe.eventSource.requestContent"
    static let eventSourceExtensionResponseContent: String = "com.adobe.eventSource.responseContent"
    static let eventSourceExtensionErrorResponseContent: String = "com.adobe.eventSource.errorResponseContent"
>>>>>>> 40a96de1
    
    static let platformDataStorage = "PlatformExtensionDataStorage"
    
    struct Defaults {
        private init() {}
        
        static let networkRequestMaxRetries: UInt = 5
        static let requestConfigRecordSeparator: String = "\u{0000}"
        static let requestConfigLineFeed: String = "\n"
    }
<<<<<<< HEAD

    struct EventDataKeys {
        private init() {}
        
        static let edgeRequesId = "requestId"
        static let requestEventId = "requestEventId"
    }
=======
>>>>>>> 40a96de1
    
    struct DataStoreKeys {
        private init() {}
        
        static let storeName = "ACPExperiencePlatform"
        static let storePayloads = "storePayloads"
    }
    
    struct SharedState {
        private init() {}
        
        static let stateowner = "stateowner"
        
        struct Configuration {
            private init() {}
            
            static let stateOwner = "com.adobe.module.configuration"
            static let experiencePlatformConfigId = "experiencePlatform.configId"
            static let experienceCloudOrgId = "experienceCloud.org"
        }
        
        struct Identity {
            private init() {}
            
            static let stateOwner = "com.adobe.module.identity"
            static let ecid = "mid"
        }
        
        struct Lifecycle {
            private init() {}
            
            static let stateOwner = "com.adobe.module.lifecycle"
        }
    }
    
    struct JsonKeys {
        private init() {}
        
        static let xdm = "xdm"
        static let data = "data"
        static let ECID = "ECID"
        static let timestamp = "timestamp"
        static let eventId = "eventId"
        
        struct Response {
            private init() {}
            
            struct Error {
                private init() {}
                
                static let message = "message"
                static let namespace = "namespace"
            }
        }
    }
    
    struct NetworkKeys {
        private init() {}
        
        static let edgeEndpoint = "https://edge.adobedc.net/ee/v1"
        static let requestParamConfigId = "configId"
        static let requestParamRequestId = "requestId"
        static let defaultConnectTimeout: TimeInterval = 5
        static let defaultReadTimeout: TimeInterval = 5
        
        static let headerKeyAccept = "accept"
        static let headerKeyContentType = "Content-Type"
        static let headerValueApplicationJson = "application/json"
    }
}<|MERGE_RESOLUTION|>--- conflicted
+++ resolved
@@ -16,7 +16,6 @@
 struct ExperiencePlatformConstants {
     private init() {}
     
-<<<<<<< HEAD
     static let eventTypeExperiencePlatform = "com.adobe.eventType.experiencePlatform"
     static let eventTypeAdobeHub = "com.adobe.eventType.hub"
 
@@ -24,15 +23,6 @@
     static let eventSourceExtensionRequestContent = "com.adobe.eventSource.requestContent"
     static let eventSourceExtensionResponseContent = "com.adobe.eventSource.responseContent"
     static let eventSourceExtensionErrorResponseContent = "com.adobe.eventSource.errorResponseContent"
-=======
-    static let eventTypeExperiencePlatform: String = "com.adobe.eventType.experiencePlatform"
-    static let eventTypeAdobeHub: String = "com.adobe.eventType.hub"
-    
-    static let eventSourceAdobeSharedState: String = "com.adobe.eventSource.sharedState"
-    static let eventSourceExtensionRequestContent: String = "com.adobe.eventSource.requestContent"
-    static let eventSourceExtensionResponseContent: String = "com.adobe.eventSource.responseContent"
-    static let eventSourceExtensionErrorResponseContent: String = "com.adobe.eventSource.errorResponseContent"
->>>>>>> 40a96de1
     
     static let platformDataStorage = "PlatformExtensionDataStorage"
     
@@ -43,7 +33,6 @@
         static let requestConfigRecordSeparator: String = "\u{0000}"
         static let requestConfigLineFeed: String = "\n"
     }
-<<<<<<< HEAD
 
     struct EventDataKeys {
         private init() {}
@@ -51,8 +40,6 @@
         static let edgeRequesId = "requestId"
         static let requestEventId = "requestEventId"
     }
-=======
->>>>>>> 40a96de1
     
     struct DataStoreKeys {
         private init() {}
@@ -96,28 +83,28 @@
         static let ECID = "ECID"
         static let timestamp = "timestamp"
         static let eventId = "eventId"
-        
+
         struct Response {
             private init() {}
-            
+
             struct Error {
                 private init() {}
-                
+
                 static let message = "message"
                 static let namespace = "namespace"
             }
         }
     }
-    
+
     struct NetworkKeys {
         private init() {}
-        
+
         static let edgeEndpoint = "https://edge.adobedc.net/ee/v1"
         static let requestParamConfigId = "configId"
         static let requestParamRequestId = "requestId"
         static let defaultConnectTimeout: TimeInterval = 5
         static let defaultReadTimeout: TimeInterval = 5
-        
+
         static let headerKeyAccept = "accept"
         static let headerKeyContentType = "Content-Type"
         static let headerValueApplicationJson = "application/json"
