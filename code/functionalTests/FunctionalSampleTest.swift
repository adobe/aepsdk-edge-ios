//
// Copyright 2020 Adobe. All rights reserved.
// This file is licensed to you under the Apache License, Version 2.0 (the "License");
// you may not use this file except in compliance with the License. You may obtain a copy
// of the License at http://www.apache.org/licenses/LICENSE-2.0
//
// Unless required by applicable law or agreed to in writing, software distributed under
// the License is distributed on an "AS IS" BASIS, WITHOUT WARRANTIES OR REPRESENTATIONS
// OF ANY KIND, either express or implied. See the License for the specific language
// governing permissions and limitations under the License.
//

import Foundation
import ACPCore
import AEPExperiencePlatform
import XCTest

/// This Test class is an example of usages of the FunctionalTestBase APIs
class AEPExperiencePlatformFunctionalTests: FunctionalTestBase {
    private let e1 = try! ACPExtensionEvent(name: "e1", type: "eventType", source: "eventSource", data: nil)
    private let e2 = try! ACPExtensionEvent(name: "e2", type: "eventType", source: "eventSource", data: nil)
    private static var firstRun : Bool = true
    private let exEdgeInteractUrl = "https://edge.adobedc.net/ee/v1/interact"
    private let responseBody = "{\"test\": \"json\"}"
    
    class TestResponseHandler : ExperiencePlatformResponseHandler {
        var onResponseReceivedData : [String:Any] = [:] // latest data received in the onResponse callback
        var countDownLatch : CountDownLatch?
        
        init(expectedCount: Int32) {
            countDownLatch = CountDownLatch(expectedCount)
        }
        
        func onResponse(data: [String : Any]) {
            onResponseReceivedData = data
            countDownLatch?.countDown()
        }
        
        func await() {
            countDownLatch?.await()
        }
    }
    
    public class override func setUp() {
        super.setUp()
        FunctionalTestBase.debugEnabled = true
    }
    
    override func setUp() {
        super.setUp()
        FunctionalTestUtils.resetUserDefaults()
        continueAfterFailure = false
<<<<<<< HEAD
        if AEPExperiencePlatformFunctionalTests.firstRun {
            // hub shared state update for 2 extension versions, Identity and Config shared state updates
            setExpectationEvent(type: FunctionalTestConst.EventType.eventHub, source: FunctionalTestConst.EventSource.sharedState, count:4)
=======
        if FunctionalSampleTest.firstRun {
            let startLatch: CountDownLatch = CountDownLatch(1)
            setExpectationEvent(type: FunctionalTestConst.EventType.eventHub, source: FunctionalTestConst.EventSource.booted, count: 1)
            
            // hub shared state update for 1 extension versions, Identity and Config shared state updates
            setExpectationEvent(type: FunctionalTestConst.EventType.eventHub, source: FunctionalTestConst.EventSource.sharedState, count:3)
>>>>>>> 4097e40f
            setExpectationEvent(type: FunctionalTestConst.EventType.identity, source: FunctionalTestConst.EventSource.responseIdentity, count:2)
            
            // expectations for update config request&response events
            setExpectationEvent(type: FunctionalTestConst.EventType.configuration, source: FunctionalTestConst.EventSource.requestContent, count: 1)
            setExpectationEvent(type: FunctionalTestConst.EventType.configuration, source: FunctionalTestConst.EventSource.responseContent, count: 1)
            
            ACPIdentity.registerExtension()
            ExperiencePlatform.registerExtension()
            
            
            ACPCore.start {
                ACPCore.updateConfiguration(["global.privacy": "optedin",
                                             "experienceCloud.org": "testOrg@AdobeOrg",
                                             "experiencePlatform.configId": "12345-example"])
                startLatch.countDown()
            }
            
            XCTAssertEqual(DispatchTimeoutResult.success, startLatch.await(timeout: 2))
            assertExpectedEvents(ignoreUnexpectedEvents: false)
            resetTestExpectations()
        }
        
        AEPExperiencePlatformFunctionalTests.firstRun = false
    }
    
    override func tearDown() {
        // to revisit when AMSDK-10169 is available
        // wait .2 seconds in case there are unexpected events that were in the dispatch process during cleanup
        usleep(200000)
        super.tearDown()
    }
    
    /// MARK sample tests for the FunctionalTest framework usage
    
    func testSample_AssertUnexpectedEvents() {
        // set event expectations specifying the event type, source and the count (count should be > 0)
        setExpectationEvent(type: "eventType", source: "eventSource", count: 2)
        try? ACPCore.dispatchEvent(e1)
        try? ACPCore.dispatchEvent(e1)
        
        // assert that no unexpected event was received
        assertUnexpectedEvents()
    }
    
    func testSample_AssertExpectedEvents() {
        setExpectationEvent(type: "eventType", source: "eventSource", count: 2)
        try? ACPCore.dispatchEvent(e1)
        try? ACPCore.dispatchEvent(try! ACPExtensionEvent(name: "e1", type: "unexpectedType", source: "unexpectedSource", data: ["test":"withdata"]))
        try? ACPCore.dispatchEvent(e1)
        
        // assert all expected events were received and ignore any unexpected events
        // when ignoreUnexpectedEvents is set on false, an extra assertUnexpectedEvents step is performed
        assertExpectedEvents(ignoreUnexpectedEvents: true)
    }
    
    func testSample_DispatchedEvents() {
        try? ACPCore.dispatchEvent(e1)
        try? ACPCore.dispatchEvent(try! ACPExtensionEvent(name: "e1", type: "otherEventType", source: "otherEventSource", data: ["test":"withdata"]))
        try? ACPCore.dispatchEvent(try! ACPExtensionEvent(name: "e1", type: "eventType", source: "eventSource", data: ["test":"withdata"]))
        
        // assert on count and data for events of a certain type, source
        let dispatchedEvents = getDispatchedEventsWith(type: "eventType", source: "eventSource")
        
        XCTAssertEqual(2, dispatchedEvents.count)
        guard let event2data = dispatchedEvents[1].eventData as? [String: Any] else {
            XCTFail("Invalid event data for event 2")
            return
        }
        XCTAssertEqual(1, flattenDictionary(dict: event2data).count)
    }
    
    func testSample_AssertNetworkRequestsCount() {
        let url = "https://edge.adobedc.net/ee/v1/interact"
        let responseBody = "{\"test\": \"json\"}"
        let httpConnection : HttpConnection = HttpConnection(data: responseBody.data(using: .utf8), response: HTTPURLResponse(url: URL(string: url)!, statusCode: 200, httpVersion: nil, headerFields: nil), error: nil)
        setExpectationNetworkRequest(url: url, httpMethod: HttpMethod.post, count: 2)
        setNetworkResponseFor(url: url, httpMethod: HttpMethod.post, responseHttpConnection: httpConnection)
        
        ExperiencePlatform.sendEvent(experiencePlatformEvent: ExperiencePlatformEvent(xdm: ["test1": "xdm"], data: nil))
        ExperiencePlatform.sendEvent(experiencePlatformEvent: ExperiencePlatformEvent(xdm: ["test2": "xdm"], data: nil))
        
        assertNetworkRequestsCount()
    }
    
    func testSample_AssertNetworkRequestAndResponseEvent() {
        setExpectationEvent(type: FunctionalTestConst.EventType.experiencePlatform, source: FunctionalTestConst.EventSource.requestContent, count: 1)
        setExpectationEvent(type: FunctionalTestConst.EventType.experiencePlatform, source: FunctionalTestConst.EventSource.responseContent, count: 1)
        let url = "https://edge.adobedc.net/ee/v1/interact"
        let responseBody = "\u{0000}{\"requestId\":\"ded17427-c993-4182-8d94-2a169c1a23e2\",\"handle\":[{\"type\":\"identity:exchange\",\"payload\":[{\"type\":\"url\",\"id\":411,\"spec\":{\"url\":\"//cm.everesttech.net/cm/dd?d_uuid=42985602780892980519057012517360930936\",\"hideReferrer\":false,\"ttlMinutes\":10080}}]}]}\n"
        let httpConnection : HttpConnection = HttpConnection(data: responseBody.data(using: .utf8), response: HTTPURLResponse(url: URL(string: url)!, statusCode: 200, httpVersion: nil, headerFields: nil), error: nil)
        setExpectationNetworkRequest(url: url, httpMethod: HttpMethod.post, count: 1)
        setNetworkResponseFor(url: url, httpMethod: HttpMethod.post, responseHttpConnection: httpConnection)
        
        ExperiencePlatform.sendEvent(experiencePlatformEvent: ExperiencePlatformEvent(xdm: ["eventType": "testType", "test": "xdm"], data: nil))
        
        let requests = getNetworkRequestsWith(url: url, httpMethod: HttpMethod.post)
        
        XCTAssertEqual(1, requests.count)
        let flattenRequestBody = getFlattenNetworkRequestBody(requests[0])
        XCTAssertEqual("testType", flattenRequestBody["events[0].xdm.eventType"] as? String)
        
        assertExpectedEvents(ignoreUnexpectedEvents: true)
    }
    
    /// Keeping these tests in here because there is no way to currently reset the core in between tests
    /// MARK test request event format
    
    func testSendEvent_withXDMData_sendsCorrectRequestEvent() {
        setExpectationEvent(type: FunctionalTestConst.EventType.experiencePlatform, source: FunctionalTestConst.EventSource.requestContent)
        
        let experienceEvent = ExperiencePlatformEvent(xdm: ["testString":"xdm",
                                                            "testInt": 10,
                                                            "testBool": false,
                                                            "testDouble": 12.89,
                                                            "testArray": ["arrayElem1", 2, true],
                                                            "testDictionary": ["key":"val"]])
        ExperiencePlatform.sendEvent(experiencePlatformEvent: experienceEvent)
        
        // verify
        assertExpectedEvents(ignoreUnexpectedEvents: false)
        let resultEvents = getDispatchedEventsWith(type: FunctionalTestConst.EventType.experiencePlatform, source: FunctionalTestConst.EventSource.requestContent)
        let eventData = flattenDictionary(dict: resultEvents[0].eventData as! [String: Any])
        XCTAssertEqual(8, eventData.count)
        XCTAssertEqual("xdm", eventData["xdm.testString"] as? String)
        XCTAssertEqual(10, eventData["xdm.testInt"] as? Int)
        XCTAssertEqual(false, eventData["xdm.testBool"] as? Bool)
        XCTAssertEqual(12.89, eventData["xdm.testDouble"] as? Double)
        XCTAssertEqual("arrayElem1", eventData["xdm.testArray[0]"] as? String)
        XCTAssertEqual(2, eventData["xdm.testArray[1]"] as? Int)
        XCTAssertEqual(true, eventData["xdm.testArray[2]"] as? Bool)
        XCTAssertEqual("val", eventData["xdm.testDictionary.key"] as? String)
    }
    
    func testSendEvent_withXDMDataAndCustomData_sendsCorrectRequestEvent() {
        setExpectationEvent(type: FunctionalTestConst.EventType.experiencePlatform, source: FunctionalTestConst.EventSource.requestContent)
        
        let experienceEvent = ExperiencePlatformEvent(xdm: ["testString":"xdm"], data: ["testDataString": "stringValue",
                                                                                        "testDataInt": 101,
                                                                                        "testDataBool": true,
                                                                                        "testDataDouble": 13.66,
                                                                                        "testDataArray": ["arrayElem1", 2, true],
                                                                                        "testDataDictionary": ["key":"val"]])
        ExperiencePlatform.sendEvent(experiencePlatformEvent: experienceEvent)
        
        // verify
        assertExpectedEvents(ignoreUnexpectedEvents: false)
        let resultEvents = getDispatchedEventsWith(type: FunctionalTestConst.EventType.experiencePlatform, source: FunctionalTestConst.EventSource.requestContent)
        let eventData = flattenDictionary(dict: resultEvents[0].eventData as! [String: Any])
        XCTAssertEqual(9, eventData.count)
        XCTAssertEqual("xdm", eventData["xdm.testString"] as? String)
        XCTAssertEqual("stringValue", eventData["data.testDataString"] as? String)
        XCTAssertEqual(101, eventData["data.testDataInt"] as? Int)
        XCTAssertEqual(true, eventData["data.testDataBool"] as? Bool)
        XCTAssertEqual(13.66, eventData["data.testDataDouble"] as? Double)
        XCTAssertEqual("arrayElem1", eventData["data.testDataArray[0]"] as? String)
        XCTAssertEqual(2, eventData["data.testDataArray[1]"] as? Int)
        XCTAssertEqual(true, eventData["data.testDataArray[2]"] as? Bool)
        XCTAssertEqual("val", eventData["data.testDataDictionary.key"] as? String)
    }
    
    func testSendEvent_withXDMDataAndNilData_sendsCorrectRequestEvent() {
        setExpectationEvent(type: FunctionalTestConst.EventType.experiencePlatform, source: FunctionalTestConst.EventSource.requestContent)
        
        let experienceEvent = ExperiencePlatformEvent(xdm: ["testString":"xdm"], data: nil)
        ExperiencePlatform.sendEvent(experiencePlatformEvent: experienceEvent)
        
        // verify
        assertExpectedEvents(ignoreUnexpectedEvents: false)
        let resultEvents = getDispatchedEventsWith(type: FunctionalTestConst.EventType.experiencePlatform, source: FunctionalTestConst.EventSource.requestContent)
        let eventData = flattenDictionary(dict: resultEvents[0].eventData as! [String: Any])
        XCTAssertEqual(1, eventData.count)
        XCTAssertEqual("xdm", eventData["xdm.testString"] as? String)
    }
    
    func testSendEvent_withEmptyXDMDataAndNilData_DoesNotSendRequestEvent() {
        let experienceEvent = ExperiencePlatformEvent(xdm: [:], data: nil)
        ExperiencePlatform.sendEvent(experiencePlatformEvent: experienceEvent)
        
        // verify
        assertUnexpectedEvents()
    }
    
    func testSendEvent_withEmptyXDMSchema_DoesNotSendRequestEvent() {
        let experienceEvent = ExperiencePlatformEvent(xdm: TestXDMSchema())
        ExperiencePlatform.sendEvent(experiencePlatformEvent: experienceEvent)
        
        // verify
        assertUnexpectedEvents()
    }
    
    /// MARK test network request format
    
    func testSendEvent_withXDMData_sendsExEdgeNetworkRequest() {
        let responseConnection : HttpConnection = HttpConnection(data: responseBody.data(using: .utf8), response: HTTPURLResponse(url: URL(string: exEdgeInteractUrl)!, statusCode: 200, httpVersion: nil, headerFields: nil), error: nil)
        setNetworkResponseFor(url: exEdgeInteractUrl, httpMethod: HttpMethod.post, responseHttpConnection: responseConnection)
        setExpectationNetworkRequest(url: exEdgeInteractUrl, httpMethod: HttpMethod.post, count: 1)
        
        let experienceEvent = ExperiencePlatformEvent(xdm: ["testString":"xdm",
                                                            "testInt": 10,
                                                            "testBool": false,
                                                            "testDouble": 12.89,
                                                            "testArray": ["arrayElem1", 2, true],
                                                            "testDictionary": ["key":"val"]])
        ExperiencePlatform.sendEvent(experiencePlatformEvent: experienceEvent)
        
        // verify
        assertNetworkRequestsCount()
        let resultNetworkRequests = getNetworkRequestsWith(url: exEdgeInteractUrl, httpMethod: HttpMethod.post)
        let requestBody = getFlattenNetworkRequestBody(resultNetworkRequests[0])
        XCTAssertEqual(14, requestBody.count)
        XCTAssertEqual(true, requestBody["meta.konductorConfig.streaming.enabled"] as? Bool)
        XCTAssertEqual("\u{0000}", requestBody["meta.konductorConfig.streaming.recordSeparator"] as? String)
        XCTAssertEqual("\n", requestBody["meta.konductorConfig.streaming.lineFeed"] as? String)
        XCTAssertNotNil(requestBody["xdm.identityMap.ECID[0].id"] as? String)
        XCTAssertNotNil(requestBody["events[0].xdm._id"] as? String)
        XCTAssertNotNil(requestBody["events[0].xdm.timestamp"] as? String)
        XCTAssertEqual("xdm", requestBody["events[0].xdm.testString"] as? String)
        XCTAssertEqual(10, requestBody["events[0].xdm.testInt"] as? Int)
        XCTAssertEqual(false, requestBody["events[0].xdm.testBool"] as? Bool)
        XCTAssertEqual(12.89, requestBody["events[0].xdm.testDouble"] as? Double)
        XCTAssertEqual("arrayElem1", requestBody["events[0].xdm.testArray[0]"] as? String)
        XCTAssertEqual(2, requestBody["events[0].xdm.testArray[1]"] as? Int)
        XCTAssertEqual(true, requestBody["events[0].xdm.testArray[2]"] as? Bool)
        XCTAssertEqual("val", requestBody["events[0].xdm.testDictionary.key"] as? String)
        
        let requestUrl = resultNetworkRequests[0].url
        XCTAssertTrue(requestUrl.absoluteURL.absoluteString.hasPrefix(exEdgeInteractUrl))
        XCTAssertEqual("12345-example", requestUrl.queryParam("configId"))
        XCTAssertNotNil(requestUrl.queryParam("requestId"))
    }
    
    func testSendEvent_withXDMDataAndCustomData_sendsExEdgeNetworkRequest() {
        let responseConnection : HttpConnection = HttpConnection(data: responseBody.data(using: .utf8), response: HTTPURLResponse(url: URL(string: exEdgeInteractUrl)!, statusCode: 200, httpVersion: nil, headerFields: nil), error: nil)
        setNetworkResponseFor(url: exEdgeInteractUrl, httpMethod: HttpMethod.post, responseHttpConnection: responseConnection)
        setExpectationNetworkRequest(url: exEdgeInteractUrl, httpMethod: HttpMethod.post, count: 1)
        
        let experienceEvent = ExperiencePlatformEvent(xdm: ["testString":"xdm"], data: ["testDataString": "stringValue",
                                                                                        "testDataInt": 101,
                                                                                        "testDataBool": true,
                                                                                        "testDataDouble": 13.66,
                                                                                        "testDataArray": ["arrayElem1", 2, true],
                                                                                        "testDataDictionary": ["key":"val"]])
        ExperiencePlatform.sendEvent(experiencePlatformEvent: experienceEvent)
        
        // verify
        assertNetworkRequestsCount()
        let resultNetworkRequests = getNetworkRequestsWith(url: exEdgeInteractUrl, httpMethod: HttpMethod.post)
        let requestBody = getFlattenNetworkRequestBody(resultNetworkRequests[0])
        XCTAssertEqual(15, requestBody.count)
        XCTAssertEqual(true, requestBody["meta.konductorConfig.streaming.enabled"] as? Bool)
        XCTAssertEqual("\u{0000}", requestBody["meta.konductorConfig.streaming.recordSeparator"] as? String)
        XCTAssertEqual("\n", requestBody["meta.konductorConfig.streaming.lineFeed"] as? String)
        XCTAssertNotNil(requestBody["xdm.identityMap.ECID[0].id"] as? String)
        XCTAssertNotNil(requestBody["events[0].xdm._id"] as? String)
        XCTAssertNotNil(requestBody["events[0].xdm.timestamp"] as? String)
        XCTAssertEqual("xdm", requestBody["events[0].xdm.testString"] as? String)
        XCTAssertEqual("stringValue", requestBody["events[0].data.testDataString"] as? String)
        XCTAssertEqual(101, requestBody["events[0].data.testDataInt"] as? Int)
        XCTAssertEqual(true, requestBody["events[0].data.testDataBool"] as? Bool)
        XCTAssertEqual(13.66, requestBody["events[0].data.testDataDouble"] as? Double)
        XCTAssertEqual("arrayElem1", requestBody["events[0].data.testDataArray[0]"] as? String)
        XCTAssertEqual(2, requestBody["events[0].data.testDataArray[1]"] as? Int)
        XCTAssertEqual(true, requestBody["events[0].data.testDataArray[2]"] as? Bool)
        XCTAssertEqual("val", requestBody["events[0].data.testDataDictionary.key"] as? String)
        
        let requestUrl = resultNetworkRequests[0].url
        XCTAssertTrue(requestUrl.absoluteURL.absoluteString.hasPrefix(exEdgeInteractUrl))
        XCTAssertEqual("12345-example", requestUrl.queryParam("configId"))
        XCTAssertNotNil(requestUrl.queryParam("requestId"))
    }
    
    func testSendEvent_withXDMSchema_sendsExEdgeNetworkRequest() {
        let responseConnection : HttpConnection = HttpConnection(data: responseBody.data(using: .utf8), response: HTTPURLResponse(url: URL(string: exEdgeInteractUrl)!, statusCode: 200, httpVersion: nil, headerFields: nil), error: nil)
        setNetworkResponseFor(url: exEdgeInteractUrl, httpMethod: HttpMethod.post, responseHttpConnection: responseConnection)
        setExpectationNetworkRequest(url: exEdgeInteractUrl, httpMethod: HttpMethod.post, count: 1)
        
        var xdmObject = TestXDMObject()
        xdmObject.innerKey = "testInnerObject"
        var xdmSchema = TestXDMSchema()
        xdmSchema.boolObject = true
        xdmSchema.intObject = 100
        xdmSchema.stringObject = "testWithXdmSchema"
        xdmSchema.doubleObject = 3.42
        xdmSchema.xdmObject = xdmObject
        
        let experienceEvent = ExperiencePlatformEvent(xdm: xdmSchema)
        ExperiencePlatform.sendEvent(experiencePlatformEvent: experienceEvent)
        
        // verify
        assertNetworkRequestsCount()
        let resultNetworkRequests = getNetworkRequestsWith(url: exEdgeInteractUrl, httpMethod: HttpMethod.post)
        let requestBody = getFlattenNetworkRequestBody(resultNetworkRequests[0])
        XCTAssertEqual(11, requestBody.count)
        XCTAssertEqual(true, requestBody["meta.konductorConfig.streaming.enabled"] as? Bool)
        XCTAssertEqual("\u{0000}", requestBody["meta.konductorConfig.streaming.recordSeparator"] as? String)
        XCTAssertEqual("\n", requestBody["meta.konductorConfig.streaming.lineFeed"] as? String)
        XCTAssertNotNil(requestBody["xdm.identityMap.ECID[0].id"] as? String)
        XCTAssertNotNil(requestBody["events[0].xdm._id"] as? String)
        XCTAssertNotNil(requestBody["events[0].xdm.timestamp"] as? String)
        XCTAssertEqual(true, requestBody["events[0].xdm.boolObject"] as? Bool)
        XCTAssertEqual(100, requestBody["events[0].xdm.intObject"] as? Int)
        XCTAssertEqual("testWithXdmSchema", requestBody["events[0].xdm.stringObject"] as? String)
        XCTAssertEqual(3.42, requestBody["events[0].xdm.doubleObject"] as? Double)
        XCTAssertEqual("testInnerObject", requestBody["events[0].xdm.xdmObject.innerKey"] as? String)
        
        let requestUrl = resultNetworkRequests[0].url
        XCTAssertTrue(requestUrl.absoluteURL.absoluteString.hasPrefix(exEdgeInteractUrl))
        XCTAssertEqual("12345-example", requestUrl.queryParam("configId"))
        XCTAssertNotNil(requestUrl.queryParam("requestId"))
    }
    
    func testSendEvent_withEmptyXDMSchema_doesNotSendExEdgeNetworkRequest() {
        let responseConnection : HttpConnection = HttpConnection(data: responseBody.data(using: .utf8), response: HTTPURLResponse(url: URL(string: exEdgeInteractUrl)!, statusCode: 200, httpVersion: nil, headerFields: nil), error: nil)
        setNetworkResponseFor(url: exEdgeInteractUrl, httpMethod: HttpMethod.post, responseHttpConnection: responseConnection)
        
        let experienceEvent = ExperiencePlatformEvent(xdm: TestXDMSchema())
        ExperiencePlatform.sendEvent(experiencePlatformEvent: experienceEvent)
        
        // verify
        let resultNetworkRequests = getNetworkRequestsWith(url: exEdgeInteractUrl, httpMethod: HttpMethod.post)
        XCTAssertEqual(0, resultNetworkRequests.count)
    }
    
    func testSendEvent_withEmptyXDMSchemaAndEmptyData_doesNotSendExEdgeNetworkRequest() {
        let responseConnection : HttpConnection = HttpConnection(data: responseBody.data(using: .utf8), response: HTTPURLResponse(url: URL(string: exEdgeInteractUrl)!, statusCode: 200, httpVersion: nil, headerFields: nil), error: nil)
        setNetworkResponseFor(url: exEdgeInteractUrl, httpMethod: HttpMethod.post, responseHttpConnection: responseConnection)
        
        let experienceEvent = ExperiencePlatformEvent(xdm: TestXDMSchema(), data: [:])
        ExperiencePlatform.sendEvent(experiencePlatformEvent: experienceEvent)
        
        // verify
        let resultNetworkRequests = getNetworkRequestsWith(url: exEdgeInteractUrl, httpMethod: HttpMethod.post)
        XCTAssertEqual(0, resultNetworkRequests.count)
    }
    
    func testSendEvent_withEmptyXDMSchemaAndNilData_doesNotSendExEdgeNetworkRequest() {
        let responseConnection : HttpConnection = HttpConnection(data: responseBody.data(using: .utf8), response: HTTPURLResponse(url: URL(string: exEdgeInteractUrl)!, statusCode: 200, httpVersion: nil, headerFields: nil), error: nil)
        setNetworkResponseFor(url: exEdgeInteractUrl, httpMethod: HttpMethod.post, responseHttpConnection: responseConnection)
        
        let experienceEvent = ExperiencePlatformEvent(xdm: TestXDMSchema(), data: nil)
        ExperiencePlatform.sendEvent(experiencePlatformEvent: experienceEvent)
        
        // verify
        let resultNetworkRequests = getNetworkRequestsWith(url: exEdgeInteractUrl, httpMethod: HttpMethod.post)
        XCTAssertEqual(0, resultNetworkRequests.count)
    }
    
    // MARK: Client-side store
    func testSendEvent_twoConsecutiveCalls_appendsReceivedClientSideStore() {
        setExpectationNetworkRequest(url: exEdgeInteractUrl, httpMethod: HttpMethod.post, count: 1)
        let storeResponseBody = "\u{0000}{\"requestId\": \"0000-4a4e-1111-bf5c-abcd\",\"handle\": [{\"payload\": [{\"key\": \"kndctr_testOrg_AdobeOrg_identity\",\"value\": \"CiY4OTgzOTEzMzE0NDAwMjUyOTA2NzcwMTY0NDE3Nzc4MzUwMTUzMFINCJHdjrCzLhAAGAEgB6ABnd2OsLMuqAGV8N6h277mkagB8AGR3Y6wsy4=\",\"maxAge\": 34128000},{\"key\": \"kndctr_testOrg_AdobeOrg_consent_check\",\"value\": \"1\",\"maxAge\": 7200},{\"key\": \"expired_key\",\"value\": \"1\",\"maxAge\": 0}],\"type\": \"state:store\"}]}\n"
        let responseConnection : HttpConnection = HttpConnection(data: storeResponseBody.data(using: .utf8), response: HTTPURLResponse(url: URL(string: exEdgeInteractUrl)!, statusCode: 200, httpVersion: nil, headerFields: nil), error: nil)
        setNetworkResponseFor(url: exEdgeInteractUrl, httpMethod: HttpMethod.post, responseHttpConnection: responseConnection)
        
        let experienceEvent = ExperiencePlatformEvent(xdm: ["testString":"xdm"], data: nil)
        ExperiencePlatform.sendEvent(experiencePlatformEvent: experienceEvent)
        
        // first network call, no stored data
        setExpectationNetworkRequest(url: exEdgeInteractUrl, httpMethod: HttpMethod.post, count: 1)
        var resultNetworkRequests = getNetworkRequestsWith(url: exEdgeInteractUrl, httpMethod: HttpMethod.post)
        var requestBody = getFlattenNetworkRequestBody(resultNetworkRequests[0])
        XCTAssertEqual(7, requestBody.count)
        resetTestExpectations()
        
        // send a new event, should contain previously stored store data
        setExpectationNetworkRequest(url: exEdgeInteractUrl, httpMethod: HttpMethod.post, count: 1)
        setNetworkResponseFor(url: exEdgeInteractUrl, httpMethod: HttpMethod.post, responseHttpConnection: responseConnection)
        ExperiencePlatform.sendEvent(experiencePlatformEvent: experienceEvent)
        
        resultNetworkRequests = getNetworkRequestsWith(url: exEdgeInteractUrl, httpMethod: HttpMethod.post)
        requestBody = getFlattenNetworkRequestBody(resultNetworkRequests[0])
        XCTAssertEqual(13, requestBody.count)
        
        guard let firstStore = requestBody["meta.state.entries[0].key"] as? String, let index = firstStore == "kndctr_testOrg_AdobeOrg_identity" ? false : true else {
            XCTFail("Client-side store not found")
            return
        }
        XCTAssertEqual("kndctr_testOrg_AdobeOrg_identity", requestBody["meta.state.entries[\(Int(index))].key"] as? String)
        XCTAssertEqual("CiY4OTgzOTEzMzE0NDAwMjUyOTA2NzcwMTY0NDE3Nzc4MzUwMTUzMFINCJHdjrCzLhAAGAEgB6ABnd2OsLMuqAGV8N6h277mkagB8AGR3Y6wsy4=", requestBody["meta.state.entries[\(Int(index))].value"] as? String)
        XCTAssertEqual(34128000, requestBody["meta.state.entries[\(Int(index))].maxAge"] as? Int)
        XCTAssertEqual("kndctr_testOrg_AdobeOrg_consent_check", requestBody["meta.state.entries[\(Int(!index))].key"] as? String)
        XCTAssertEqual("1", requestBody["meta.state.entries[\(Int(!index))].value"] as? String)
        XCTAssertEqual(7200, requestBody["meta.state.entries[\(Int(!index))].maxAge"] as? Int)
        
        let requestUrl = resultNetworkRequests[0].url
        XCTAssertTrue(requestUrl.absoluteURL.absoluteString.hasPrefix(exEdgeInteractUrl))
        XCTAssertEqual("12345-example", requestUrl.queryParam("configId"))
        XCTAssertNotNil(requestUrl.queryParam("requestId"))
    }
    
    // MARK: Paired request-response events
    func testSendEvent_receivesResponseEventHandle_sendsResponseEvent_pairedWithTheRequestEventId() {
        setExpectationEvent(type: FunctionalTestConst.EventType.experiencePlatform, source: FunctionalTestConst.EventSource.requestContent, count: 1)
        setExpectationEvent(type: FunctionalTestConst.EventType.experiencePlatform, source: FunctionalTestConst.EventSource.responseContent, count: 1)
        let url = "https://edge.adobedc.net/ee/v1/interact"
        let responseBody = "\u{0000}{\"requestId\": \"0ee43289-4a4e-469a-bf5c-1d8186919a26\",\"handle\": [{\"payload\": [{\"id\": \"AT:eyJhY3Rpdml0eUlkIjoiMTE3NTg4IiwiZXhwZXJpZW5jZUlkIjoiMSJ9\",\"scope\": \"buttonColor\",\"items\": [{                           \"schema\": \"https://ns.adobe.com/personalization/json-content-item\",\"data\": {\"content\": {\"value\": \"#D41DBA\"}}}]}],\"type\": \"personalization:decisions\",\"eventIndex\": 0}]}\n"
        let httpConnection : HttpConnection = HttpConnection(data: responseBody.data(using: .utf8), response: HTTPURLResponse(url: URL(string: url)!, statusCode: 200, httpVersion: nil, headerFields: nil), error: nil)
        setExpectationNetworkRequest(url: url, httpMethod: HttpMethod.post, count: 1)
        setNetworkResponseFor(url: url, httpMethod: HttpMethod.post, responseHttpConnection: httpConnection)
        
        ExperiencePlatform.sendEvent(experiencePlatformEvent: ExperiencePlatformEvent(xdm: ["eventType": "personalizationEvent", "test": "xdm"], data: nil))
        
        assertNetworkRequestsCount()
        assertExpectedEvents(ignoreUnexpectedEvents: true)
        
        let resultNetworkRequests = getNetworkRequestsWith(url: exEdgeInteractUrl, httpMethod: HttpMethod.post)
        let requestId = resultNetworkRequests[0].url.queryParam("requestId")
        let requestEvents = getDispatchedEventsWith(type: FunctionalTestConst.EventType.experiencePlatform, source: FunctionalTestConst.EventSource.requestContent)
        let requestEventUUID = requestEvents[0].eventUniqueIdentifier
        let responseEvents = getDispatchedEventsWith(type: FunctionalTestConst.EventType.experiencePlatform, source: FunctionalTestConst.EventSource.responseContent)
        let eventData = flattenDictionary(dict: responseEvents[0].eventData as! [String: Any])
        XCTAssertEqual(8, eventData.count)
        XCTAssertEqual("personalization:decisions", eventData["type"] as? String)
        XCTAssertEqual("AT:eyJhY3Rpdml0eUlkIjoiMTE3NTg4IiwiZXhwZXJpZW5jZUlkIjoiMSJ9", eventData["payload[0].id"] as? String)
        XCTAssertEqual("#D41DBA", eventData["payload[0].items[0].data.content.value"] as? String)
        XCTAssertEqual("https://ns.adobe.com/personalization/json-content-item", eventData["payload[0].items[0].schema"] as? String)
        XCTAssertEqual("buttonColor", eventData["payload[0].scope"] as? String)
        XCTAssertEqual(0, eventData["eventIndex"] as? Int)
        XCTAssertEqual("buttonColor", eventData["payload[0].scope"] as? String)
        XCTAssertEqual(requestId, eventData["requestId"] as? String)
        XCTAssertEqual(requestEventUUID, eventData["requestEventId"] as? String)
    }
    
    func testSendEvent_receivesResponseEventWarning_sendsErrorResponseEvent_pairedWithTheRequestEventId() {
        setExpectationEvent(type: FunctionalTestConst.EventType.experiencePlatform, source: FunctionalTestConst.EventSource.requestContent, count: 1)
        setExpectationEvent(type: FunctionalTestConst.EventType.experiencePlatform, source: FunctionalTestConst.EventSource.errorResponseContent, count: 1)
        let url = "https://edge.adobedc.net/ee/v1/interact"
        let responseBody = "\u{0000}{\"requestId\": \"0ee43289-4a4e-469a-bf5c-1d8186919a26\",\"handle\": [],\"warnings\": [{\"eventIndex\": 0,\"code\": \"personalization:0\",\"message\": \"Failed due to unrecoverable system error\"}]}\n"
        let httpConnection : HttpConnection = HttpConnection(data: responseBody.data(using: .utf8), response: HTTPURLResponse(url: URL(string: url)!, statusCode: 200, httpVersion: nil, headerFields: nil), error: nil)
        setExpectationNetworkRequest(url: url, httpMethod: HttpMethod.post, count: 1)
        setNetworkResponseFor(url: url, httpMethod: HttpMethod.post, responseHttpConnection: httpConnection)
        
        ExperiencePlatform.sendEvent(experiencePlatformEvent: ExperiencePlatformEvent(xdm: ["eventType": "personalizationEvent", "test": "xdm"], data: nil))
        
        assertNetworkRequestsCount()
        assertExpectedEvents(ignoreUnexpectedEvents: true)
        
        let resultNetworkRequests = getNetworkRequestsWith(url: exEdgeInteractUrl, httpMethod: HttpMethod.post)
        let requestId = resultNetworkRequests[0].url.queryParam("requestId")
        let requestEvents = getDispatchedEventsWith(type: FunctionalTestConst.EventType.experiencePlatform, source: FunctionalTestConst.EventSource.requestContent)
        let requestEventUUID = requestEvents[0].eventUniqueIdentifier
        let errorResponseEvents = getDispatchedEventsWith(type: FunctionalTestConst.EventType.experiencePlatform, source: FunctionalTestConst.EventSource.errorResponseContent)
        let eventData = flattenDictionary(dict: errorResponseEvents[0].eventData as! [String: Any])
        XCTAssertEqual(5, eventData.count)
        XCTAssertEqual("personalization:0", eventData["code"] as? String)
        XCTAssertEqual("Failed due to unrecoverable system error", eventData["message"] as? String)
        XCTAssertEqual(0, eventData["eventIndex"] as? Int)
        XCTAssertEqual(requestId, eventData["requestId"] as? String)
        XCTAssertEqual(requestEventUUID, eventData["requestEventId"] as? String)
    }
    
    // TODO: Failing due to AMSDK-10295, re-enable after the bug fix is released
    func disable_testSendEvent_receivesResponseEventHandle_callsResponseHandler() {
        setExpectationEvent(type: FunctionalTestConst.EventType.experiencePlatform, source: FunctionalTestConst.EventSource.requestContent, count: 1)
        setExpectationEvent(type: FunctionalTestConst.EventType.experiencePlatform, source: FunctionalTestConst.EventSource.responseContent, count: 1)
        let url = "https://edge.adobedc.net/ee/v1/interact"
        let responseBody = "\u{0000}{\"requestId\": \"0ee43289-4a4e-469a-bf5c-1d8186919a26\",\"handle\": [{\"payload\": [{\"id\": \"AT:eyJhY3Rpdml0eUlkIjoiMTE3NTg4IiwiZXhwZXJpZW5jZUlkIjoiMSJ9\",\"scope\": \"buttonColor\",\"items\": [{                           \"schema\": \"https://ns.adobe.com/personalization/json-content-item\",\"data\": {\"content\": {\"value\": \"#D41DBA\"}}}]}],\"type\": \"personalization:decisions\",\"eventIndex\": 0}]}\n"
        let httpConnection : HttpConnection = HttpConnection(data: responseBody.data(using: .utf8), response: HTTPURLResponse(url: URL(string: url)!, statusCode: 200, httpVersion: nil, headerFields: nil), error: nil)
        setExpectationNetworkRequest(url: url, httpMethod: HttpMethod.post, count: 1)
        setNetworkResponseFor(url: url, httpMethod: HttpMethod.post, responseHttpConnection: httpConnection)
        let responseHandler = TestResponseHandler(expectedCount: 1)
        
        ExperiencePlatform.sendEvent(experiencePlatformEvent: ExperiencePlatformEvent(xdm: ["eventType": "personalizationEvent", "test": "xdm"], data: nil), responseHandler: responseHandler)
        
        assertNetworkRequestsCount()
        assertExpectedEvents(ignoreUnexpectedEvents: true)
        responseHandler.await()
        
        let resultNetworkRequests = getNetworkRequestsWith(url: exEdgeInteractUrl, httpMethod: HttpMethod.post)
        let requestId = resultNetworkRequests[0].url.queryParam("requestId")
        let requestEvents = getDispatchedEventsWith(type: FunctionalTestConst.EventType.experiencePlatform, source: FunctionalTestConst.EventSource.requestContent)
        let requestEventUUID = requestEvents[0].eventUniqueIdentifier
        let data = flattenDictionary(dict: responseHandler.onResponseReceivedData)
        XCTAssertEqual(8, data.count)
        XCTAssertEqual("personalization:decisions", data["type"] as? String)
        XCTAssertEqual("AT:eyJhY3Rpdml0eUlkIjoiMTE3NTg4IiwiZXhwZXJpZW5jZUlkIjoiMSJ9", data["payload[0].id"] as? String)
        XCTAssertEqual("#D41DBA", data["payload[0].items[0].data.content.value"] as? String)
        XCTAssertEqual("https://ns.adobe.com/personalization/json-content-item", data["payload[0].items[0].schema"] as? String)
        XCTAssertEqual("buttonColor", data["payload[0].scope"] as? String)
        XCTAssertEqual(0, data["eventIndex"] as? Int)
        XCTAssertEqual("buttonColor", data["payload[0].scope"] as? String)
        XCTAssertEqual(requestId, data["requestId"] as? String)
        XCTAssertEqual(requestEventUUID, data["requestEventId"] as? String)
    }
}

extension Int {
    init(_ val:Bool) {
        self = val ? 1 : 0
    }
}<|MERGE_RESOLUTION|>--- conflicted
+++ resolved
@@ -22,25 +22,25 @@
     private static var firstRun : Bool = true
     private let exEdgeInteractUrl = "https://edge.adobedc.net/ee/v1/interact"
     private let responseBody = "{\"test\": \"json\"}"
-    
+
     class TestResponseHandler : ExperiencePlatformResponseHandler {
         var onResponseReceivedData : [String:Any] = [:] // latest data received in the onResponse callback
         var countDownLatch : CountDownLatch?
-        
+
         init(expectedCount: Int32) {
             countDownLatch = CountDownLatch(expectedCount)
         }
-        
+
         func onResponse(data: [String : Any]) {
             onResponseReceivedData = data
             countDownLatch?.countDown()
         }
-        
+
         func await() {
             countDownLatch?.await()
         }
     }
-    
+
     public class override func setUp() {
         super.setUp()
         FunctionalTestBase.debugEnabled = true
@@ -50,18 +50,12 @@
         super.setUp()
         FunctionalTestUtils.resetUserDefaults()
         continueAfterFailure = false
-<<<<<<< HEAD
         if AEPExperiencePlatformFunctionalTests.firstRun {
-            // hub shared state update for 2 extension versions, Identity and Config shared state updates
-            setExpectationEvent(type: FunctionalTestConst.EventType.eventHub, source: FunctionalTestConst.EventSource.sharedState, count:4)
-=======
-        if FunctionalSampleTest.firstRun {
             let startLatch: CountDownLatch = CountDownLatch(1)
             setExpectationEvent(type: FunctionalTestConst.EventType.eventHub, source: FunctionalTestConst.EventSource.booted, count: 1)
-            
+
             // hub shared state update for 1 extension versions, Identity and Config shared state updates
             setExpectationEvent(type: FunctionalTestConst.EventType.eventHub, source: FunctionalTestConst.EventSource.sharedState, count:3)
->>>>>>> 4097e40f
             setExpectationEvent(type: FunctionalTestConst.EventType.identity, source: FunctionalTestConst.EventSource.responseIdentity, count:2)
             
             // expectations for update config request&response events
@@ -70,8 +64,8 @@
             
             ACPIdentity.registerExtension()
             ExperiencePlatform.registerExtension()
-            
-            
+
+
             ACPCore.start {
                 ACPCore.updateConfiguration(["global.privacy": "optedin",
                                              "experienceCloud.org": "testOrg@AdobeOrg",
@@ -86,16 +80,16 @@
         
         AEPExperiencePlatformFunctionalTests.firstRun = false
     }
-    
+
     override func tearDown() {
         // to revisit when AMSDK-10169 is available
         // wait .2 seconds in case there are unexpected events that were in the dispatch process during cleanup
         usleep(200000)
         super.tearDown()
     }
-    
+
     /// MARK sample tests for the FunctionalTest framework usage
-    
+
     func testSample_AssertUnexpectedEvents() {
         // set event expectations specifying the event type, source and the count (count should be > 0)
         setExpectationEvent(type: "eventType", source: "eventSource", count: 2)
@@ -165,13 +159,13 @@
         
         assertExpectedEvents(ignoreUnexpectedEvents: true)
     }
-    
+
     /// Keeping these tests in here because there is no way to currently reset the core in between tests
     /// MARK test request event format
-    
+
     func testSendEvent_withXDMData_sendsCorrectRequestEvent() {
         setExpectationEvent(type: FunctionalTestConst.EventType.experiencePlatform, source: FunctionalTestConst.EventSource.requestContent)
-        
+
         let experienceEvent = ExperiencePlatformEvent(xdm: ["testString":"xdm",
                                                             "testInt": 10,
                                                             "testBool": false,
@@ -179,7 +173,7 @@
                                                             "testArray": ["arrayElem1", 2, true],
                                                             "testDictionary": ["key":"val"]])
         ExperiencePlatform.sendEvent(experiencePlatformEvent: experienceEvent)
-        
+
         // verify
         assertExpectedEvents(ignoreUnexpectedEvents: false)
         let resultEvents = getDispatchedEventsWith(type: FunctionalTestConst.EventType.experiencePlatform, source: FunctionalTestConst.EventSource.requestContent)
@@ -194,10 +188,10 @@
         XCTAssertEqual(true, eventData["xdm.testArray[2]"] as? Bool)
         XCTAssertEqual("val", eventData["xdm.testDictionary.key"] as? String)
     }
-    
+
     func testSendEvent_withXDMDataAndCustomData_sendsCorrectRequestEvent() {
         setExpectationEvent(type: FunctionalTestConst.EventType.experiencePlatform, source: FunctionalTestConst.EventSource.requestContent)
-        
+
         let experienceEvent = ExperiencePlatformEvent(xdm: ["testString":"xdm"], data: ["testDataString": "stringValue",
                                                                                         "testDataInt": 101,
                                                                                         "testDataBool": true,
@@ -205,7 +199,7 @@
                                                                                         "testDataArray": ["arrayElem1", 2, true],
                                                                                         "testDataDictionary": ["key":"val"]])
         ExperiencePlatform.sendEvent(experiencePlatformEvent: experienceEvent)
-        
+
         // verify
         assertExpectedEvents(ignoreUnexpectedEvents: false)
         let resultEvents = getDispatchedEventsWith(type: FunctionalTestConst.EventType.experiencePlatform, source: FunctionalTestConst.EventSource.requestContent)
@@ -221,13 +215,13 @@
         XCTAssertEqual(true, eventData["data.testDataArray[2]"] as? Bool)
         XCTAssertEqual("val", eventData["data.testDataDictionary.key"] as? String)
     }
-    
+
     func testSendEvent_withXDMDataAndNilData_sendsCorrectRequestEvent() {
         setExpectationEvent(type: FunctionalTestConst.EventType.experiencePlatform, source: FunctionalTestConst.EventSource.requestContent)
-        
+
         let experienceEvent = ExperiencePlatformEvent(xdm: ["testString":"xdm"], data: nil)
         ExperiencePlatform.sendEvent(experiencePlatformEvent: experienceEvent)
-        
+
         // verify
         assertExpectedEvents(ignoreUnexpectedEvents: false)
         let resultEvents = getDispatchedEventsWith(type: FunctionalTestConst.EventType.experiencePlatform, source: FunctionalTestConst.EventSource.requestContent)
@@ -235,30 +229,30 @@
         XCTAssertEqual(1, eventData.count)
         XCTAssertEqual("xdm", eventData["xdm.testString"] as? String)
     }
-    
+
     func testSendEvent_withEmptyXDMDataAndNilData_DoesNotSendRequestEvent() {
         let experienceEvent = ExperiencePlatformEvent(xdm: [:], data: nil)
         ExperiencePlatform.sendEvent(experiencePlatformEvent: experienceEvent)
-        
+
         // verify
         assertUnexpectedEvents()
     }
-    
+
     func testSendEvent_withEmptyXDMSchema_DoesNotSendRequestEvent() {
         let experienceEvent = ExperiencePlatformEvent(xdm: TestXDMSchema())
         ExperiencePlatform.sendEvent(experiencePlatformEvent: experienceEvent)
-        
+
         // verify
         assertUnexpectedEvents()
     }
-    
+
     /// MARK test network request format
-    
+
     func testSendEvent_withXDMData_sendsExEdgeNetworkRequest() {
         let responseConnection : HttpConnection = HttpConnection(data: responseBody.data(using: .utf8), response: HTTPURLResponse(url: URL(string: exEdgeInteractUrl)!, statusCode: 200, httpVersion: nil, headerFields: nil), error: nil)
         setNetworkResponseFor(url: exEdgeInteractUrl, httpMethod: HttpMethod.post, responseHttpConnection: responseConnection)
         setExpectationNetworkRequest(url: exEdgeInteractUrl, httpMethod: HttpMethod.post, count: 1)
-        
+
         let experienceEvent = ExperiencePlatformEvent(xdm: ["testString":"xdm",
                                                             "testInt": 10,
                                                             "testBool": false,
@@ -266,7 +260,7 @@
                                                             "testArray": ["arrayElem1", 2, true],
                                                             "testDictionary": ["key":"val"]])
         ExperiencePlatform.sendEvent(experiencePlatformEvent: experienceEvent)
-        
+
         // verify
         assertNetworkRequestsCount()
         let resultNetworkRequests = getNetworkRequestsWith(url: exEdgeInteractUrl, httpMethod: HttpMethod.post)
@@ -286,18 +280,18 @@
         XCTAssertEqual(2, requestBody["events[0].xdm.testArray[1]"] as? Int)
         XCTAssertEqual(true, requestBody["events[0].xdm.testArray[2]"] as? Bool)
         XCTAssertEqual("val", requestBody["events[0].xdm.testDictionary.key"] as? String)
-        
+
         let requestUrl = resultNetworkRequests[0].url
         XCTAssertTrue(requestUrl.absoluteURL.absoluteString.hasPrefix(exEdgeInteractUrl))
         XCTAssertEqual("12345-example", requestUrl.queryParam("configId"))
         XCTAssertNotNil(requestUrl.queryParam("requestId"))
     }
-    
+
     func testSendEvent_withXDMDataAndCustomData_sendsExEdgeNetworkRequest() {
         let responseConnection : HttpConnection = HttpConnection(data: responseBody.data(using: .utf8), response: HTTPURLResponse(url: URL(string: exEdgeInteractUrl)!, statusCode: 200, httpVersion: nil, headerFields: nil), error: nil)
         setNetworkResponseFor(url: exEdgeInteractUrl, httpMethod: HttpMethod.post, responseHttpConnection: responseConnection)
         setExpectationNetworkRequest(url: exEdgeInteractUrl, httpMethod: HttpMethod.post, count: 1)
-        
+
         let experienceEvent = ExperiencePlatformEvent(xdm: ["testString":"xdm"], data: ["testDataString": "stringValue",
                                                                                         "testDataInt": 101,
                                                                                         "testDataBool": true,
@@ -305,7 +299,7 @@
                                                                                         "testDataArray": ["arrayElem1", 2, true],
                                                                                         "testDataDictionary": ["key":"val"]])
         ExperiencePlatform.sendEvent(experiencePlatformEvent: experienceEvent)
-        
+
         // verify
         assertNetworkRequestsCount()
         let resultNetworkRequests = getNetworkRequestsWith(url: exEdgeInteractUrl, httpMethod: HttpMethod.post)
@@ -326,18 +320,18 @@
         XCTAssertEqual(2, requestBody["events[0].data.testDataArray[1]"] as? Int)
         XCTAssertEqual(true, requestBody["events[0].data.testDataArray[2]"] as? Bool)
         XCTAssertEqual("val", requestBody["events[0].data.testDataDictionary.key"] as? String)
-        
+
         let requestUrl = resultNetworkRequests[0].url
         XCTAssertTrue(requestUrl.absoluteURL.absoluteString.hasPrefix(exEdgeInteractUrl))
         XCTAssertEqual("12345-example", requestUrl.queryParam("configId"))
         XCTAssertNotNil(requestUrl.queryParam("requestId"))
     }
-    
+
     func testSendEvent_withXDMSchema_sendsExEdgeNetworkRequest() {
         let responseConnection : HttpConnection = HttpConnection(data: responseBody.data(using: .utf8), response: HTTPURLResponse(url: URL(string: exEdgeInteractUrl)!, statusCode: 200, httpVersion: nil, headerFields: nil), error: nil)
         setNetworkResponseFor(url: exEdgeInteractUrl, httpMethod: HttpMethod.post, responseHttpConnection: responseConnection)
         setExpectationNetworkRequest(url: exEdgeInteractUrl, httpMethod: HttpMethod.post, count: 1)
-        
+
         var xdmObject = TestXDMObject()
         xdmObject.innerKey = "testInnerObject"
         var xdmSchema = TestXDMSchema()
@@ -346,10 +340,10 @@
         xdmSchema.stringObject = "testWithXdmSchema"
         xdmSchema.doubleObject = 3.42
         xdmSchema.xdmObject = xdmObject
-        
+
         let experienceEvent = ExperiencePlatformEvent(xdm: xdmSchema)
         ExperiencePlatform.sendEvent(experiencePlatformEvent: experienceEvent)
-        
+
         // verify
         assertNetworkRequestsCount()
         let resultNetworkRequests = getNetworkRequestsWith(url: exEdgeInteractUrl, httpMethod: HttpMethod.post)
@@ -366,75 +360,75 @@
         XCTAssertEqual("testWithXdmSchema", requestBody["events[0].xdm.stringObject"] as? String)
         XCTAssertEqual(3.42, requestBody["events[0].xdm.doubleObject"] as? Double)
         XCTAssertEqual("testInnerObject", requestBody["events[0].xdm.xdmObject.innerKey"] as? String)
-        
+
         let requestUrl = resultNetworkRequests[0].url
         XCTAssertTrue(requestUrl.absoluteURL.absoluteString.hasPrefix(exEdgeInteractUrl))
         XCTAssertEqual("12345-example", requestUrl.queryParam("configId"))
         XCTAssertNotNil(requestUrl.queryParam("requestId"))
     }
-    
+
     func testSendEvent_withEmptyXDMSchema_doesNotSendExEdgeNetworkRequest() {
         let responseConnection : HttpConnection = HttpConnection(data: responseBody.data(using: .utf8), response: HTTPURLResponse(url: URL(string: exEdgeInteractUrl)!, statusCode: 200, httpVersion: nil, headerFields: nil), error: nil)
         setNetworkResponseFor(url: exEdgeInteractUrl, httpMethod: HttpMethod.post, responseHttpConnection: responseConnection)
-        
+
         let experienceEvent = ExperiencePlatformEvent(xdm: TestXDMSchema())
         ExperiencePlatform.sendEvent(experiencePlatformEvent: experienceEvent)
-        
+
         // verify
         let resultNetworkRequests = getNetworkRequestsWith(url: exEdgeInteractUrl, httpMethod: HttpMethod.post)
         XCTAssertEqual(0, resultNetworkRequests.count)
     }
-    
+
     func testSendEvent_withEmptyXDMSchemaAndEmptyData_doesNotSendExEdgeNetworkRequest() {
         let responseConnection : HttpConnection = HttpConnection(data: responseBody.data(using: .utf8), response: HTTPURLResponse(url: URL(string: exEdgeInteractUrl)!, statusCode: 200, httpVersion: nil, headerFields: nil), error: nil)
         setNetworkResponseFor(url: exEdgeInteractUrl, httpMethod: HttpMethod.post, responseHttpConnection: responseConnection)
-        
+
         let experienceEvent = ExperiencePlatformEvent(xdm: TestXDMSchema(), data: [:])
         ExperiencePlatform.sendEvent(experiencePlatformEvent: experienceEvent)
-        
+
         // verify
         let resultNetworkRequests = getNetworkRequestsWith(url: exEdgeInteractUrl, httpMethod: HttpMethod.post)
         XCTAssertEqual(0, resultNetworkRequests.count)
     }
-    
+
     func testSendEvent_withEmptyXDMSchemaAndNilData_doesNotSendExEdgeNetworkRequest() {
         let responseConnection : HttpConnection = HttpConnection(data: responseBody.data(using: .utf8), response: HTTPURLResponse(url: URL(string: exEdgeInteractUrl)!, statusCode: 200, httpVersion: nil, headerFields: nil), error: nil)
         setNetworkResponseFor(url: exEdgeInteractUrl, httpMethod: HttpMethod.post, responseHttpConnection: responseConnection)
-        
+
         let experienceEvent = ExperiencePlatformEvent(xdm: TestXDMSchema(), data: nil)
         ExperiencePlatform.sendEvent(experiencePlatformEvent: experienceEvent)
-        
+
         // verify
         let resultNetworkRequests = getNetworkRequestsWith(url: exEdgeInteractUrl, httpMethod: HttpMethod.post)
         XCTAssertEqual(0, resultNetworkRequests.count)
     }
-    
+
     // MARK: Client-side store
     func testSendEvent_twoConsecutiveCalls_appendsReceivedClientSideStore() {
         setExpectationNetworkRequest(url: exEdgeInteractUrl, httpMethod: HttpMethod.post, count: 1)
         let storeResponseBody = "\u{0000}{\"requestId\": \"0000-4a4e-1111-bf5c-abcd\",\"handle\": [{\"payload\": [{\"key\": \"kndctr_testOrg_AdobeOrg_identity\",\"value\": \"CiY4OTgzOTEzMzE0NDAwMjUyOTA2NzcwMTY0NDE3Nzc4MzUwMTUzMFINCJHdjrCzLhAAGAEgB6ABnd2OsLMuqAGV8N6h277mkagB8AGR3Y6wsy4=\",\"maxAge\": 34128000},{\"key\": \"kndctr_testOrg_AdobeOrg_consent_check\",\"value\": \"1\",\"maxAge\": 7200},{\"key\": \"expired_key\",\"value\": \"1\",\"maxAge\": 0}],\"type\": \"state:store\"}]}\n"
         let responseConnection : HttpConnection = HttpConnection(data: storeResponseBody.data(using: .utf8), response: HTTPURLResponse(url: URL(string: exEdgeInteractUrl)!, statusCode: 200, httpVersion: nil, headerFields: nil), error: nil)
         setNetworkResponseFor(url: exEdgeInteractUrl, httpMethod: HttpMethod.post, responseHttpConnection: responseConnection)
-        
+
         let experienceEvent = ExperiencePlatformEvent(xdm: ["testString":"xdm"], data: nil)
         ExperiencePlatform.sendEvent(experiencePlatformEvent: experienceEvent)
-        
+
         // first network call, no stored data
         setExpectationNetworkRequest(url: exEdgeInteractUrl, httpMethod: HttpMethod.post, count: 1)
         var resultNetworkRequests = getNetworkRequestsWith(url: exEdgeInteractUrl, httpMethod: HttpMethod.post)
         var requestBody = getFlattenNetworkRequestBody(resultNetworkRequests[0])
         XCTAssertEqual(7, requestBody.count)
         resetTestExpectations()
-        
+
         // send a new event, should contain previously stored store data
         setExpectationNetworkRequest(url: exEdgeInteractUrl, httpMethod: HttpMethod.post, count: 1)
         setNetworkResponseFor(url: exEdgeInteractUrl, httpMethod: HttpMethod.post, responseHttpConnection: responseConnection)
         ExperiencePlatform.sendEvent(experiencePlatformEvent: experienceEvent)
-        
+
         resultNetworkRequests = getNetworkRequestsWith(url: exEdgeInteractUrl, httpMethod: HttpMethod.post)
         requestBody = getFlattenNetworkRequestBody(resultNetworkRequests[0])
         XCTAssertEqual(13, requestBody.count)
-        
+
         guard let firstStore = requestBody["meta.state.entries[0].key"] as? String, let index = firstStore == "kndctr_testOrg_AdobeOrg_identity" ? false : true else {
             XCTFail("Client-side store not found")
             return
@@ -445,13 +439,13 @@
         XCTAssertEqual("kndctr_testOrg_AdobeOrg_consent_check", requestBody["meta.state.entries[\(Int(!index))].key"] as? String)
         XCTAssertEqual("1", requestBody["meta.state.entries[\(Int(!index))].value"] as? String)
         XCTAssertEqual(7200, requestBody["meta.state.entries[\(Int(!index))].maxAge"] as? Int)
-        
+
         let requestUrl = resultNetworkRequests[0].url
         XCTAssertTrue(requestUrl.absoluteURL.absoluteString.hasPrefix(exEdgeInteractUrl))
         XCTAssertEqual("12345-example", requestUrl.queryParam("configId"))
         XCTAssertNotNil(requestUrl.queryParam("requestId"))
     }
-    
+
     // MARK: Paired request-response events
     func testSendEvent_receivesResponseEventHandle_sendsResponseEvent_pairedWithTheRequestEventId() {
         setExpectationEvent(type: FunctionalTestConst.EventType.experiencePlatform, source: FunctionalTestConst.EventSource.requestContent, count: 1)
@@ -461,12 +455,12 @@
         let httpConnection : HttpConnection = HttpConnection(data: responseBody.data(using: .utf8), response: HTTPURLResponse(url: URL(string: url)!, statusCode: 200, httpVersion: nil, headerFields: nil), error: nil)
         setExpectationNetworkRequest(url: url, httpMethod: HttpMethod.post, count: 1)
         setNetworkResponseFor(url: url, httpMethod: HttpMethod.post, responseHttpConnection: httpConnection)
-        
+
         ExperiencePlatform.sendEvent(experiencePlatformEvent: ExperiencePlatformEvent(xdm: ["eventType": "personalizationEvent", "test": "xdm"], data: nil))
-        
+
         assertNetworkRequestsCount()
         assertExpectedEvents(ignoreUnexpectedEvents: true)
-        
+
         let resultNetworkRequests = getNetworkRequestsWith(url: exEdgeInteractUrl, httpMethod: HttpMethod.post)
         let requestId = resultNetworkRequests[0].url.queryParam("requestId")
         let requestEvents = getDispatchedEventsWith(type: FunctionalTestConst.EventType.experiencePlatform, source: FunctionalTestConst.EventSource.requestContent)
@@ -484,7 +478,7 @@
         XCTAssertEqual(requestId, eventData["requestId"] as? String)
         XCTAssertEqual(requestEventUUID, eventData["requestEventId"] as? String)
     }
-    
+
     func testSendEvent_receivesResponseEventWarning_sendsErrorResponseEvent_pairedWithTheRequestEventId() {
         setExpectationEvent(type: FunctionalTestConst.EventType.experiencePlatform, source: FunctionalTestConst.EventSource.requestContent, count: 1)
         setExpectationEvent(type: FunctionalTestConst.EventType.experiencePlatform, source: FunctionalTestConst.EventSource.errorResponseContent, count: 1)
@@ -493,12 +487,12 @@
         let httpConnection : HttpConnection = HttpConnection(data: responseBody.data(using: .utf8), response: HTTPURLResponse(url: URL(string: url)!, statusCode: 200, httpVersion: nil, headerFields: nil), error: nil)
         setExpectationNetworkRequest(url: url, httpMethod: HttpMethod.post, count: 1)
         setNetworkResponseFor(url: url, httpMethod: HttpMethod.post, responseHttpConnection: httpConnection)
-        
+
         ExperiencePlatform.sendEvent(experiencePlatformEvent: ExperiencePlatformEvent(xdm: ["eventType": "personalizationEvent", "test": "xdm"], data: nil))
-        
+
         assertNetworkRequestsCount()
         assertExpectedEvents(ignoreUnexpectedEvents: true)
-        
+
         let resultNetworkRequests = getNetworkRequestsWith(url: exEdgeInteractUrl, httpMethod: HttpMethod.post)
         let requestId = resultNetworkRequests[0].url.queryParam("requestId")
         let requestEvents = getDispatchedEventsWith(type: FunctionalTestConst.EventType.experiencePlatform, source: FunctionalTestConst.EventSource.requestContent)
@@ -512,7 +506,7 @@
         XCTAssertEqual(requestId, eventData["requestId"] as? String)
         XCTAssertEqual(requestEventUUID, eventData["requestEventId"] as? String)
     }
-    
+
     // TODO: Failing due to AMSDK-10295, re-enable after the bug fix is released
     func disable_testSendEvent_receivesResponseEventHandle_callsResponseHandler() {
         setExpectationEvent(type: FunctionalTestConst.EventType.experiencePlatform, source: FunctionalTestConst.EventSource.requestContent, count: 1)
@@ -523,13 +517,13 @@
         setExpectationNetworkRequest(url: url, httpMethod: HttpMethod.post, count: 1)
         setNetworkResponseFor(url: url, httpMethod: HttpMethod.post, responseHttpConnection: httpConnection)
         let responseHandler = TestResponseHandler(expectedCount: 1)
-        
+
         ExperiencePlatform.sendEvent(experiencePlatformEvent: ExperiencePlatformEvent(xdm: ["eventType": "personalizationEvent", "test": "xdm"], data: nil), responseHandler: responseHandler)
-        
+
         assertNetworkRequestsCount()
         assertExpectedEvents(ignoreUnexpectedEvents: true)
         responseHandler.await()
-        
+
         let resultNetworkRequests = getNetworkRequestsWith(url: exEdgeInteractUrl, httpMethod: HttpMethod.post)
         let requestId = resultNetworkRequests[0].url.queryParam("requestId")
         let requestEvents = getDispatchedEventsWith(type: FunctionalTestConst.EventType.experiencePlatform, source: FunctionalTestConst.EventSource.requestContent)
