--- conflicted
+++ resolved
@@ -33,14 +33,9 @@
     }
 }
 
-<<<<<<< HEAD
-class FunctionalTestBase : XCTestCase {
+class FunctionalTestBase: XCTestCase {
     /// Use this property to execute code logic in the first run in this test class; this value changes to False after the parent tearDown is executed
     private(set) static var isFirstRun: Bool = true
-=======
-class FunctionalTestBase: XCTestCase {
-    private static var firstRun = true
->>>>>>> 5aed87de
     private static var networkService: FunctionalTestNetworkService = FunctionalTestNetworkService()
     /// Use this setting to enable debug mode logging in the `FunctionalTestBase`
     static var debugEnabled = false
@@ -62,11 +57,6 @@
                 return
             }
         }
-<<<<<<< HEAD
-=======
-        FunctionalTestBase.firstRun = false
-
->>>>>>> 5aed87de
     }
 
     public override func tearDown() {
@@ -291,14 +281,6 @@
     /// - See also:
     ///     - setExpectationNetworkRequest(url:httpMethod:)
     func getNetworkRequestsWith(url: String, httpMethod: HttpMethod, timeout: TimeInterval = FunctionalTestConst.Defaults.waitNetworkRequestTimeout, file: StaticString = #file, line: UInt = #line) -> [NetworkRequest] {
-<<<<<<< HEAD
-=======
-        guard FunctionalTestBase.networkService.expectedNetworkRequests.count > 0 else {
-            assertionFailure("There are no network expectations set, use this API after calling setNetworkRequestExpectation")
-            return []
-        }
-
->>>>>>> 5aed87de
         guard let requestUrl = URL(string: url) else {
             assertionFailure("Unable to convert the provided string \(url) to URL")
             return []
