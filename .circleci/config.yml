# For a detailed guide to building and testing on iOS, read the docs:
# https://circleci.com/docs/2.0/testing-ios/

version: 2.1

jobs:
  build:

    macos:
      xcode: 11.0.0 # Specify the Xcode version to use

    steps:
      - checkout
      - run: make setup # Install CocoaPods dependencies
      - run: make test # Run tests using Fastlane

      # Collect XML test results data to show in the UI, and save the same XML
      # files under test-results folder in the Artifacts tab
      - store_test_results:
          path: test_output
      - store_artifacts:
          path: test_output
          destination: scan-output

workflows:
  version: 2
  build-test:
    jobs:
      - build:
          filters:
            branches:
              only:
                - ci-test
                - ci-test-.*
<<<<<<< HEAD
                - circleci-project-setup
=======
                - circleci-project-setup
>>>>>>> 5019b0ef
<|MERGE_RESOLUTION|>--- conflicted
+++ resolved
@@ -32,8 +32,4 @@
               only:
                 - ci-test
                 - ci-test-.*
-<<<<<<< HEAD
-                - circleci-project-setup
-=======
-                - circleci-project-setup
->>>>>>> 5019b0ef
+                - circleci-project-setup