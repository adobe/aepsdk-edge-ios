--- conflicted
+++ resolved
@@ -37,28 +37,16 @@
         guard let index = items.firstIndex(where: { $0.product == product }) else { return}
         items.remove(at: index)
     }
-<<<<<<< HEAD
-    
-    var totalQuantity : Double {
-=======
 
-    var totalQuantity: Float {
->>>>>>> 5aed87de
+    var totalQuantity: Double {
         return items.reduce(0) { value, item in
             value + Double(item.product.quantity)
         }
     }
-<<<<<<< HEAD
-    
+
     var total: Double {
         return items.reduce(0.0) { value, item in
-            value + Double(item.product.quantity)*item.product.productData.price
-=======
-
-    var total: Float {
-        return items.reduce(0.0) { value, item in
-            value + Float(item.product.quantity) * item.product.productData.price
->>>>>>> 5aed87de
+            value + Double(item.product.quantity) * item.product.productData.price
         }
     }
 }