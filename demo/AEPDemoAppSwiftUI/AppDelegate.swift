--- conflicted
+++ resolved
@@ -18,11 +18,7 @@
 
 @UIApplicationMain
 class AppDelegate: UIResponder, UIApplicationDelegate {
-<<<<<<< HEAD
 
-=======
-    
->>>>>>> 2b75df62
     func application(_ application: UIApplication, didFinishLaunchingWithOptions launchOptions: [UIApplication.LaunchOptionsKey: Any]?) -> Bool {
         // Override point for customization after application launch.
         ACPCore.setLogLevel(ACPMobileLogLevel.debug)
@@ -50,8 +46,4 @@
         // If any sessions were discarded while the application was not running, this will be called shortly after application:didFinishLaunchingWithOptions.
         // Use this method to release any resources that were specific to the discarded scenes, as they will not return.
     }
-<<<<<<< HEAD
-}
-=======
-}
->>>>>>> 2b75df62
+}