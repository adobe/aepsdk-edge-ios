//
// Copyright 2021 Adobe. All rights reserved.
// This file is licensed to you under the Apache License, Version 2.0 (the "License");
// you may not use this file except in compliance with the License. You may obtain a copy
// of the License at http://www.apache.org/licenses/LICENSE-2.0
//
// Unless required by applicable law or agreed to in writing, software distributed under
// the License is distributed on an "AS IS" BASIS, WITHOUT WARRANTIES OR REPRESENTATIONS
// OF ANY KIND, either express or implied. See the License for the specific language
// governing permissions and limitations under the License.
//

@testable import AEPCore
@testable import AEPEdge
import XCTest

class EdgePublicAPITests: XCTestCase {

    override func setUp() {
        continueAfterFailure = false
        EventHub.shared.start()
<<<<<<< HEAD
        sleep(1)
=======
        usleep(250000) // sleep 0.25 seconds to allow EventHub to start
>>>>>>> 2bf8b017
    }

    override func tearDown() {
        EventHub.reset()
    }

    // MARK: Public APIs
    func testSendEvent_xdmData_DispatchesEdgeRequest() {
        let expectation = XCTestExpectation(description: "edge requestContent event dispatched")
        expectation.assertForOverFulfill = true
        MobileCore.registerEventListener(type: EventType.edge, source: EventSource.requestContent) { event in
            let data = flattenDictionary(dict: event.data ?? [:])
            XCTAssertEqual(1, data.count)
            XCTAssertEqual("xdm", data["xdm.test"] as? String)
            expectation.fulfill()
        }
        Edge.sendEvent(experienceEvent: ExperienceEvent(xdm: ["test": "xdm"]))

        // verify
        wait(for: [expectation], timeout: 1)
    }

    func testSendEvent_xdmDataAndData_DispatchesEdgeRequest() {
        let expectation = XCTestExpectation(description: "edge requestContent event dispatched")
        expectation.assertForOverFulfill = true
        MobileCore.registerEventListener(type: EventType.edge, source: EventSource.requestContent) { event in
            let data = flattenDictionary(dict: event.data ?? [:])
            XCTAssertEqual(2, data.count)
            XCTAssertEqual("xdm", data["xdm.test"] as? String)
            XCTAssertEqual("example", data["data.rawdata"] as? String)
            expectation.fulfill()
        }
        Edge.sendEvent(experienceEvent: ExperienceEvent(xdm: ["test": "xdm"], data: ["rawdata": "example"]))

        // verify
        wait(for: [expectation], timeout: 1)
    }

    func testSendEvent_xdmDataAndDatasetId_DispatchesEdgeRequest() {
        let expectation = XCTestExpectation(description: "edge requestContent event dispatched")
        expectation.assertForOverFulfill = true
        MobileCore.registerEventListener(type: EventType.edge, source: EventSource.requestContent) { event in
            let data = flattenDictionary(dict: event.data ?? [:])
            XCTAssertEqual(2, data.count)
            XCTAssertEqual("xdm", data["xdm.test"] as? String)
            XCTAssertEqual("123", data["datasetId"] as? String)
            expectation.fulfill()
        }
        Edge.sendEvent(experienceEvent: ExperienceEvent(xdm: ["test": "xdm"], datasetIdentifier: "123"))

        // verify
        wait(for: [expectation], timeout: 1)
    }

    func testSendEvent_xdmDataEmptyAndData_DoesNotDispatch() {
        MobileCore.registerEventListener(type: EventType.edge, source: EventSource.requestContent) { _ in
            XCTFail("Unexpected - event dispatched with empty xdm data")
        }

        Edge.sendEvent(experienceEvent: ExperienceEvent(xdm: [:], data: ["rawdata": "example"]))
        sleep(1)
    }

    func testSetLocationHint_valueHint_dispatchesEdgeUpdateIdentity() {
        let expectation = XCTestExpectation(description: "Edge Update Identity Event Dispatched")
        expectation.assertForOverFulfill = true
        MobileCore.registerEventListener(type: EventType.edge, source: EventSource.updateIdentity) { event in
            let data = event.data ?? [:]
            XCTAssertEqual(1, data.count)
            XCTAssertEqual("or2", data["locationHint"] as? String)
            expectation.fulfill()
        }
        Edge.setLocationHint("or2")

        // verify
        wait(for: [expectation], timeout: 1)
    }

    func testSetLocationHint_nilHint_dispatchesEdgeUpdateIdentity() {
        let expectation = XCTestExpectation(description: "Edge Update Identity Event Dispatched")
        expectation.assertForOverFulfill = true
        MobileCore.registerEventListener(type: EventType.edge, source: EventSource.updateIdentity) { event in
            let data = event.data ?? [:]
            XCTAssertEqual(1, data.count)
            XCTAssertEqual("", data["locationHint"] as? String) // expect to convert nil to empty string
            expectation.fulfill()
        }
        Edge.setLocationHint(nil)

        // verify
        wait(for: [expectation], timeout: 1)
    }

    func testSetLocationHint_emptyHint_dispatchesEdgeUpdateIdentity() {
        let expectation = XCTestExpectation(description: "Edge Update Identity Event Dispatched")
        expectation.assertForOverFulfill = true
        MobileCore.registerEventListener(type: EventType.edge, source: EventSource.updateIdentity) { event in
            let data = event.data ?? [:]
            XCTAssertEqual(1, data.count)
            XCTAssertEqual("", data["locationHint"] as? String)
            expectation.fulfill()
        }
        Edge.setLocationHint("")

        // verify
        wait(for: [expectation], timeout: 1)
    }

    // Test getLocationHint when valid Hint of OR2 is returned
    func testGetLocationHint_dispatchesEdgeRequestIdentity_receivesResponseIdentity_withValidHint() {
        let expectation = XCTestExpectation(description: "Edge Get Location Hint")
        expectation.assertForOverFulfill = true
        MobileCore.registerEventListener(type: EventType.edge, source: EventSource.requestIdentity) { event in
            XCTAssertTrue(event.data?[EdgeConstants.EventDataKeys.LOCATION_HINT] as? Bool ?? false)
            let responseEvent = event.createResponseEvent(name: "Test Response Location Hint",
                                                          type: EventType.edge,
                                                          source: EventSource.responseIdentity,
                                                          data: ["locationHint": "or2"])
            MobileCore.dispatch(event: responseEvent)
        }
        Edge.getLocationHint({ hint, error in
            XCTAssertEqual("or2", hint)
            XCTAssertNil(error)
            expectation.fulfill()
        })

        // verify
        wait(for: [expectation], timeout: 1)
    }

    // Test getLocationHint when no data is returned which signifies no or expired Hint value
    func testGetLocationHint_dispatchesEdgeRequestIdentity_receivesResponseIdentity_withEmptyHint() {
        let expectation = XCTestExpectation(description: "Edge Get Location Hint")
        expectation.assertForOverFulfill = true
        MobileCore.registerEventListener(type: EventType.edge, source: EventSource.requestIdentity) { event in
            XCTAssertTrue(event.data?[EdgeConstants.EventDataKeys.LOCATION_HINT] as? Bool ?? false)
            let responseEvent = event.createResponseEvent(name: "Test Response Location Hint",
                                                          type: EventType.edge,
                                                          source: EventSource.responseIdentity,
                                                          data: [:])
            MobileCore.dispatch(event: responseEvent)
        }
        Edge.getLocationHint({ hint, error in
            XCTAssertNil(hint)
            XCTAssertNil(error)
            expectation.fulfill()
        })

        // verify
        wait(for: [expectation], timeout: 1)
    }

    // Test getLocationHint with invalid Hint and unexpected error returned
    func testGetLocationHint_dispatchesEdgeRequestIdentity_receivesResponseIdentity_withInvalidHint() {
        let expectation = XCTestExpectation(description: "Edge Get Location Hint")
        expectation.assertForOverFulfill = true
        MobileCore.registerEventListener(type: EventType.edge, source: EventSource.requestIdentity) { event in
            XCTAssertTrue(event.data?[EdgeConstants.EventDataKeys.LOCATION_HINT] as? Bool ?? false)
            let responseEvent = event.createResponseEvent(name: "Test Response Location Hint",
                                                          type: EventType.edge,
                                                          source: EventSource.responseIdentity,
                                                          data: ["locationHint": 5]) // correct key but wrong type
            MobileCore.dispatch(event: responseEvent)
        }
        Edge.getLocationHint({ hint, error in
            XCTAssertNil(hint)
            XCTAssertEqual(AEPError.unexpected.rawValue, (error as? AEPError)?.rawValue)
            expectation.fulfill()
        })

        // verify
        wait(for: [expectation], timeout: 1)
    }

    // Test getLocationHint with no response and callback timeout error returned
    func testGetLocationHint_dispatchesEdgeRequestIdentity_receivesResponseIdentity_withNoData() {
        let expectation = XCTestExpectation(description: "Edge Get Location Hint")
        expectation.assertForOverFulfill = true

        // No listener registered, no response event returned
        Edge.getLocationHint({ hint, error in
            XCTAssertNil(hint)
            XCTAssertEqual(AEPError.callbackTimeout.rawValue, (error as? AEPError)?.rawValue)
            expectation.fulfill()
        })

        // verify
        wait(for: [expectation], timeout: 2)
    }

}<|MERGE_RESOLUTION|>--- conflicted
+++ resolved
@@ -19,11 +19,7 @@
     override func setUp() {
         continueAfterFailure = false
         EventHub.shared.start()
-<<<<<<< HEAD
-        sleep(1)
-=======
         usleep(250000) // sleep 0.25 seconds to allow EventHub to start
->>>>>>> 2bf8b017
     }
 
     override func tearDown() {
