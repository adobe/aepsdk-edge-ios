//
// Copyright 2020 Adobe. All rights reserved.
// This file is licensed to you under the Apache License, Version 2.0 (the "License");
// you may not use this file except in compliance with the License. You may obtain a copy
// of the License at http://www.apache.org/licenses/LICENSE-2.0
//
// Unless required by applicable law or agreed to in writing, software distributed under
// the License is distributed on an "AS IS" BASIS, WITHOUT WARRANTIES OR REPRESENTATIONS
// OF ANY KIND, either express or implied. See the License for the specific language
// governing permissions and limitations under the License.
//

@testable import AEPCore
@testable import AEPEdge
import AEPServices
import XCTest

class EdgeHitProcessorTests: XCTestCase {
    private let ASSURANCE_SHARED_STATE = "com.adobe.assurance"
    private let CONFIGURATION_SHARED_STATE = "com.adobe.module.configuration"
    private let IDENTITY_SHARED_STATE = "com.adobe.edge.identity"
    private let ASSURANCE_INTEGRATION_ID = "integrationid"
    // Configuration keys
    private let EDGE_CONFIG_ID = "edge.configId"
    private let EDGE_ENV = "edge.environment"
    private let EDGE_DOMAIN = "edge.domain"
    // Edge Endpoints
    private let CONSENT_ENDPOINT = "https://edge.adobedc.net/ee/v1/privacy/set-consent"
    private let CONSENT_ENDPOINT_PRE_PROD = "https://edge.adobedc.net/ee-pre-prd/v1/privacy/set-consent"
    private let CONSENT_ENDPOINT_INT = "https://edge-int.adobedc.net/ee/v1/privacy/set-consent"
    private let INTERACT_ENDPOINT_PROD = "https://edge.adobedc.net/ee/v1/interact"
    private let INTERACT_ENDPOINT_PRE_PROD = "https://edge.adobedc.net/ee-pre-prd/v1/interact"
<<<<<<< HEAD
    private let INTERACT_ENDPOINT_INT = "https://edge-int.adobedc.net/ee/v1/interact"
    private let CONSENT_ENDPOINT_LOCATION_HINT = "https://edge.adobedc.net/ee/lh1/v1/privacy/set-consent"
    private let CONSENT_ENDPOINT_PRE_PROD_LOCATION_HINT = "https://edge.adobedc.net/ee-pre-prd/lh1/v1/privacy/set-consent"
    private let CONSENT_ENDPOINT_INT_LOCATION_HINT = "https://edge-int.adobedc.net/ee/lh1/v1/privacy/set-consent"
    private let INTERACT_ENDPOINT_PROD_LOCATION_HINT = "https://edge.adobedc.net/ee/lh1/v1/interact"
    private let INTERACT_ENDPOINT_PRE_PROD_LOCATION_HINT = "https://edge.adobedc.net/ee-pre-prd/lh1/v1/interact"
    private let INTERACT_ENDPOINT_INT_LOCATION_HINT = "https://edge-int.adobedc.net/ee/lh1/v1/interact"
=======
    private let INTERACT_ENDPOINT_INTEGRATION = "https://edge-int.adobedc.net/ee/v1/interact"
    private let MEDIA_ENDPOINT = "https://edge.adobedc.net/ee/va/v1/sessionstart"
    private let MEDIA_ENDPOINT_PRE_PROD = "https://edge.adobedc.net/ee-pre-prd/va/v1/sessionstart"
    private let MEDIA_ENDPOINT_INTEGRATION = "https://edge-int.adobedc.net/ee/va/v1/sessionstart"
>>>>>>> ebffb920
    private static let CUSTOM_DOMAIN = "my.awesome.site"
    private static let CUSTOM_CONSENT_ENDPOINT = "https://\(CUSTOM_DOMAIN)/ee/v1/privacy/set-consent"
    private static let CUSTOM_CONSENT_ENDPOINT_PRE_PROD = "https://\(CUSTOM_DOMAIN)/ee-pre-prd/v1/privacy/set-consent"
    private static let CUSTOM_INTERACT_ENDPOINT_PROD = "https://\(CUSTOM_DOMAIN)/ee/v1/interact"
    private static let CUSTOM_INTERACT_ENDPOINT_PRE_PROD = "https://\(CUSTOM_DOMAIN)/ee-pre-prd/v1/interact"
    private static let CUSTOM_MEDIA_ENDPOINT_PROD = "https://\(CUSTOM_DOMAIN)/ee/va/v1/sessionstart"
    private static let CUSTOM_MEDIA_ENDPOINT_PRE_PROD = "https://\(CUSTOM_DOMAIN)/ee-pre-prd/va/v1/sessionstart"

    // getLocationHint function
    let locationHintClosure = { return "lh1" }

    var hitProcessor: EdgeHitProcessor!
    var networkService: EdgeNetworkService!
    var networkResponseHandler: NetworkResponseHandler!
    var mockNetworkService: MockNetworking? {
        return ServiceProvider.shared.networkService as? MockNetworking
    }
    let expectedHeaders = ["X-Adobe-AEP-Validation-Token": "test-int-id"]
    let experienceEvent = Event(name: "test-experience-event", type: EventType.edge, source: EventSource.requestContent, data: ["xdm": ["test": "data"]])
    let experienceEventWithOverwritePath = Event(name: "test-experience-event", type: EventType.edge, source: EventSource.requestContent, data: ["xdm": ["test": "data"], "request": ["path": "/va/v1/sessionstart"]])

    let invalidPaths = [
        "/va/v1/sessionstart?query=value",
        "//va/v1/sessionstart",
        "/va/v1//sessionstart",
        "/va/v1/sessionstart/@test",
        nil,
        ""
    ]

    let validPaths = [
        "/va/v1/session-start",
        "/va/v1/session.start",
        "/va/v1/sessionSTART123",
        "/va/v1/session~start_123"
    ]

    let consentUpdateEvent = Event(name: "test-consent-event", type: EventType.edge, source: EventSource.updateConsent, data: ["consents": ["collect": ["val": "y"]]])
    let consentUpdateEventWithOverwritePath = Event(name: "test-consent-event", type: EventType.edge, source: EventSource.updateConsent, data: ["consents": ["collect": ["val": "y"]], "request": ["path": "va/v1/sessionstart"]])
    let url = URL(string: "adobe.com")! // swiftlint:disable:this force_unwrapping

    override func setUp() {
        ServiceProvider.shared.networkService = MockNetworking()
        networkService = EdgeNetworkService()
        networkResponseHandler = NetworkResponseHandler(updateLocationHint: { (_ :String?, _ :TimeInterval?) -> Void in  })
        hitProcessor = EdgeHitProcessor(networkService: networkService,
                                        networkResponseHandler: networkResponseHandler,
                                        getSharedState: resolveSharedState(extensionName:event:),
                                        getXDMSharedState: resolveXDMSharedState(extensionName:event:barrier:),
                                        readyForEvent: readyForEvent(_:),
                                        getImplementationDetails: { return nil },
                                        getLocationHint: { return nil })
    }

    private func resolveSharedState(extensionName: String, event: Event?) -> SharedStateResult? {
        if extensionName == ASSURANCE_SHARED_STATE {
            return SharedStateResult(status: .set, value: [ASSURANCE_INTEGRATION_ID: "test-int-id"])
        }

        if extensionName == CONFIGURATION_SHARED_STATE {
            return SharedStateResult(status: .set, value: [EDGE_CONFIG_ID: "test-config-id"])
        }

        return nil
    }

    private func resolveXDMSharedState(extensionName: String, event: Event?, barrier: Bool) -> SharedStateResult? {
        if extensionName == IDENTITY_SHARED_STATE {
            guard let identityMapData = """
                {
                  "identityMap" : {
                    "ECID" : [
                      {
                        "authenticationState" : "ambiguous",
                        "id" : "test-ecid",
                        "primary" : false
                      }
                    ]
                  }
                }
            """.data(using: .utf8) else {
                XCTFail("Failed to convert json string to data")
                return nil
            }
            let identityMap = try? JSONSerialization.jsonObject(with: identityMapData, options: []) as? [String: Any]

            return SharedStateResult(status: .set, value: identityMap)
        }

        return nil
    }

    private func readyForEvent(_ event: Event) -> Bool {
        return true
    }

    /// Tests that when a `DataEntity` with bad data is passed, that it is not retried and is removed from the queue
    func testProcessHit_badHit_decodeFails() {
        // setup
        let entity = DataEntity(uniqueIdentifier: "test-uuid", timestamp: Date(), data: nil) // entity data does not contain an `EdgeHit`

        // test
        assertProcessHit(entity: entity, sendsNetworkRequest: false, returns: true)
    }

    /// Tests that when `readyForEvent` returns false that we retry the hit
    func testProcessHit_experienceEvent_readyForEventReturnsFalse() {
        // setup
        let edgeEntity = EdgeDataEntity(event: experienceEvent, identityMap: [:])
        let entity = DataEntity(uniqueIdentifier: "test-uuid", timestamp: Date(), data: try? JSONEncoder().encode(edgeEntity))
        hitProcessor = EdgeHitProcessor(networkService: networkService,
                                        networkResponseHandler: networkResponseHandler,
                                        getSharedState: resolveSharedState(extensionName:event:),
                                        getXDMSharedState: resolveXDMSharedState(extensionName:event:barrier:),
                                        readyForEvent: { _ -> Bool in
                                            return false
                                        },
                                        getImplementationDetails: { return nil },
                                        getLocationHint: { return nil })

        // test
        assertProcessHit(entity: entity, sendsNetworkRequest: false, returns: false)
    }

    /// Tests that when an nil configuration is provided that the hit is dropped
    func testProcessHit_experienceEvent_nilConfiguration() {
        // setup
        let edgeEntity = EdgeDataEntity(event: experienceEvent, identityMap: [:])
        let entity = DataEntity(uniqueIdentifier: "test-uuid", timestamp: Date(), data: try? JSONEncoder().encode(edgeEntity))
        hitProcessor = EdgeHitProcessor(networkService: networkService,
                                        networkResponseHandler: networkResponseHandler,
                                        getSharedState: { extensionName, event -> SharedStateResult? in
                                            if extensionName == self.CONFIGURATION_SHARED_STATE {
                                                // simulate shared state with no edge config
                                                return SharedStateResult(status: .pending, value: nil)
                                            }
                                            return self.resolveSharedState(extensionName: extensionName, event: event)
                                        },
                                        getXDMSharedState: resolveXDMSharedState(extensionName:event:barrier:),
                                        readyForEvent: readyForEvent(_:),
                                        getImplementationDetails: { return nil },
                                        getLocationHint: { return nil })

        // test
        assertProcessHit(entity: entity, sendsNetworkRequest: false, returns: true)
    }

    /// Tests that when no edge config id is in configuration shared state that we drop the hit
    func testProcessHit_experienceEvent_noEdgeConfigId() {
        // setup
        let edgeEntity = EdgeDataEntity(event: experienceEvent, identityMap: [:])
        let entity = DataEntity(uniqueIdentifier: "test-uuid", timestamp: Date(), data: try? JSONEncoder().encode(edgeEntity))
        hitProcessor = EdgeHitProcessor(networkService: networkService,
                                        networkResponseHandler: networkResponseHandler,
                                        getSharedState: { extensionName, event -> SharedStateResult? in
                                            if extensionName == self.CONFIGURATION_SHARED_STATE {
                                                // simulate shared state with no edge config
                                                return SharedStateResult(status: .set, value: [:])
                                            }
                                            return self.resolveSharedState(extensionName: extensionName, event: event)
                                        },
                                        getXDMSharedState: resolveXDMSharedState(extensionName:event:barrier:),
                                        readyForEvent: readyForEvent(_:),
                                        getImplementationDetails: { return nil },
                                        getLocationHint: { return nil })

        // test
        assertProcessHit(entity: entity, sendsNetworkRequest: false, returns: true)
    }

    /// Tests that when a good hit is processed that a network request is made and the request returns 200
    func testProcessHit_experienceEvent_happy_sendsNetworkRequest_returnsTrue() {
        // setup
        mockNetworkService?.connectAsyncMockReturnConnection = HttpConnection(data: "{}".data(using: .utf8), response: HTTPURLResponse(url: url, statusCode: 200, httpVersion: nil, headerFields: nil), error: nil)

        let edgeEntity = EdgeDataEntity(event: experienceEvent, identityMap: [:])
        let entity = DataEntity(uniqueIdentifier: "test-uuid", timestamp: Date(), data: try? JSONEncoder().encode(edgeEntity))

        // test
        assertProcessHit(entity: entity, sendsNetworkRequest: true, returns: true)
    }

    /// Tests that when the network request fails but has a recoverable error that we will retry the hit and do not invoke the response handler for that hit
    func testProcessHit_experienceEvent_whenRecoverableNetworkError_sendsNetworkRequest_returnsFalse_setsRetryInterval() {
        // setup
        let recoverableNetworkErrorCodes = [HttpResponseCodes.clientTimeout.rawValue,
                                            HttpResponseCodes.tooManyRequests.rawValue,
                                            HttpResponseCodes.serviceUnavailable.rawValue,
                                            HttpResponseCodes.gatewayTimeout.rawValue]

        let expectation = XCTestExpectation(description: "Callback should be invoked with false signaling this hit should be retried")
        expectation.expectedFulfillmentCount = recoverableNetworkErrorCodes.count

        // (headerValue, actualRetryValue)
        let retryValues = [("60", 60.0), ("InvalidHeader", 5.0), ("", 5.0), ("1", 1.0)]

        for (code, retryValueTuple) in zip(recoverableNetworkErrorCodes, retryValues) {
            let error = EdgeEventError(title: "test-title", detail: nil, status: code, type: "test-type", eventIndex: 0, report: nil)
            let edgeResponse = EdgeResponse(requestId: "test-req-id", handle: nil, errors: [error], warnings: nil)
            let responseData = try? JSONEncoder().encode(edgeResponse)

            mockNetworkService?.connectAsyncMockReturnConnection = HttpConnection(data: responseData,
                                                                                  response: HTTPURLResponse(url: url,
                                                                                                            statusCode: code,
                                                                                                            httpVersion: nil,
                                                                                                            headerFields: ["Retry-After": retryValueTuple.0]),
                                                                                  error: nil)

            let edgeEntity = EdgeDataEntity(event: experienceEvent, identityMap: [:])
            let entity = DataEntity(uniqueIdentifier: "test-uuid", timestamp: Date(), data: try? JSONEncoder().encode(edgeEntity))

            // test
            hitProcessor.processHit(entity: entity) { success in
                XCTAssertFalse(success)
                XCTAssertEqual(self.hitProcessor.retryInterval(for: entity), retryValueTuple.1)
                expectation.fulfill()
            }
        }

        // verify
        wait(for: [expectation], timeout: 1)
        XCTAssertTrue(mockNetworkService?.connectAsyncCalled ?? false) // network request should have been made
    }

    /// Tests that when the network request fails and does not have a recoverable response code that we invoke the response handler and do not retry the hit
    func testProcessHit_experienceEvent_whenUnrecoverableNetworkError_sendsNetworkRequest_returnsTrue() {
        // setup
        mockNetworkService?.connectAsyncMockReturnConnection = HttpConnection(data: "{}".data(using: .utf8), response: HTTPURLResponse(url: url, statusCode: -1, httpVersion: nil, headerFields: nil), error: nil)

        let edgeEntity = EdgeDataEntity(event: experienceEvent, identityMap: [:])
        let entity = DataEntity(uniqueIdentifier: "test-uuid", timestamp: Date(), data: try? JSONEncoder().encode(edgeEntity))

        // test
        assertProcessHit(entity: entity, sendsNetworkRequest: true, returns: true)
        XCTAssertTrue( (mockNetworkService?.connectAsyncCalledWithNetworkRequest?.url.absoluteString ?? "").starts(with: INTERACT_ENDPOINT_PROD))
    }

    /// Tests that when the configurable edge endpoint is empty in configuration shared state that we fallback to production endpoint
    func testProcessHit_experienceEvent_whenConfigEndpointEmpty() {
        // setup
        mockNetworkService?.connectAsyncMockReturnConnection = HttpConnection(data: "{}".data(using: .utf8), response: HTTPURLResponse(url: url, statusCode: 200, httpVersion: nil, headerFields: nil), error: nil)

        let edgeEntity = EdgeDataEntity(event: experienceEvent, identityMap: [:])
        let entity = DataEntity(uniqueIdentifier: "test-uuid", timestamp: Date(), data: try? JSONEncoder().encode(edgeEntity))

        // test
        assertProcessHit(entity: entity, sendsNetworkRequest: true, returns: true)
        XCTAssertTrue( (mockNetworkService?.connectAsyncCalledWithNetworkRequest?.url.absoluteString ?? "").starts(with: INTERACT_ENDPOINT_PROD))
    }

    /// Tests that when the configurable edge endpoint is invalid in configuration shared state that we fallback to production endpoint
    func testProcessHit_experienceEvent_whenConfigEndpointInvalid() {
        // setup
        hitProcessor = EdgeHitProcessor(networkService: networkService,
                                        networkResponseHandler: networkResponseHandler,
                                        getSharedState: { extensionName, _ -> SharedStateResult? in
                                            if extensionName == self.CONFIGURATION_SHARED_STATE {
                                                return SharedStateResult(status: .set, value: [self.EDGE_CONFIG_ID: "test-config-id", self.EDGE_ENV: "invalid-env"])
                                            }

                                            return nil
                                        },
                                        getXDMSharedState: resolveXDMSharedState(extensionName:event:barrier:),
                                        readyForEvent: readyForEvent(_:),
                                        getImplementationDetails: { return nil },
                                        getLocationHint: { return nil })
        mockNetworkService?.connectAsyncMockReturnConnection = HttpConnection(data: "{}".data(using: .utf8), response: HTTPURLResponse(url: url, statusCode: 200, httpVersion: nil, headerFields: nil), error: nil)

        let edgeEntity = EdgeDataEntity(event: experienceEvent, identityMap: [:])
        let entity = DataEntity(uniqueIdentifier: "test-uuid", timestamp: Date(), data: try? JSONEncoder().encode(edgeEntity))

        // test
        assertProcessHit(entity: entity, sendsNetworkRequest: true, returns: true)
        XCTAssertTrue( (mockNetworkService?.connectAsyncCalledWithNetworkRequest?.url.absoluteString ?? "").starts(with: INTERACT_ENDPOINT_PROD))
    }

<<<<<<< HEAD
    func testProcessHit_consentUpdateEvent_whenConfigEndpointProduction_hasCorrectEndpoint() {
=======
    func testProcessHit_mediaEdgeEvent_happy_withOverwritePath_whenConfigEndpointProduction_sendsNetworkRequestWithCustomPath() {
        assertNetworkRequestUrl(event: experienceEventWithOverwritePath, environment: "prod", domain: nil, expectedEndpoint: MEDIA_ENDPOINT)
    }

    func testProcessHit_mediaEdgeEvent_happy_withOverwritePath_whenConfigEndpointPreProduction_sendsNetworkRequestWithCustomPath() {
        assertNetworkRequestUrl(event: experienceEventWithOverwritePath, environment: "pre-prod", domain: nil, expectedEndpoint: MEDIA_ENDPOINT_PRE_PROD)
    }

    func testProcessHit_mediaEdgeEvent_happy_withOverwritePath_whenConfigEndpointIntegration_sendsNetworkRequestWithCustomPath() {
        assertNetworkRequestUrl(event: experienceEventWithOverwritePath, environment: "int", domain: nil, expectedEndpoint: MEDIA_ENDPOINT_INTEGRATION)
    }

    func testProcessHit_mediaEdgeEvent_happy_withOverwritePath_whenConfigEndpointProductionAndCustomDomain_sendsNetworkRequestWithCustomPath() {
        assertNetworkRequestUrl(event: experienceEventWithOverwritePath, environment: "prod", domain: EdgeHitProcessorTests.CUSTOM_DOMAIN, expectedEndpoint: EdgeHitProcessorTests.CUSTOM_MEDIA_ENDPOINT_PROD)
    }

    func testProcessHit_mediaEdgeEvent_happy_withOverwritePath_whenConfigEndpointPreProductionAndCustomDomain_sendsNetworkRequestWithCustomPath() {
        assertNetworkRequestUrl(event: experienceEventWithOverwritePath, environment: "pre-prod", domain: EdgeHitProcessorTests.CUSTOM_DOMAIN, expectedEndpoint: EdgeHitProcessorTests.CUSTOM_MEDIA_ENDPOINT_PRE_PROD)
    }

    func testProcessHit_mediaEdgeEvent_happy_withOverwritePath_whenConfigEndpointIntegrationAndCustomDomain_sendsNetworkRequestWithCustomPath() {
        assertNetworkRequestUrl(event: experienceEventWithOverwritePath, environment: "int", domain: EdgeHitProcessorTests.CUSTOM_DOMAIN, expectedEndpoint: MEDIA_ENDPOINT_INTEGRATION)
    }

    func testProcessHit_mediaEdgeEvent_happy_withOverwritePath_validPath_sendsNetworkRequestWithCustomPath() {
        for path in validPaths {
            let expEventValidPath = Event(name: "test-consent-event", type: EventType.edge, source: EventSource.requestContent, data: ["request": ["path": path]])

            let expectedEndpoint = "https://edge-int.adobedc.net/ee\(path)"
            assertNetworkRequestUrl(event: expEventValidPath, environment: "int", domain: EdgeHitProcessorTests.CUSTOM_DOMAIN, expectedEndpoint: expectedEndpoint)
        }

    }

    func testProcessHit_withOverwritePath_invalidPath_doesNotOverwriteThePath() {
        for path in invalidPaths {
            let expEventInvalidPath = Event(name: "test-consent-event", type: EventType.edge, source: EventSource.requestContent, data: ["request": ["path": path]])
            assertNetworkRequestUrl(event: expEventInvalidPath, environment: "prod", domain: nil, expectedEndpoint: INTERACT_ENDPOINT_PROD)
        }
    }

    func testProcessHit_consentUpdateEvent_withOverwritePath_doesNotOverwriteThePath() {
        assertNetworkRequestUrl(event: consentUpdateEventWithOverwritePath, environment: "prod", domain: nil, expectedEndpoint: CONSENT_ENDPOINT)
    }

    func testProcessHit_consentUpdateEvent_whenConfigEndpointProduction() {
>>>>>>> ebffb920
        assertNetworkRequestUrl(event: consentUpdateEvent, environment: "prod", domain: nil, expectedEndpoint: CONSENT_ENDPOINT)
    }

    func testProcessHit_consentUpdateEvent_whenConfigEndpointPreProduction_hasCorrectEndpoint() {
        assertNetworkRequestUrl(event: consentUpdateEvent, environment: "pre-prod", domain: nil, expectedEndpoint: CONSENT_ENDPOINT_PRE_PROD)
    }

    func testProcessHit_consentUpdateEvent_whenConfigEndpointIntegration_hasCorrectEndpoint() {
        assertNetworkRequestUrl(event: consentUpdateEvent, environment: "int", domain: nil, expectedEndpoint: CONSENT_ENDPOINT_INT)
    }

    func testProcessHit_consentUpdateEvent_whenConfigEndpointProductionWithLocationHint_hasCorrectEndpoint() {
        assertNetworkRequestUrl(event: consentUpdateEvent, environment: "prod", domain: nil, expectedEndpoint: CONSENT_ENDPOINT_LOCATION_HINT, getLocationHint: locationHintClosure)
    }

    func testProcessHit_consentUpdateEvent_whenConfigEndpointPreProductionWithLocationHint_hasCorrectEndpoint() {
        assertNetworkRequestUrl(event: consentUpdateEvent, environment: "pre-prod", domain: nil, expectedEndpoint: CONSENT_ENDPOINT_PRE_PROD_LOCATION_HINT, getLocationHint: locationHintClosure)
    }

    func testProcessHit_consentUpdateEvent_whenConfigEndpointIntegrationWithLocationHint_hasCorrectEndpoint() {
        assertNetworkRequestUrl(event: consentUpdateEvent, environment: "int", domain: nil, expectedEndpoint: CONSENT_ENDPOINT_INT_LOCATION_HINT, getLocationHint: locationHintClosure)
    }

    func testProcessHit_consentUpdateEvent_whenConfigEndpointProductionAndCustomDomain_hasCorrectEndpoint() {
        assertNetworkRequestUrl(event: consentUpdateEvent, environment: "prod", domain: EdgeHitProcessorTests.CUSTOM_DOMAIN, expectedEndpoint: EdgeHitProcessorTests.CUSTOM_CONSENT_ENDPOINT)
    }

    func testProcessHit_consentUpdateEvent_whenConfigEndpointPreProductionAndCustomDomain_hasCorrectEndpoint() {
        assertNetworkRequestUrl(event: consentUpdateEvent, environment: "pre-prod", domain: EdgeHitProcessorTests.CUSTOM_DOMAIN, expectedEndpoint: EdgeHitProcessorTests.CUSTOM_CONSENT_ENDPOINT_PRE_PROD)
    }

    func testProcessHit_consentUpdateEvent_whenConfigEndpointIntegrationAndCustomDomain_hasCorrectEndpoint() {
        // Note, custom domains are not supported with the integration endpoint
        assertNetworkRequestUrl(event: consentUpdateEvent, environment: "int", domain: EdgeHitProcessorTests.CUSTOM_DOMAIN, expectedEndpoint: CONSENT_ENDPOINT_INT)
    }

    func testProcessHit_experienceEvent_whenConfigEndpointProduction_hasCorrectEndpoint() {
        assertNetworkRequestUrl(event: experienceEvent, environment: "prod", domain: nil, expectedEndpoint: INTERACT_ENDPOINT_PROD)
    }

    func testProcessHit_experienceEvent_whenConfigEndpointPreProduction_hasCorrectEndpoint() {
        assertNetworkRequestUrl(event: experienceEvent, environment: "pre-prod", domain: nil, expectedEndpoint: INTERACT_ENDPOINT_PRE_PROD)
    }

    func testProcessHit_experienceEvent_whenConfigEndpointIntegration_hasCorrectEndpoint() {
        assertNetworkRequestUrl(event: experienceEvent, environment: "int", domain: nil, expectedEndpoint: INTERACT_ENDPOINT_INT)
    }

    func testProcessHit_experienceEvent_whenConfigEndpointProductionWithLocationHint_hasCorrectEndpoint() {
        assertNetworkRequestUrl(event: experienceEvent, environment: "prod", domain: nil, expectedEndpoint: INTERACT_ENDPOINT_PROD_LOCATION_HINT, getLocationHint: locationHintClosure)
    }

    func testProcessHit_experienceEvent_whenConfigEndpointPreProductionWithLocationHint_hasCorrectEndpoint() {
        assertNetworkRequestUrl(event: experienceEvent, environment: "pre-prod", domain: nil, expectedEndpoint: INTERACT_ENDPOINT_PRE_PROD_LOCATION_HINT, getLocationHint: locationHintClosure)
    }

    func testProcessHit_experienceEvent_whenConfigEndpointIntegrationWithLocationHint_hasCorrectEndpoint() {
        assertNetworkRequestUrl(event: experienceEvent, environment: "int", domain: nil, expectedEndpoint: INTERACT_ENDPOINT_INT_LOCATION_HINT, getLocationHint: locationHintClosure)
    }

    func testProcessHit_experienceEvent_whenConfigEndpointProductionAndCustomDomain_hasCorrectEndpoint() {
        assertNetworkRequestUrl(event: experienceEvent, environment: "prod", domain: EdgeHitProcessorTests.CUSTOM_DOMAIN, expectedEndpoint: EdgeHitProcessorTests.CUSTOM_INTERACT_ENDPOINT_PROD)
    }

    func testProcessHit_experienceEvent_whenConfigEndpointPreProductionAndCustomDomain_hasCorrectEndpoint() {
        assertNetworkRequestUrl(event: experienceEvent, environment: "pre-prod", domain: EdgeHitProcessorTests.CUSTOM_DOMAIN, expectedEndpoint: EdgeHitProcessorTests.CUSTOM_INTERACT_ENDPOINT_PRE_PROD)
    }

    func testProcessHit_experienceEvent_whenConfigEndpointIntegrationAndCustomDomain_hasCorrectEndpoint() {
        // Note, custom domains are not supported with the integration endpoint
        assertNetworkRequestUrl(event: experienceEvent, environment: "int", domain: EdgeHitProcessorTests.CUSTOM_DOMAIN, expectedEndpoint: INTERACT_ENDPOINT_INT)
    }

    func testProcessHit_experienceEvent_nilData_doesNotSendNetworkRequest_returnsTrue() {
        // setup
        mockNetworkService?.connectAsyncMockReturnConnection = HttpConnection(data: "{}".data(using: .utf8), response: HTTPURLResponse(url: url, statusCode: 200, httpVersion: nil, headerFields: nil), error: nil)
        let event = Event(name: "test-consent-event", type: EventType.edge, source: EventSource.updateConsent, data: nil)
        let edgeEntity = EdgeDataEntity(event: event, identityMap: [:])

        let entity = DataEntity(uniqueIdentifier: "test-uuid", timestamp: Date(), data: try? JSONEncoder().encode(edgeEntity))

        // test
        assertProcessHit(entity: entity, sendsNetworkRequest: false, returns: true)
    }

    func testProcessHit_experienceEvent_emptyPayloadDueToInvalidData_doesNotSendNetworkRequest_returnsTrue() {
        let event = Event(name: "test-experience-event", type: EventType.edge, source: EventSource.requestContent, data: [:])
        let edgeEntity = EdgeDataEntity(event: event, identityMap: [:])

        let entity = DataEntity(uniqueIdentifier: "test-uuid", timestamp: Date(), data: try? JSONEncoder().encode(edgeEntity))
        assertProcessHit(entity: entity, sendsNetworkRequest: false, returns: true)
    }

    func testProcessHit_experienceEvent_addsEventToWaitingEventsList() {
        let edgeEntity = EdgeDataEntity(event: experienceEvent, identityMap: [:])
        let entity = DataEntity(uniqueIdentifier: "test-uuid", timestamp: Date(), data: try? JSONEncoder().encode(edgeEntity))

        let expectation = XCTestExpectation(description: "Callback should be invoked signaling if the hit was processed or not")
        // return recoverable error so the waiting event is not removed onComplete() before the assertion
        mockNetworkService?.connectAsyncMockReturnConnection = HttpConnection(data: "{}".data(using: .utf8), response: HTTPURLResponse(url: url, statusCode: 408, httpVersion: nil, headerFields: nil), error: nil)

        // test
        hitProcessor.processHit(entity: entity) { _ in
            expectation.fulfill()
        }

        wait(for: [expectation], timeout: 1)
        guard let requestUrl = mockNetworkService?.connectAsyncCalledWithNetworkRequest?.url else {
            XCTFail("unexpected nil request url")
            return
        }
        guard let requestId = requestUrl["requestId"] else {
            XCTFail("missing requestId in the request url")
            return
        }

        // verify
        let waitingEvents = networkResponseHandler.getWaitingEvents(requestId: requestId)
        XCTAssertEqual(1, waitingEvents?.count)
    }

    // MARK: - Consent Update
    func testProcessHit_consentUpdateEvent_happy_sendsNetworkRequest_returnsTrue() {
        // setup
        mockNetworkService?.connectAsyncMockReturnConnection = HttpConnection(data: "{}".data(using: .utf8), response: HTTPURLResponse(url: url, statusCode: 200, httpVersion: nil, headerFields: nil), error: nil)

        let edgeEntity = EdgeDataEntity(event: consentUpdateEvent, identityMap: [:])
        let entity = DataEntity(uniqueIdentifier: "test-uuid", timestamp: Date(), data: try? JSONEncoder().encode(edgeEntity))

        // test
        assertProcessHit(entity: entity, sendsNetworkRequest: true, returns: true)
        XCTAssertTrue( (mockNetworkService?.connectAsyncCalledWithNetworkRequest?.url.absoluteString ?? "").starts(with: CONSENT_ENDPOINT))
    }

    func testProcessHit_consentUpdateEvent_emptyData_doesNotSendNetworkRequest_returnsTrue() {
        let event = Event(name: "test-consent-event", type: EventType.edge, source: EventSource.updateConsent, data: nil)
        let edgeEntity = EdgeDataEntity(event: event, identityMap: [:])

        let entity = DataEntity(uniqueIdentifier: "test-uuid", timestamp: Date(), data: try? JSONEncoder().encode(edgeEntity))
        assertProcessHit(entity: entity, sendsNetworkRequest: false, returns: true)
    }

    func testProcessHit_consentUpdateEvent_emptyPayloadDueToInvalidData_doesNotSendNetworkRequest_returnsTrue() {
        let event = Event(name: "test-consent-event", type: EventType.edge, source: EventSource.updateConsent, data: ["some": "consent"])
        let edgeEntity = EdgeDataEntity(event: event, identityMap: [:])

        let entity = DataEntity(uniqueIdentifier: "test-uuid", timestamp: Date(), data: try? JSONEncoder().encode(edgeEntity))
        assertProcessHit(entity: entity, sendsNetworkRequest: false, returns: true)
    }

    func testProcessHit_consentUpdateEvent_addsEventToWaitingEventsList() {
        let edgeEntity = EdgeDataEntity(event: consentUpdateEvent, identityMap: [:])
        let entity = DataEntity(uniqueIdentifier: "test-uuid", timestamp: Date(), data: try? JSONEncoder().encode(edgeEntity))

        let expectation = XCTestExpectation(description: "Callback should be invoked signaling if the hit was processed or not")
        // return recoverable error so the waiting event is not removed onComplete() before the assertion
        mockNetworkService?.connectAsyncMockReturnConnection = HttpConnection(data: "{}".data(using: .utf8), response: HTTPURLResponse(url: url, statusCode: 408, httpVersion: nil, headerFields: nil), error: nil)

        // test
        hitProcessor.processHit(entity: entity) { _ in
            expectation.fulfill()
        }

        wait(for: [expectation], timeout: 1)
        guard let requestUrl = mockNetworkService?.connectAsyncCalledWithNetworkRequest?.url else {
            XCTFail("unexpected nil request url")
            return
        }
        guard let requestId = requestUrl["requestId"] else {
            XCTFail("missing requestId in the request url")
            return
        }

        // verify
        let waitingEvents = networkResponseHandler.getWaitingEvents(requestId: requestId)
        XCTAssertEqual(1, waitingEvents?.count)
    }

    func testProcessHit_resetIdentitiesEvent_clearsStateStore_returnsTrue() {
        let storeResponsePayloadManager = StoreResponsePayloadManager(EdgeConstants.DataStoreKeys.STORE_NAME)
        storeResponsePayloadManager.saveStorePayloads([StoreResponsePayload(payload: StorePayload(key: "key",
                                                                                                  value: "val",
                                                                                                  maxAge: 100000))])
        let event = Event(name: "test-reset-event",
                          type: EventType.genericIdentity,
                          source: EventSource.requestReset,
                          data: nil)
        let edgeEntity = EdgeDataEntity(event: event, identityMap: [:])
        let entity = DataEntity(uniqueIdentifier: "test-uuid", timestamp: Date(), data: try? JSONEncoder().encode(edgeEntity))

        assertProcessHit(entity: entity, sendsNetworkRequest: false, returns: true)

        XCTAssertTrue(storeResponsePayloadManager.getActiveStores().isEmpty)
    }

    // MARK: Implementation Details

    // tests Implementation Details added to Experience Events
    func testProcessHit_experienceEvent_sendsNetworkRequest_withImplementationDetails() {
        hitProcessor = EdgeHitProcessor(networkService: networkService,
                                        networkResponseHandler: networkResponseHandler,
                                        getSharedState: resolveSharedState(extensionName:event:),
                                        getXDMSharedState: resolveXDMSharedState(extensionName:event:barrier:),
                                        readyForEvent: readyForEvent(_:),
                                        getImplementationDetails: {
                                            return [
                                                "name": "https://ns.adobe.com/experience/mobilesdk/ios",
                                                "environment": "app",
                                                "version": "3.3.1+1.0.0"
                                            ]
                                        },
                                        getLocationHint: { return nil })

        mockNetworkService?.connectAsyncMockReturnConnection = HttpConnection(data: "{}".data(using: .utf8), response: HTTPURLResponse(url: url, statusCode: 200, httpVersion: nil, headerFields: nil), error: nil)

        let edgeEntity = EdgeDataEntity(event: experienceEvent, identityMap: [:])
        let entity = DataEntity(uniqueIdentifier: "test-uuid", timestamp: Date(), data: try? JSONEncoder().encode(edgeEntity))

        // test
        assertProcessHit(entity: entity, sendsNetworkRequest: true, returns: true)

        guard let requestPayload = mockNetworkService?.connectAsyncCalledWithNetworkRequest?.connectPayload else {
            XCTFail("unexpected nil request connect payload")
            return
        }

        let payload = asFlattenDictionary(data: requestPayload)

        XCTAssertEqual("https://ns.adobe.com/experience/mobilesdk/ios", payload["xdm.implementationDetails.name"] as? String)
        XCTAssertEqual("3.3.1+1.0.0", payload["xdm.implementationDetails.version"] as? String)
        XCTAssertEqual("app", payload["xdm.implementationDetails.environment"] as? String)
    }

    // tests Implementation Details is not added to event when nil
    func testProcessHit_experienceEvent_sendsNetworkRequest_withoutImplementationDetails_whenNil() {
        hitProcessor = EdgeHitProcessor(networkService: networkService,
                                        networkResponseHandler: networkResponseHandler,
                                        getSharedState: resolveSharedState(extensionName:event:),
                                        getXDMSharedState: resolveXDMSharedState(extensionName:event:barrier:),
                                        readyForEvent: readyForEvent(_:),
                                        getImplementationDetails: { return nil },
                                        getLocationHint: { return nil })

        mockNetworkService?.connectAsyncMockReturnConnection = HttpConnection(data: "{}".data(using: .utf8), response: HTTPURLResponse(url: url, statusCode: 200, httpVersion: nil, headerFields: nil), error: nil)

        let edgeEntity = EdgeDataEntity(event: experienceEvent, identityMap: [:])
        let entity = DataEntity(uniqueIdentifier: "test-uuid", timestamp: Date(), data: try? JSONEncoder().encode(edgeEntity))

        // test
        assertProcessHit(entity: entity, sendsNetworkRequest: true, returns: true)

        guard let requestPayload = mockNetworkService?.connectAsyncCalledWithNetworkRequest?.connectPayload else {
            XCTFail("unexpected nil request connect payload")
            return
        }

        let payload = asFlattenDictionary(data: requestPayload)

        XCTAssertNil(payload["xdm.implementationDetails.name"])
        XCTAssertNil(payload["xdm.implementationDetails.version"])
        XCTAssertNil(payload["xdm.implementationDetails.environment"])
    }

    // tests Implementation Details is not added to Consent events
    func testProcessHit_consentEvent_sendsNetworkRequest_withoutImplementationDetails() {
        hitProcessor = EdgeHitProcessor(networkService: networkService,
                                        networkResponseHandler: networkResponseHandler,
                                        getSharedState: resolveSharedState(extensionName:event:),
                                        getXDMSharedState: resolveXDMSharedState(extensionName:event:barrier:),
                                        readyForEvent: readyForEvent(_:),
                                        getImplementationDetails: {
                                            return [
                                                "name": "https://ns.adobe.com/experience/mobilesdk/ios",
                                                "environment": "app",
                                                "version": "3.3.1+1.0.0"
                                            ]
                                        },
                                        getLocationHint: { return nil })

        mockNetworkService?.connectAsyncMockReturnConnection = HttpConnection(data: "{}".data(using: .utf8), response: HTTPURLResponse(url: url, statusCode: 200, httpVersion: nil, headerFields: nil), error: nil)

        let edgeEntity = EdgeDataEntity(event: consentUpdateEvent, identityMap: [:])
        let entity = DataEntity(uniqueIdentifier: "test-uuid", timestamp: Date(), data: try? JSONEncoder().encode(edgeEntity))

        // test
        assertProcessHit(entity: entity, sendsNetworkRequest: true, returns: true)

        guard let requestPayload = mockNetworkService?.connectAsyncCalledWithNetworkRequest?.connectPayload else {
            XCTFail("unexpected nil request connect payload")
            return
        }

        let payload = asFlattenDictionary(data: requestPayload)

        // Implementation Details are not added to Consent events
        XCTAssertNil(payload["xdm.implementationDetails.name"])
        XCTAssertNil(payload["xdm.implementationDetails.version"])
        XCTAssertNil(payload["xdm.implementationDetails.environment"])
    }

    func assertProcessHit(entity: DataEntity, sendsNetworkRequest: Bool, returns: Bool, line: UInt = #line) {
        let expectation = XCTestExpectation(description: "Callback should be invoked signaling if the hit was processed or not")

        mockNetworkService?.connectAsyncMockReturnConnection = HttpConnection(data: "{}".data(using: .utf8), response: HTTPURLResponse(url: url, statusCode: 200, httpVersion: nil, headerFields: nil), error: nil)

        // test
        hitProcessor.processHit(entity: entity) { success in
            XCTAssertEqual(returns, success, "Expected callback to be called with \(returns), but it was \(success)", line: line)
            expectation.fulfill()
        }

        // verify
        wait(for: [expectation], timeout: 1)
        XCTAssertEqual(sendsNetworkRequest, mockNetworkService?.connectAsyncCalled, "Expected network request to be \(sendsNetworkRequest), but it was \(mockNetworkService?.connectAsyncCalled ?? false)", line: line)
    }

    private func assertNetworkRequestUrl(event: Event, environment: String?, domain: String?, expectedEndpoint: String, getLocationHint: @escaping () -> String? = { return nil }) {
        var config: [String: Any] = [self.EDGE_CONFIG_ID: "test-config-id"]
        if let env = environment {
            config[self.EDGE_ENV] = env
        }
        if let domain = domain {
            config[self.EDGE_DOMAIN] = domain
        }

        hitProcessor = EdgeHitProcessor(networkService: networkService,
                                        networkResponseHandler: networkResponseHandler,
                                        getSharedState: { extensionName, _ -> SharedStateResult? in
                                            if extensionName == self.CONFIGURATION_SHARED_STATE {
                                                return SharedStateResult(status: .set, value: config)
                                            }

                                            return nil
                                        },
                                        getXDMSharedState: resolveXDMSharedState(extensionName:event:barrier:),
                                        readyForEvent: readyForEvent(_:),
                                        getImplementationDetails: { return nil },
                                        getLocationHint: getLocationHint)
        mockNetworkService?.connectAsyncMockReturnConnection = HttpConnection(data: "{}".data(using: .utf8), response: HTTPURLResponse(url: url, statusCode: 200, httpVersion: nil, headerFields: nil), error: nil)

        let edgeEntity = EdgeDataEntity(event: event, identityMap: [:])
        let entity = DataEntity(uniqueIdentifier: "test-uuid", timestamp: Date(), data: try? JSONEncoder().encode(edgeEntity))

        // test
        assertProcessHit(entity: entity, sendsNetworkRequest: true, returns: true)
        let actualUrl = mockNetworkService?.connectAsyncCalledWithNetworkRequest?.url.absoluteString ?? ""
        XCTAssertTrue( actualUrl.starts(with: expectedEndpoint))
    }
}

extension URL {
    subscript(queryParam: String) -> String? {
        guard let url = URLComponents(string: self.absoluteString) else { return nil }
        return url.queryItems?.first(where: { $0.name == queryParam })?.value
    }
}<|MERGE_RESOLUTION|>--- conflicted
+++ resolved
@@ -30,20 +30,19 @@
     private let CONSENT_ENDPOINT_INT = "https://edge-int.adobedc.net/ee/v1/privacy/set-consent"
     private let INTERACT_ENDPOINT_PROD = "https://edge.adobedc.net/ee/v1/interact"
     private let INTERACT_ENDPOINT_PRE_PROD = "https://edge.adobedc.net/ee-pre-prd/v1/interact"
-<<<<<<< HEAD
     private let INTERACT_ENDPOINT_INT = "https://edge-int.adobedc.net/ee/v1/interact"
+    
     private let CONSENT_ENDPOINT_LOCATION_HINT = "https://edge.adobedc.net/ee/lh1/v1/privacy/set-consent"
     private let CONSENT_ENDPOINT_PRE_PROD_LOCATION_HINT = "https://edge.adobedc.net/ee-pre-prd/lh1/v1/privacy/set-consent"
     private let CONSENT_ENDPOINT_INT_LOCATION_HINT = "https://edge-int.adobedc.net/ee/lh1/v1/privacy/set-consent"
     private let INTERACT_ENDPOINT_PROD_LOCATION_HINT = "https://edge.adobedc.net/ee/lh1/v1/interact"
     private let INTERACT_ENDPOINT_PRE_PROD_LOCATION_HINT = "https://edge.adobedc.net/ee-pre-prd/lh1/v1/interact"
     private let INTERACT_ENDPOINT_INT_LOCATION_HINT = "https://edge-int.adobedc.net/ee/lh1/v1/interact"
-=======
-    private let INTERACT_ENDPOINT_INTEGRATION = "https://edge-int.adobedc.net/ee/v1/interact"
+    
     private let MEDIA_ENDPOINT = "https://edge.adobedc.net/ee/va/v1/sessionstart"
     private let MEDIA_ENDPOINT_PRE_PROD = "https://edge.adobedc.net/ee-pre-prd/va/v1/sessionstart"
     private let MEDIA_ENDPOINT_INTEGRATION = "https://edge-int.adobedc.net/ee/va/v1/sessionstart"
->>>>>>> ebffb920
+    
     private static let CUSTOM_DOMAIN = "my.awesome.site"
     private static let CUSTOM_CONSENT_ENDPOINT = "https://\(CUSTOM_DOMAIN)/ee/v1/privacy/set-consent"
     private static let CUSTOM_CONSENT_ENDPOINT_PRE_PROD = "https://\(CUSTOM_DOMAIN)/ee-pre-prd/v1/privacy/set-consent"
@@ -320,9 +319,6 @@
         XCTAssertTrue( (mockNetworkService?.connectAsyncCalledWithNetworkRequest?.url.absoluteString ?? "").starts(with: INTERACT_ENDPOINT_PROD))
     }
 
-<<<<<<< HEAD
-    func testProcessHit_consentUpdateEvent_whenConfigEndpointProduction_hasCorrectEndpoint() {
-=======
     func testProcessHit_mediaEdgeEvent_happy_withOverwritePath_whenConfigEndpointProduction_sendsNetworkRequestWithCustomPath() {
         assertNetworkRequestUrl(event: experienceEventWithOverwritePath, environment: "prod", domain: nil, expectedEndpoint: MEDIA_ENDPOINT)
     }
@@ -368,8 +364,7 @@
         assertNetworkRequestUrl(event: consentUpdateEventWithOverwritePath, environment: "prod", domain: nil, expectedEndpoint: CONSENT_ENDPOINT)
     }
 
-    func testProcessHit_consentUpdateEvent_whenConfigEndpointProduction() {
->>>>>>> ebffb920
+    func testProcessHit_consentUpdateEvent_whenConfigEndpointProduction_hasCorrectEndpoint() {
         assertNetworkRequestUrl(event: consentUpdateEvent, environment: "prod", domain: nil, expectedEndpoint: CONSENT_ENDPOINT)
     }
 
