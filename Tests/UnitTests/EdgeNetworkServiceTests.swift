--- conflicted
+++ resolved
@@ -242,12 +242,8 @@
             +
             "        }\n" +
             "      ]\n" +
-<<<<<<< HEAD
-        "    }"
-=======
             "    }"
         let expectation = XCTestExpectation(description: "Network callback is invoked")
->>>>>>> 5e774792
 
         // test
         let mockHttpConnection = HttpConnection(data: stringResponseBody.data(using: .utf8),
