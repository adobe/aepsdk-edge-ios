//
// Copyright 2021 Adobe. All rights reserved.
// This file is licensed to you under the Apache License, Version 2.0 (the "License");
// you may not use this file except in compliance with the License. You may obtain a copy
// of the License at http://www.apache.org/licenses/LICENSE-2.0
//
// Unless required by applicable law or agreed to in writing, software distributed under
// the License is distributed on an "AS IS" BASIS, WITHOUT WARRANTIES OR REPRESENTATIONS
// OF ANY KIND, either express or implied. See the License for the specific language
// governing permissions and limitations under the License.
//

@testable import AEPEdge
import Foundation
import XCTest

class EdgeHitTests: XCTestCase {
    private let CONFIG_ID = "testConfigId"
    private let EDGE_REQUEST = EdgeRequest(meta: nil, xdm: nil, events: [["test": "data"]])
<<<<<<< HEAD
    private let CONSENT_UPDATE_REQUEST = EdgeConsentUpdate(meta: nil, query: QueryOptions(consent: ["operation": "update"]), identityMap: nil, consent: [EdgeConsentPayload(standard: "Adobe", version: "2.0", value: ["consent": ["collect": "y"]])])
    private let ENDPOINT_PROD = EdgeEndpoint(type: .production)
=======
    private let INTERACT_ENDPOINT_PROD = EdgeEndpoint(requestType: .interact, environmentType: .production)
    private let CONSENT_UPDATE_REQUEST = EdgeConsentUpdate(meta: nil, identityMap: nil, consent: [EdgeConsentPayload(standard: "Adobe", version: "2.0", value: ["consent": ["collect": "y"]])])
    private let CONSENT_ENDPOINT_PROD = EdgeEndpoint(requestType: .consent, environmentType: .production)

>>>>>>> 70c2f407
    override func setUp() {
        continueAfterFailure = false
    }

    // MARK: ExperienceEventsEdgeHit tests

    func testExperienceEventsEdgeHit() {
        let edgeHit = ExperienceEventsEdgeHit(endpoint: INTERACT_ENDPOINT_PROD,
                                              configId: CONFIG_ID,
                                              request: EDGE_REQUEST)
        XCTAssertEqual(INTERACT_ENDPOINT_PROD.url, edgeHit.endpoint.url)
        XCTAssertEqual(CONFIG_ID, edgeHit.configId)
        XCTAssertNotNil(edgeHit.requestId)
        XCTAssertEqual(EDGE_REQUEST.events, edgeHit.request.events)
    }

    func testExperienceEventsEdgeHit_streamingSettings() {
        let edgeHit1 = ExperienceEventsEdgeHit(endpoint: INTERACT_ENDPOINT_PROD,
                                               configId: CONFIG_ID,
                                               request: EdgeRequest(meta: nil, xdm: nil, events: [["test": "data"]]))
        XCTAssertNil(edgeHit1.getStreamingSettings())

        let streamingSettings = Streaming(recordSeparator: "A", lineFeed: "B")
        let edgeHit2 = ExperienceEventsEdgeHit(endpoint: INTERACT_ENDPOINT_PROD,
                                               configId: CONFIG_ID,
                                               request: EdgeRequest(meta: RequestMetadata(konductorConfig: KonductorConfig(streaming: streamingSettings), state: nil),
                                                                    xdm: nil, events: [["test": "data"]]))
        XCTAssertNotNil(edgeHit2.getStreamingSettings())
    }

    func testExperienceEventsEdgeHit_getPayload_noStreaming() {
        let encoder = JSONEncoder()
        encoder.outputFormatting = [.prettyPrinted]
        let json = """
                    {"events" : [{"test" : "data"}]}
                    """.data(using: .utf8)! // swiftlint:disable:this force_unwrapping

        let expectedPayload = try! JSONSerialization.jsonObject(with: json, options: []) as! [String: Any]
        let edgeHit = ExperienceEventsEdgeHit(endpoint: INTERACT_ENDPOINT_PROD,
                                              configId: CONFIG_ID,
                                              request: EdgeRequest(meta: nil, xdm: nil, events: [["test": "data"]]))

        XCTAssertTrue(expectedPayload == payloadToDict(payload: edgeHit.getPayload()))
    }

    func testExperienceEventsEdgeHit_getPayload_withStreaming() {
        let json = """
                {"meta" :
                    {"konductorConfig" :
                        {"streaming" :
                            {"enabled" : true,"recordSeparator" : "A","lineFeed" : "B"}
                        }
                    },
                "events" : [{  "test" : "data"}]}
                """.data(using: .utf8)! // swiftlint:disable:this force_unwrapping
        let expectedPayload = try! JSONSerialization.jsonObject(with: json, options: []) as! [String: Any]
        let streamingSettings = Streaming(recordSeparator: "A", lineFeed: "B")
        let edgeHit = ExperienceEventsEdgeHit(endpoint: INTERACT_ENDPOINT_PROD,
                                              configId: CONFIG_ID,
                                              request: EdgeRequest(meta: RequestMetadata(konductorConfig: KonductorConfig(streaming: streamingSettings), state: nil), xdm: nil, events: [["test": "data"]]))

        XCTAssertTrue(expectedPayload == payloadToDict(payload: edgeHit.getPayload()))
    }

<<<<<<< HEAD
    func testExperienceEventsEdgeHit_getType() {
        let edgeHit = ExperienceEventsEdgeHit(edgeEndpoint: ENDPOINT_PROD, configId: CONFIG_ID, request: EDGE_REQUEST)
        XCTAssertEqual(ExperienceEdgeRequestType.interact, edgeHit.getType())
    }

    // MARK: ConsentEdgeHit tests
=======
    // MARK: ConsentEgeHit tests
>>>>>>> 70c2f407

    func testConsentEdgeHit_getPayload() {
        let json =
            """
            {
            "query": {
                "consent": {
                    "operation": "update"
                }
            },
            "consent" :
                [{
                    "standard" : "Adobe",
                    "version" : "2.0",
                    "value" : {
                        "consent" : {
                            "collect" : "y"
                        }
                    }}
                ]
            }
            """.data(using: .utf8)! // swiftlint:disable:this force_unwrapping
        let expectedPayload = try! JSONSerialization.jsonObject(with: json, options: []) as! [String: Any]
        let edgeHit = ConsentEdgeHit(endpoint: CONSENT_ENDPOINT_PROD, configId: CONFIG_ID, consents: CONSENT_UPDATE_REQUEST)

        XCTAssertTrue(expectedPayload == payloadToDict(payload: edgeHit.getPayload()))
    }

    func testConsentEdgeHit_getPayloadWithStreaming() {
        let json =
            """
            {"meta" :
                    {"konductorConfig" :
                        {"streaming" :
                            {"enabled" : true,"recordSeparator" : "A","lineFeed" : "B"}
                        }
                    },
            "consent" :
                [{
                    "standard" : "Adobe",
                    "version" : "2.0",
                    "value" : {
                        "consent" : {
                            "collect" : "y"
                        }
                    }}
                ]
            }
            """.data(using: .utf8)! // swiftlint:disable:this force_unwrapping
        let expectedPayload = try! JSONSerialization.jsonObject(with: json, options: []) as! [String: Any]
        let streamingSettings = Streaming(recordSeparator: "A", lineFeed: "B")
        let consentUpdate = EdgeConsentUpdate(meta: RequestMetadata(konductorConfig: KonductorConfig(streaming: streamingSettings), state: nil),
                                              query: nil,
                                              identityMap: nil,
                                              consent: [EdgeConsentPayload(standard: "Adobe", version: "2.0", value: ["consent": ["collect": "y"]])])
        let edgeHit = ConsentEdgeHit(endpoint: CONSENT_ENDPOINT_PROD, configId: CONFIG_ID, consents: consentUpdate)

        XCTAssertTrue(expectedPayload == payloadToDict(payload: edgeHit.getPayload()))
    }

    func testConsentEdgeHit_getStreamingSettings_streamingNotEnabled() {
        let edgeHit = ConsentEdgeHit(endpoint: CONSENT_ENDPOINT_PROD, configId: CONFIG_ID, consents: CONSENT_UPDATE_REQUEST)
        XCTAssertNil(edgeHit.getStreamingSettings())
    }

    func testConsentEdgeHit_getStreamingSettings_streamingEnabled() {
        let streamingSettings = Streaming(recordSeparator: "A", lineFeed: "B")
        let consentUpdate = EdgeConsentUpdate(meta: RequestMetadata(konductorConfig: KonductorConfig(streaming: streamingSettings), state: nil),
                                              query: nil,
                                              identityMap: nil,
                                              consent: [EdgeConsentPayload(standard: "Adobe", version: "2.0", value: ["consent": ["collect": "y"]])])
        let edgeHit = ConsentEdgeHit(endpoint: CONSENT_ENDPOINT_PROD, configId: CONFIG_ID, consents: consentUpdate)
        XCTAssertNotNil(edgeHit.getStreamingSettings())
    }

    private func payloadToDict(payload: String?) -> [String: Any] {
        guard let payloadData = payload?.data(using: .utf8),
              let payload = try! JSONSerialization.jsonObject(with: payloadData, options: []) as? [String: Any] else {
            XCTFail("Failed to convert payload to data")
            return [:]
        }

        return payload
    }
}

func == (lhs: [String: Any], rhs: [String: Any]) -> Bool {
    return NSDictionary(dictionary: lhs).isEqual(to: rhs)
}<|MERGE_RESOLUTION|>--- conflicted
+++ resolved
@@ -17,15 +17,10 @@
 class EdgeHitTests: XCTestCase {
     private let CONFIG_ID = "testConfigId"
     private let EDGE_REQUEST = EdgeRequest(meta: nil, xdm: nil, events: [["test": "data"]])
-<<<<<<< HEAD
+    private let INTERACT_ENDPOINT_PROD = EdgeEndpoint(requestType: .interact, environmentType: .production)
     private let CONSENT_UPDATE_REQUEST = EdgeConsentUpdate(meta: nil, query: QueryOptions(consent: ["operation": "update"]), identityMap: nil, consent: [EdgeConsentPayload(standard: "Adobe", version: "2.0", value: ["consent": ["collect": "y"]])])
-    private let ENDPOINT_PROD = EdgeEndpoint(type: .production)
-=======
-    private let INTERACT_ENDPOINT_PROD = EdgeEndpoint(requestType: .interact, environmentType: .production)
-    private let CONSENT_UPDATE_REQUEST = EdgeConsentUpdate(meta: nil, identityMap: nil, consent: [EdgeConsentPayload(standard: "Adobe", version: "2.0", value: ["consent": ["collect": "y"]])])
     private let CONSENT_ENDPOINT_PROD = EdgeEndpoint(requestType: .consent, environmentType: .production)
 
->>>>>>> 70c2f407
     override func setUp() {
         continueAfterFailure = false
     }
@@ -90,16 +85,7 @@
         XCTAssertTrue(expectedPayload == payloadToDict(payload: edgeHit.getPayload()))
     }
 
-<<<<<<< HEAD
-    func testExperienceEventsEdgeHit_getType() {
-        let edgeHit = ExperienceEventsEdgeHit(edgeEndpoint: ENDPOINT_PROD, configId: CONFIG_ID, request: EDGE_REQUEST)
-        XCTAssertEqual(ExperienceEdgeRequestType.interact, edgeHit.getType())
-    }
-
-    // MARK: ConsentEdgeHit tests
-=======
     // MARK: ConsentEgeHit tests
->>>>>>> 70c2f407
 
     func testConsentEdgeHit_getPayload() {
         let json =
