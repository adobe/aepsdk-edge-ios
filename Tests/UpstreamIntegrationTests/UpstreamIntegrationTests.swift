--- conflicted
+++ resolved
@@ -64,11 +64,7 @@
         // Setting expectation allows for both:
         // 1. Validation that the network request was sent out
         // 2. Waiting on a response for the specific network request (with timeout)
-<<<<<<< HEAD
-        networkService.setExpectationForNetworkRequest(networkRequest: interactNetworkRequest, expectedCount: 1)
-=======
         networkService.setExpectation(for: interactNetworkRequest, expectedCount: 1)
->>>>>>> f86f734a
 
         let experienceEvent = ExperienceEvent(xdm: ["xdmtest": "data"], data: ["data": ["test": "data"]])
 
@@ -87,17 +83,10 @@
     /// Tests that a standard sendEvent receives a single network response with HTTP code 200
     func testSendEvent_whenComplexEvent_receivesExpectedNetworkResponse() {
         // Setup
-<<<<<<< HEAD
         let interactNetworkRequest = NetworkRequest(urlString: createInteractUrl(with: edgeLocationHint?.rawValue), httpMethod: .post)!
-        networkService.setExpectationForNetworkRequest(networkRequest: interactNetworkRequest, expectedCount: 1)
-
-        let eventPayloadJSON = #"""
-=======
-        let interactNetworkRequest = NetworkRequest(urlString: createURLWith(locationHint: edgeLocationHint), httpMethod: .post)!
         networkService.setExpectation(for: interactNetworkRequest, expectedCount: 1)
 
         let xdmJSON = #"""
->>>>>>> f86f734a
         {
             "testString": "xdm"
         }
@@ -136,20 +125,11 @@
     /// Tests that a standard sendEvent () receives a single network response with HTTP code 200
     func testSendEvent_whenComplexXDMEvent_receivesExpectedNetworkResponse() {
         // Setup
-<<<<<<< HEAD
         let interactNetworkRequest = NetworkRequest(urlString: createInteractUrl(with: edgeLocationHint?.rawValue), httpMethod: .post)!
-        networkService.setExpectationForNetworkRequest(networkRequest: interactNetworkRequest, expectedCount: 1)
-
-        let eventPayloadJSON = #"""
-        {
-          "xdm": {
-=======
-        let interactNetworkRequest = NetworkRequest(urlString: createURLWith(locationHint: edgeLocationHint), httpMethod: .post)!
         networkService.setExpectation(for: interactNetworkRequest, expectedCount: 1)
 
         let xdmJSON = #"""
           {
->>>>>>> f86f734a
             "testString": "xdm",
             "testInt": 10,
             "testBool": false,
@@ -401,13 +381,8 @@
 
         // Set actual testing expectations
         // If test suite level location hint is not set, uses the value extracted from location hint result
-<<<<<<< HEAD
         let locationHintNetworkRequest = NetworkRequest(urlString: createInteractUrl(with: locationHintResult), httpMethod: .post)!
-        networkService.setExpectationForNetworkRequest(networkRequest: locationHintNetworkRequest, expectedCount: 1)
-=======
-        let locationHintNetworkRequest = NetworkRequest(urlString: createURLWith(locationHint: locationHintResult), httpMethod: .post)!
         networkService.setExpectation(for: locationHintNetworkRequest, expectedCount: 1)
->>>>>>> f86f734a
 
         // Test
         // 2nd event
@@ -415,15 +390,8 @@
 
         // Verify
         // Network response assertions
-<<<<<<< HEAD
-        let matchingResponses = networkService.getResponsesFor(networkRequest: locationHintNetworkRequest, timeout: 5)
-
-        XCTAssertEqual(1, matchingResponses.count)
-        XCTAssertEqual(200, matchingResponses.first?.responseCode)
-=======
         networkService.assertAllNetworkRequestExpectations()
         let matchingResponses = networkService.getResponses(for: locationHintNetworkRequest)
->>>>>>> f86f734a
 
         XCTAssertEqual(1, matchingResponses?.count)
         XCTAssertEqual(200, matchingResponses?.first?.responseCode)
@@ -536,18 +504,11 @@
 
         // Verify
         // Network response assertions
-<<<<<<< HEAD
-        let matchingResponses = networkService.getResponsesFor(networkRequest: interactNetworkRequest, timeout: 5)
-
-        XCTAssertEqual(1, matchingResponses.count)
-        XCTAssertEqual(400, matchingResponses.first?.responseCode)
-=======
         networkService.assertAllNetworkRequestExpectations()
         let matchingResponses = networkService.getResponses(for: interactNetworkRequest)
 
         XCTAssertEqual(1, matchingResponses?.count)
         XCTAssertEqual(400, matchingResponses?.first?.responseCode)
->>>>>>> f86f734a
 
         // Event assertions
         let expectedErrorJSON = #"""
@@ -591,84 +552,14 @@
 
         // Verify
         // Network response assertions
-<<<<<<< HEAD
-        let matchingResponses = networkService.getResponsesFor(networkRequest: invalidNetworkRequest, timeout: 5)
-
-        XCTAssertEqual(1, matchingResponses.count)
-        XCTAssertEqual(404, matchingResponses.first?.responseCode)
-        XCTAssertEqual(0, matchingResponses.first?.data?.count)
-=======
         networkService.assertAllNetworkRequestExpectations()
         let matchingResponses = networkService.getResponses(for: invalidNetworkRequest)
 
         XCTAssertEqual(1, matchingResponses?.count)
         XCTAssertEqual(404, matchingResponses?.first?.responseCode)
         XCTAssertEqual(0, matchingResponses?.first?.data?.count)
->>>>>>> f86f734a
 
         // Error event assertions
         assertExpectedEvents(ignoreUnexpectedEvents: true)
     }
-<<<<<<< HEAD
-=======
-
-    // MARK: - Test helper methods
-    private func setMobileCoreEnvironmentFileID(for edgeEnvironment: EdgeEnvironment) {
-        switch edgeEnvironment {
-        case .prod:
-            MobileCore.configureWith(appId: "94f571f308d5/6b1be84da76a/launch-023a1b64f561-development")
-        case .preProd:
-            MobileCore.configureWith(appId: "94f571f308d5/6b1be84da76a/launch-023a1b64f561-development")
-        case .int:
-            // TODO: create integration environment environment file ID
-            MobileCore.configureWith(appId: "94f571f308d5/6b1be84da76a/launch-023a1b64f561-development")
-        }
-    }
-
-    /// Creates a valid interact URL using the provided location hint. If location hint is invalid, returns default URL with no location hint.
-    /// - Parameters:
-    ///    - locationHint: The `EdgeLocationHint`'s raw value to use in the URL
-    /// - Returns: The interact URL with location hint applied, default URL if location hint is invalid
-    private func createURLWith(locationHint: EdgeLocationHint?) -> String {
-        guard let locationHint = locationHint else {
-            return "https://obumobile5.data.adobedc.net/ee/v1/interact"
-        }
-        return createURLWith(locationHint: locationHint.rawValue)
-    }
-
-    /// Creates a valid interact URL using the provided location hint.
-    /// - Parameters:
-    ///    - locationHint: The location hint String to use in the URL
-    /// - Returns: The interact URL with location hint applied
-    private func createURLWith(locationHint: String?) -> String {
-        guard let locationHint = locationHint else {
-            return "https://obumobile5.data.adobedc.net/ee/v1/interact"
-        }
-        return "https://obumobile5.data.adobedc.net/ee/\(locationHint)/v1/interact"
-    }
-
-    private func expectEdgeEventHandle(expectedHandleType: String, expectedCount: Int32 = 1) {
-        setExpectationEvent(type: TestConstants.EventType.EDGE, source: expectedHandleType, expectedCount: expectedCount)
-    }
-
-    private func getEdgeEventHandles(expectedHandleType: String) -> [Event] {
-        return getDispatchedEventsWith(type: TestConstants.EventType.EDGE, source: expectedHandleType)
-    }
-
-    private func getEdgeResponseErrors() -> [Event] {
-        return getDispatchedEventsWith(type: TestConstants.EventType.EDGE, source: TestConstants.EventSource.ERROR_RESPONSE_CONTENT)
-    }
-
-    /// Extracts the Edge location hint from the location hint result
-    private func getLastLocationHintResultValue() -> String? {
-        let locationHintResultEvent = getEdgeEventHandles(expectedHandleType: TestConstants.EventSource.LOCATION_HINT_RESULT).last
-        guard let payload = locationHintResultEvent?.data?["payload"] as? [[String: Any]] else {
-            return nil
-        }
-        guard payload.indices.contains(2) else {
-            return nil
-        }
-        return payload[2]["hint"] as? String
-    }
->>>>>>> f86f734a
 }