//
// Copyright 2023 Adobe. All rights reserved.
// This file is licensed to you under the Apache License, Version 2.0 (the "License");
// you may not use this file except in compliance with the License. You may obtain a copy
// of the License at http://www.apache.org/licenses/LICENSE-2.0
//
// Unless required by applicable law or agreed to in writing, software distributed under
// the License is distributed on an "AS IS" BASIS, WITHOUT WARRANTIES OR REPRESENTATIONS
// OF ANY KIND, either express or implied. See the License for the specific language
// governing permissions and limitations under the License.
//

@testable import AEPCore
import AEPEdge
import AEPEdgeIdentity
import AEPServices
import Foundation
import XCTest

/// This test class validates proper intergration with upstream services, specifically Edge Network
class UpstreamIntegrationTests: TestBase {
    private var edgeEnvironment: EdgeEnvironment = .prod
    private var edgeLocationHint: EdgeLocationHint?
    
    private var networkService: RealNetworkService = RealNetworkService()

    let LOG_SOURCE = "UpstreamIntegrationTests"

    let asyncTimeout: TimeInterval = 10

<<<<<<< HEAD
    // Run once per test suite
    override class func setUp() {
        super.setUp()

        TestBase.debugEnabled = true

    }

=======
>>>>>>> a2ca64da
    // Run before each test case
    override func setUp() {
        ServiceProvider.shared.networkService = networkService
        
        super.setUp()
        
        continueAfterFailure = true
        TestBase.debugEnabled = true
        // Extract Edge Network environment level from shell environment; see init for default value
        self.edgeEnvironment = EdgeEnvironment()
        print("Using Edge Network environment: \(edgeEnvironment.rawValue)")

        // Extract Edge location hint from shell environment; see init for default value
        self.edgeLocationHint = EdgeLocationHint()

        let waitForRegistration = CountDownLatch(1)
        MobileCore.setLogLevel(.trace)
        // Set environment file ID for specific Edge Network environment
        setMobileCoreEnvironmentFileID(for: edgeEnvironment)
        MobileCore.registerExtensions([Identity.self, Edge.self], {
            print("Extensions registration is complete")
            waitForRegistration.countDown()
        })
        XCTAssertEqual(DispatchTimeoutResult.success, waitForRegistration.await(timeout: 2))

        // Set Edge location hint value if one is set for the test target
        if edgeLocationHint != nil {
            print("Setting Edge location hint to: \(String(describing: edgeLocationHint?.rawValue))")
            Edge.setLocationHint(edgeLocationHint?.rawValue)
        } else {
            print("No preset Edge location hint is being used for this test.")
        }
        resetTestExpectations()
        networkService.reset()
    }
 
    // MARK: - Upstream integration test cases
    // MARK: 1st launch scenarios
    func testSendEvent_withStandardExperienceEvent_receivesExpectedEventHandles() {
        // Setup
<<<<<<< HEAD

        // Setting expectation allows for both:
        // 1. Validation that the network request was sent out
        // 2. Waiting on a response for the specific network request (with timeout)
        networkService.setExpectationForNetworkRequest(url: "https://obumobile5.data.adobedc.net/ee/v1/interact", httpMethod: HttpMethod.post, expectedCount: 1)

        // Test
=======
        // Test constructs should always be valid
        let standardNetworkRequest = NetworkRequest(urlString: "https://obumobile5.data.adobedc.net/ee/v1/interact", httpMethod: .post)!
        // Setting expectation allows for both:
        // 1. Validation that the network request was sent out
        // 2. Waiting on a response for the specific network request (with timeout)
        networkService.setExpectationForNetworkRequest(networkRequest: standardNetworkRequest, expectedCount: 1)

        
>>>>>>> a2ca64da
        let experienceEvent = ExperienceEvent(xdm: ["xdmtest": "data"],
                                              data: ["data": ["test": "data"]])
        // Test
        Edge.sendEvent(experienceEvent: experienceEvent)

        // Verify
        // MARK: Network response assertions
<<<<<<< HEAD
        let networkRequest = NetworkRequest(urlString: "https://obumobile5.data.adobedc.net/ee/v1/interact", httpMethod: .post)!
        let matchedResponsePost = networkService.getResponsesFor(networkRequest: networkRequest, timeout: 5)
        XCTAssertEqual(200, matchedResponsePost.first?.responseCode)

=======
        let matchedResponsePost = networkService.getResponsesFor(networkRequest: standardNetworkRequest, timeout: 5)
        XCTAssertEqual(200, matchedResponsePost.first?.responseCode)

        // MARK: Response Event assertions
        // MARK: 1st send event
        // Only validate for the location hint relevant to Edge Network extension
        let expectedLocationHintJSON = #"""
        {
          "payload": [
            {
              "ttlSeconds" : 1800,
              "scope" : "EdgeNetwork",
              "hint" : "stringType"
            }
          ]
        }
        """#
       
        assertEdgeResponseEvent(expectedJSON: expectedLocationHintJSON, eventSource: TestConstants.EventSource.LOCATION_HINT_RESULT, exactMatchPaths: ["payload[*].scope"])
        
        let expectedStateStore1stJSON = #"""
        {
          "payload": [
            {
              "maxAge": 1,
              "key": "stringType",
              "value": "stringType"
            },
            {
              "maxAge": 1,
              "key": "stringType",
              "value": "stringType"
            }
          ]
        }
        """#
        
        assertEdgeResponseEvent(expectedJSON: expectedStateStore1stJSON, eventSource: TestConstants.EventSource.STATE_STORE)
        
        // MARK: 2nd send event
        resetTestExpectations()
        Edge.sendEvent(experienceEvent: experienceEvent)
        
        // Assert location hint response is correct
        assertEdgeResponseEvent(expectedJSON: expectedLocationHintJSON, eventSource: TestConstants.EventSource.LOCATION_HINT_RESULT, exactMatchPaths: ["payload[*].scope"])
        // TODO: strong validation against org ID portion of key
        let expectedStateStore2ndJSON = #"""
        {
          "payload": [
            {
              "maxAge": 1,
              "key": "stringType",
              "value": "stringType"
            }
          ]
        }
        """#
        
        // Assert state store response is correct
        assertEdgeResponseEvent(expectedJSON: expectedStateStore2ndJSON, eventSource: TestConstants.EventSource.STATE_STORE)
    }
    
    // Tests standard sendEvent with both XDM and data, where data is complex - many keys and
    // different value types
    func testSendEvent_withEventXDMAndData_receivesExpectedEventHandles() {
        // Setup
        let standardNetworkRequest = NetworkRequest(urlString: "https://obumobile5.data.adobedc.net/ee/v1/interact", httpMethod: .post)!
        networkService.setExpectationForNetworkRequest(networkRequest: standardNetworkRequest, expectedCount: 1)
        
        let eventPayloadJSON = #"""
        {
          "xdm": {
            "testString": "xdm"
          },
          "data": {
            "testDataString": "stringValue",
            "testDataInt": 101,
            "testDataBool": true,
            "testDataDouble": 13.66,
            "testDataArray": ["arrayElem1", 2, true],
            "testDataDictionary": {
              "key": "val"
            }
          }
        }
        """#
        
        let xdm = getAnyCodableAndPayload(eventPayloadJSON, type: .xdm)!
        let data = getAnyCodableAndPayload(eventPayloadJSON, type: .data)!
        
        let experienceEvent = ExperienceEvent(xdm: xdm.payload, data: data.payload)
        
        // Test
        Edge.sendEvent(experienceEvent: experienceEvent)

        // Verify
        // MARK: Network response assertions
        let matchedResponse = networkService.getResponsesFor(networkRequest: standardNetworkRequest, timeout: 5)
        
        XCTAssertEqual(200, matchedResponse.first?.responseCode)
        
>>>>>>> a2ca64da
        // MARK: Response Event assertions
        // Only validate for the location hint relevant to Edge Network extension
        let expectedLocationHintJSON = #"""
        {
          "payload": [
            {
              "ttlSeconds" : 1800,
              "scope" : "EdgeNetwork",
              "hint" : "stringType"
            }
          ]
        }
        """#
<<<<<<< HEAD

        let expected = getAnyCodable(expectedJSON)!

        let resultEvents = getDispatchedEventsWith(type: TestConstants.EventType.EDGE, source: "locationHint:result")
        XCTAssertEqual(1, resultEvents.count)
        guard let locationHintEvent = resultEvents.first else {
            XCTFail("No valid location hint event found")
            return
        }

        assertTypeMatch(expected: expected, actual: getAnyCodableFromEventPayload(event: locationHintEvent), exactMatchPaths: ["payload[*].scope"])
        print(resultEvents)
=======
       
        assertEdgeResponseEvent(expectedJSON: expectedLocationHintJSON, eventSource: TestConstants.EventSource.LOCATION_HINT_RESULT, exactMatchPaths: ["payload[*].scope"])
        
        let expectedStateStore1stJSON = #"""
        {
          "payload": [
            {
              "maxAge": 1,
              "key": "stringType",
              "value": "stringType"
            },
            {
              "maxAge": 1,
              "key": "stringType",
              "value": "stringType"
            }
          ]
        }
        """#
        
        assertEdgeResponseEvent(expectedJSON: expectedStateStore1stJSON, eventSource: TestConstants.EventSource.STATE_STORE)
    }
    
    // Tests standard sendEvent with complex XDM - many keys and different value types
    func testSendEvent_withEventXDMOnly_receivesExpectedEventHandles() {
        // Setup
        let standardNetworkRequest = NetworkRequest(urlString: "https://obumobile5.data.adobedc.net/ee/v1/interact", httpMethod: .post)!
        networkService.setExpectationForNetworkRequest(networkRequest: standardNetworkRequest, expectedCount: 1)
        
        let eventPayloadJSON = #"""
        {
          "xdm": {
            "testString": "xdm",
            "testInt": 10,
            "testBool": false,
            "testDouble": 12.89,
            "testArray": ["arrayElem1", 2, true],
            "testDictionary": {
              "key": "val"
            }
          }
        }
        """#
        
        let xdm = getAnyCodableAndPayload(eventPayloadJSON, type: .xdm)!
        
        let experienceEvent = ExperienceEvent(xdm: xdm.payload)
        
        // Test
        Edge.sendEvent(experienceEvent: experienceEvent)

        // Verify
        // MARK: Network response assertions
        let matchedResponse = networkService.getResponsesFor(networkRequest: standardNetworkRequest, timeout: 5)
        XCTAssertEqual(200, matchedResponse.first?.responseCode)
        
        // MARK: Response Event assertions
        // Only validate for the location hint relevant to Edge Network extension
        let expectedLocationHintJSON = #"""
        {
          "payload": [
            {
              "ttlSeconds" : 1800,
              "scope" : "EdgeNetwork",
              "hint" : "stringType"
            }
          ]
        }
        """#
       
        assertEdgeResponseEvent(expectedJSON: expectedLocationHintJSON, eventSource: TestConstants.EventSource.LOCATION_HINT_RESULT, exactMatchPaths: ["payload[*].scope"])
        
        let expectedStateStore1stJSON = #"""
        {
          "payload": [
            {
              "maxAge": 1,
              "key": "stringType",
              "value": "stringType"
            },
            {
              "maxAge": 1,
              "key": "stringType",
              "value": "stringType"
            }
          ]
        }
        """#
        
        assertEdgeResponseEvent(expectedJSON: expectedStateStore1stJSON, eventSource: TestConstants.EventSource.STATE_STORE)
    }
    
    // MARK: - Configuration tests
    // Tests standard sendEvent with both XDM and data, where data is complex - many keys and
    // different value types
    func testSendEvent_withSetLocationHint_receivesExpectedEventHandles() {
        // Setup
        let locationHintNetworkRequest = NetworkRequest(urlString: "https://obumobile5.data.adobedc.net/ee/va6/v1/interact", httpMethod: .post)!
        networkService.setExpectationForNetworkRequest(networkRequest: locationHintNetworkRequest, expectedCount: 1)
        
        Edge.setLocationHint("va6")
        
        let eventPayloadJSON = #"""
        {
          "xdm": {
            "testString": "xdm"
          },
          "data": {
            "testDataString": "stringValue"
          }
        }
        """#
        
        let xdm = getAnyCodableAndPayload(eventPayloadJSON, type: .xdm)!
        let data = getAnyCodableAndPayload(eventPayloadJSON, type: .data)!
        
        let experienceEvent = ExperienceEvent(xdm: xdm.payload, data: data.payload)
        
        // Test
        Edge.sendEvent(experienceEvent: experienceEvent)

        // Verify
        // MARK: Network response assertions
        let matchedResponse = networkService.getResponsesFor(networkRequest: locationHintNetworkRequest, timeout: 5)
        XCTAssertEqual(200, matchedResponse.first?.responseCode)
        
        // MARK: Response Event assertions
        // Only validate for the location hint relevant to Edge Network extension
        let expectedLocationHintJSON = #"""
        {
          "payload": [
            {
              "ttlSeconds" : 1800,
              "scope" : "EdgeNetwork",
              "hint" : "va6"
            }
          ]
        }
        """#
       
        assertEdgeResponseEvent(expectedJSON: expectedLocationHintJSON, eventSource: TestConstants.EventSource.LOCATION_HINT_RESULT, exactMatchPaths: ["payload[*].scope", "payload[*].hint"])
        
        let expectedStateStore1stJSON = #"""
        {
          "payload": [
            {
              "maxAge": 1,
              "key": "stringType",
              "value": "stringType"
            },
            {
              "maxAge": 1,
              "key": "stringType",
              "value": "stringType"
            }
          ]
        }
        """#
        
        assertEdgeResponseEvent(expectedJSON: expectedStateStore1stJSON, eventSource: TestConstants.EventSource.STATE_STORE)
    }
    
    // MARK: - Error scenarios
    
    // Tests that an invalid datastream ID returns the expected error
    func testSendEvent_withInvalidDatastreamID_receivesExpectedError() {
        // Setup
        let standardNetworkRequest = NetworkRequest(urlString: "https://obumobile5.data.adobedc.net/ee/v1/interact", httpMethod: .post)!
        
        networkService.setExpectationForNetworkRequest(networkRequest: standardNetworkRequest, expectedCount: 1)
        
        MobileCore.updateConfigurationWith(configDict: ["edge.configId": "12345-example"])
        // Test
        let experienceEvent = ExperienceEvent(xdm: ["xdmtest": "data"],
                                              data: ["data": ["test": "data"]])
        Edge.sendEvent(experienceEvent: experienceEvent)

        // Verify
        // MARK: Network response assertions
        let matchedResponse = networkService.getResponsesFor(networkRequest: standardNetworkRequest, timeout: 5)
        XCTAssertEqual(400, matchedResponse.first?.responseCode)
        
        // MARK: Event assertions
        let expectedErrorJSON = #"""
        {
            "status": 400,
            "detail": "stringType",
            "report": {
              "requestId": "stringType"
            },
            "requestEventId": "stringType",
            "title": "Invalid datastream ID",
            "type": "stringType",
            "requestId": "stringType"
          }
        """#
        
        assertEdgeResponseEvent(expectedJSON: expectedErrorJSON, eventSource: TestConstants.EventSource.ERROR_RESPONSE_CONTENT, exactMatchPaths: ["status", "title"])
        
    }
    
    // Tests that an invalid location hint returns the expected error with 0 byte data body
    func testSendEvent_withInvalidLocationHint_receivesExpectedError() {
        // Setup
        let invalidNetworkRequest = NetworkRequest(urlString: "https://obumobile5.data.adobedc.net/ee/invalid/v1/interact", httpMethod: .post)!
        networkService.setExpectationForNetworkRequest(networkRequest: invalidNetworkRequest, expectedCount: 1)
        
        Edge.setLocationHint("invalid")
        
        // Test
        let experienceEvent = ExperienceEvent(xdm: ["xdmtest": "data"],
                                              data: ["data": ["test": "data"]])
        Edge.sendEvent(experienceEvent: experienceEvent)

        // Verify
        // MARK: Network response assertions
        guard let matchedResponse = networkService.getResponsesFor(networkRequest: invalidNetworkRequest, timeout: 5).first else {
            XCTFail("No valid response found for request: \(invalidNetworkRequest)")
            return
        }
        XCTAssertEqual(404, matchedResponse.responseCode)
        XCTAssertEqual(0, matchedResponse.data?.count)
>>>>>>> a2ca64da
    }

    // MARK: - Test helper methods
    private func setMobileCoreEnvironmentFileID(for edgeEnvironment: EdgeEnvironment) {
        switch edgeEnvironment {
        case .prod:
            MobileCore.configureWith(appId: "94f571f308d5/6b1be84da76a/launch-023a1b64f561-development")
        case .preProd:
            MobileCore.configureWith(appId: "94f571f308d5/6b1be84da76a/launch-023a1b64f561-development")
        case .int:
            // TODO: create integration environment environment file ID
            MobileCore.configureWith(appId: "94f571f308d5/6b1be84da76a/launch-023a1b64f561-development")
        }
    }
    
    // MARK: Assertion helpers
    private func assertEdgeResponseEvent(expectedJSON: String, eventSource: String, exactMatchPaths: [String] = [], file: StaticString = #file, line: UInt = #line) {
        guard let expected = getAnyCodable(expectedJSON) else {
            XCTFail("Unable to decode JSON string. Test case unable to proceed.")
            return
        }
        
        let stateStoreEvents = getDispatchedEventsWith(type: TestConstants.EventType.EDGE, source: eventSource)
        
        XCTAssertEqual(1, stateStoreEvents.count, file: file, line: line)
        
        guard let stateStoreEvent = stateStoreEvents.first else {
            XCTFail("No valid location hint event found")
            return
        }
        
        assertTypeMatch(expected: expected, actual: getAnyCodableFromEventPayload(event: stateStoreEvent), exactMatchPaths: exactMatchPaths, file: file, line: line)
    }
}<|MERGE_RESOLUTION|>--- conflicted
+++ resolved
@@ -28,17 +28,6 @@
 
     let asyncTimeout: TimeInterval = 10
 
-<<<<<<< HEAD
-    // Run once per test suite
-    override class func setUp() {
-        super.setUp()
-
-        TestBase.debugEnabled = true
-
-    }
-
-=======
->>>>>>> a2ca64da
     // Run before each test case
     override func setUp() {
         ServiceProvider.shared.networkService = networkService
@@ -79,15 +68,6 @@
     // MARK: 1st launch scenarios
     func testSendEvent_withStandardExperienceEvent_receivesExpectedEventHandles() {
         // Setup
-<<<<<<< HEAD
-
-        // Setting expectation allows for both:
-        // 1. Validation that the network request was sent out
-        // 2. Waiting on a response for the specific network request (with timeout)
-        networkService.setExpectationForNetworkRequest(url: "https://obumobile5.data.adobedc.net/ee/v1/interact", httpMethod: HttpMethod.post, expectedCount: 1)
-
-        // Test
-=======
         // Test constructs should always be valid
         let standardNetworkRequest = NetworkRequest(urlString: "https://obumobile5.data.adobedc.net/ee/v1/interact", httpMethod: .post)!
         // Setting expectation allows for both:
@@ -96,7 +76,6 @@
         networkService.setExpectationForNetworkRequest(networkRequest: standardNetworkRequest, expectedCount: 1)
 
         
->>>>>>> a2ca64da
         let experienceEvent = ExperienceEvent(xdm: ["xdmtest": "data"],
                                               data: ["data": ["test": "data"]])
         // Test
@@ -104,12 +83,6 @@
 
         // Verify
         // MARK: Network response assertions
-<<<<<<< HEAD
-        let networkRequest = NetworkRequest(urlString: "https://obumobile5.data.adobedc.net/ee/v1/interact", httpMethod: .post)!
-        let matchedResponsePost = networkService.getResponsesFor(networkRequest: networkRequest, timeout: 5)
-        XCTAssertEqual(200, matchedResponsePost.first?.responseCode)
-
-=======
         let matchedResponsePost = networkService.getResponsesFor(networkRequest: standardNetworkRequest, timeout: 5)
         XCTAssertEqual(200, matchedResponsePost.first?.responseCode)
 
@@ -211,7 +184,6 @@
         
         XCTAssertEqual(200, matchedResponse.first?.responseCode)
         
->>>>>>> a2ca64da
         // MARK: Response Event assertions
         // Only validate for the location hint relevant to Edge Network extension
         let expectedLocationHintJSON = #"""
@@ -225,20 +197,6 @@
           ]
         }
         """#
-<<<<<<< HEAD
-
-        let expected = getAnyCodable(expectedJSON)!
-
-        let resultEvents = getDispatchedEventsWith(type: TestConstants.EventType.EDGE, source: "locationHint:result")
-        XCTAssertEqual(1, resultEvents.count)
-        guard let locationHintEvent = resultEvents.first else {
-            XCTFail("No valid location hint event found")
-            return
-        }
-
-        assertTypeMatch(expected: expected, actual: getAnyCodableFromEventPayload(event: locationHintEvent), exactMatchPaths: ["payload[*].scope"])
-        print(resultEvents)
-=======
        
         assertEdgeResponseEvent(expectedJSON: expectedLocationHintJSON, eventSource: TestConstants.EventSource.LOCATION_HINT_RESULT, exactMatchPaths: ["payload[*].scope"])
         
@@ -461,7 +419,6 @@
         }
         XCTAssertEqual(404, matchedResponse.responseCode)
         XCTAssertEqual(0, matchedResponse.data?.count)
->>>>>>> a2ca64da
     }
 
     // MARK: - Test helper methods
