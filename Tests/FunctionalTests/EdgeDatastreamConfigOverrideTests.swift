//
// Copyright 2023 Adobe. All rights reserved.
// This file is licensed to you under the Apache License, Version 2.0 (the "License");
// you may not use this file except in compliance with the License. You may obtain a copy
// of the License at http://www.apache.org/licenses/LICENSE-2.0
//
// Unless required by applicable law or agreed to in writing, software distributed under
// the License is distributed on an "AS IS" BASIS, WITHOUT WARRANTIES OR REPRESENTATIONS
// OF ANY KIND, either express or implied. See the License for the specific language
// governing permissions and limitations under the License.
//

@testable import AEPCore
@testable import AEPEdge
import AEPEdgeIdentity
import AEPServices
import AEPTestUtils
import Foundation
import XCTest

// swiftlint:disable type_body_length
/// Functional tests for the sendEvent API with datastreamIdOverride and datastreamConfigOverride features
class AEPEdgeDatastreamOverrideTests: TestBase, AnyCodableAsserts {
    private let exEdgeInteractProdUrl = URL(string: TestConstants.EX_EDGE_INTERACT_PROD_URL_STR)! // swiftlint:disable:this force_unwrapping
    private let responseBody = "{\"test\": \"json\"}"
#if os(iOS)
    private let EXPECTED_BASE_PATH = "https://ns.adobe.com/experience/mobilesdk/ios"
#elseif os(tvOS)
    private let EXPECTED_BASE_PATH = "https://ns.adobe.com/experience/mobilesdk/tvos"
#endif

    private let mockNetworkService: MockNetworkService = MockNetworkService()
    private let configOverrides: [String: Any] = [
        "com_adobe_experience_platform": [
          "datasets": [
            "event": [
              "datasetId": "eventDatasetIdOverride"
            ],
            "profile": [
              "datasetId": "profileDatasetIdOverride"
            ]
          ]
        ],
        "com_adobe_analytics": [
          "reportSuites": [
            "rsid1",
            "rsid2",
            "rsid3"
            ]
        ],
        "com_adobe_identity": [
          "idSyncContainerId": "1234567"
        ],
        "com_adobe_target": [
          "propertyToken": "samplePropertyToken"
        ]
    ]

    // Runs before each test case
    override func setUp() {
        ServiceProvider.shared.networkService = mockNetworkService

        super.setUp()

        continueAfterFailure = false
        TestBase.debugEnabled = true
<<<<<<< HEAD
        FileManager.default.clearCache()
=======
>>>>>>> 4b50f2c5
        FileManager.default.removeAdobeCacheDirectory()

        // hub shared state update for 1 extension versions (InstrumentedExtension (registered in TestBase), IdentityEdge, Edge) IdentityEdge XDM, Config, and Edge shared state updates
        setExpectationEvent(type: TestConstants.EventType.HUB, source: TestConstants.EventSource.SHARED_STATE, expectedCount: 4)

        // expectations for update config request&response events
        setExpectationEvent(type: TestConstants.EventType.CONFIGURATION, source: TestConstants.EventSource.REQUEST_CONTENT, expectedCount: 1)
        setExpectationEvent(type: TestConstants.EventType.CONFIGURATION, source: TestConstants.EventSource.RESPONSE_CONTENT, expectedCount: 1)

        // wait for async registration because the EventHub is already started in TestBase
        let waitForRegistration = CountDownLatch(1)
        MobileCore.registerExtensions([Identity.self, Edge.self], {
            print("Extensions registration is complete")
            waitForRegistration.countDown()
        })
        XCTAssertEqual(DispatchTimeoutResult.success, waitForRegistration.await(timeout: 2))
        MobileCore.updateConfigurationWith(configDict: ["edge.configId": "originalDatastreamId"])

        assertExpectedEvents(ignoreUnexpectedEvents: false, timeout: 2)
        resetTestExpectations()
        mockNetworkService.reset()
    }

    // Runs after each test case
    override func tearDown() {
        super.tearDown()

        mockNetworkService.reset()
    }

    // MARK: test network request format

    func testSendEvent_withXDMDataAndCustomData_withDatastreamIdOverrideAndDatastreamConfigOverride_sendsExEdgeNetworkRequestWithOverridenDatastreamIdAndConfig() {
        let responseConnection: HttpConnection = HttpConnection(data: responseBody.data(using: .utf8),
                                                                response: HTTPURLResponse(url: exEdgeInteractProdUrl,
                                                                                          statusCode: 200,
                                                                                          httpVersion: nil,
                                                                                          headerFields: nil),
                                                                error: nil)
        mockNetworkService.setMockResponse(url: TestConstants.EX_EDGE_INTERACT_PROD_URL_STR, httpMethod: HttpMethod.post, responseConnection: responseConnection)
        mockNetworkService.setExpectationForNetworkRequest(url: TestConstants.EX_EDGE_INTERACT_PROD_URL_STR, httpMethod: HttpMethod.post, expectedCount: 1)

        let experienceEvent = ExperienceEvent(xdm: ["test": ["key": "value"]], data: ["key": "value"], datastreamIdOverride: "testDatastreamIdOverride", datastreamConfigOverride: configOverrides)
        Edge.sendEvent(experienceEvent: experienceEvent)

        // verify
        mockNetworkService.assertAllNetworkRequestExpectations()
        let resultNetworkRequests = mockNetworkService.getNetworkRequestsWith(url: TestConstants.EX_EDGE_INTERACT_PROD_URL_STR, httpMethod: HttpMethod.post)

        // Validate URL
        let requestUrl = resultNetworkRequests[0].url
        XCTAssertTrue(requestUrl.absoluteURL.absoluteString.hasPrefix(TestConstants.EX_EDGE_INTERACT_PROD_URL_STR))
        XCTAssertNotNil(requestUrl.queryParam("requestId"))
        XCTAssertEqual("testDatastreamIdOverride", requestUrl.queryParam("configId"))

<<<<<<< HEAD
        let expectedJSON = #"""
        {
          "events": [
            {
              "data": {
                "key": "value"
              },
              "xdm": {
                "_id": "STRING_TYPE",
                "test": {
                  "key": "value"
                },
                "timestamp": "STRING_TYPE"
              }
            }
          ],
          "meta": {
            "configOverrides": {
              "com_adobe_analytics": {
                "reportSuites": [
                  "rsid1",
                  "rsid2",
                  "rsid3"
                ]
              },
              "com_adobe_experience_platform": {
                "datasets": {
                  "event": {
                    "datasetId": "eventDatasetIdOverride"
                  },
                  "profile": {
                    "datasetId": "profileDatasetIdOverride"
                  }
                }
              },
              "com_adobe_identity": {
                "idSyncContainerId": "1234567"
              },
              "com_adobe_target": {
                "propertyToken": "samplePropertyToken"
              }
            },
            "konductorConfig": {
              "streaming": {
                "enabled": true,
                "lineFeed": "STRING_TYPE",
                "recordSeparator": "STRING_TYPE"
              }
            },
            "sdkConfig": {
              "datastream": {
                "original": "originalDatastreamId"
              }
            }
          },
          "xdm": {
            "identityMap": {
              "ECID": [
                {
                  "authenticatedState": "STRING_TYPE",
                  "id": "STRING_TYPE",
                  "primary": false
                }
              ]
            },
            "implementationDetails": {
              "environment": "app",
              "name": "\#(EXPECTED_BASE_PATH)",
              "version": "\#(MobileCore.extensionVersion)+\#(Edge.extensionVersion)"
            }
          }
        }
        """#
=======
        let expectedJSON = createExpectedPayload(
            metaProperties:
            """
              "configOverrides": {
                "com_adobe_analytics": {
                  "reportSuites": [
                    "rsid1",
                    "rsid2",
                    "rsid3"
                  ]
                },
                "com_adobe_experience_platform": {
                  "datasets": {
                    "event": {
                      "datasetId": "eventDatasetIdOverride"
                    },
                    "profile": {
                      "datasetId": "profileDatasetIdOverride"
                    }
                  }
                },
                "com_adobe_identity": {
                  "idSyncContainerId": "1234567"
                },
                "com_adobe_target": {
                  "propertyToken": "samplePropertyToken"
                }
              },
              "sdkConfig": {
                "datastream": {
                  "original": "originalDatastreamId"
                }
              }
            """
        )
>>>>>>> 4b50f2c5

        assertExactMatch(
            expected: expectedJSON,
            actual: resultNetworkRequests[0],
            pathOptions:
<<<<<<< HEAD
                CollectionEqualCount(scope: .subtree),
                ValueTypeMatch(paths: "xdm.identityMap.ECID", scope: .subtree),
=======
>>>>>>> 4b50f2c5
                ValueTypeMatch(paths:
                   "events[0].xdm._id",
                   "events[0].xdm.timestamp",
                   "meta.konductorConfig.streaming.lineFeed",
<<<<<<< HEAD
                   "meta.konductorConfig.streaming.recordSeparator"))
=======
                   "meta.konductorConfig.streaming.recordSeparator",
                   "xdm.identityMap.ECID[0].authenticatedState",
                   "xdm.identityMap.ECID[0].id",
                   "xdm.identityMap.ECID[0].primary"),
                CollectionEqualCount(scope: .subtree))
>>>>>>> 4b50f2c5
    }

    func testSendEvent_withXDMDataAndCustomData_withDatastreamIdOverride_sendsExEdgeNetworkRequestWithOverridenDatastreamId() {
        let responseConnection: HttpConnection = HttpConnection(data: responseBody.data(using: .utf8),
                                                                response: HTTPURLResponse(url: exEdgeInteractProdUrl,
                                                                                          statusCode: 200,
                                                                                          httpVersion: nil,
                                                                                          headerFields: nil),
                                                                error: nil)
        mockNetworkService.setMockResponse(url: TestConstants.EX_EDGE_INTERACT_PROD_URL_STR, httpMethod: HttpMethod.post, responseConnection: responseConnection)
        mockNetworkService.setExpectationForNetworkRequest(url: TestConstants.EX_EDGE_INTERACT_PROD_URL_STR, httpMethod: HttpMethod.post, expectedCount: 1)

        let experienceEvent = ExperienceEvent(xdm: ["test": ["key": "value"]], data: ["key": "value"], datastreamIdOverride: "testDatastreamIdOverride")
        Edge.sendEvent(experienceEvent: experienceEvent)

        // verify
        mockNetworkService.assertAllNetworkRequestExpectations()
        let resultNetworkRequests = mockNetworkService.getNetworkRequestsWith(url: TestConstants.EX_EDGE_INTERACT_PROD_URL_STR, httpMethod: HttpMethod.post)

        // Validate URL
        let requestUrl = resultNetworkRequests[0].url
        XCTAssertTrue(requestUrl.absoluteURL.absoluteString.hasPrefix(TestConstants.EX_EDGE_INTERACT_PROD_URL_STR))
        XCTAssertNotNil(requestUrl.queryParam("requestId"))
        XCTAssertEqual("testDatastreamIdOverride", requestUrl.queryParam("configId"))

<<<<<<< HEAD
        let expectedJSON = #"""
        {
          "events": [
            {
              "data": {
                "key": "value"
              },
              "xdm": {
                "_id": "STRING_TYPE",
                "test": {
                  "key": "value"
                },
                "timestamp": "STRING_TYPE"
              }
            }
          ],
          "meta": {
            "konductorConfig": {
              "streaming": {
                "enabled": true,
                "lineFeed": "STRING_TYPE",
                "recordSeparator": "STRING_TYPE"
              }
            },
            "sdkConfig": {
              "datastream": {
                "original": "originalDatastreamId"
              }
            }
          },
          "xdm": {
            "identityMap": {
              "ECID": [
                {
                  "authenticatedState": "STRING_TYPE",
                  "id": "STRING_TYPE",
                  "primary": false
                }
              ]
            },
            "implementationDetails": {
              "environment": "app",
              "name": "\#(EXPECTED_BASE_PATH)",
              "version": "\#(MobileCore.extensionVersion)+\#(Edge.extensionVersion)"
            }
          }
        }
        """#
=======
        let expectedJSON = createExpectedPayload(
            metaProperties:
            """
             "sdkConfig": {
               "datastream": {
                 "original": "originalDatastreamId"
               }
             }
            """
        )
>>>>>>> 4b50f2c5

        assertExactMatch(
            expected: expectedJSON,
            actual: resultNetworkRequests[0],
            pathOptions:
<<<<<<< HEAD
                CollectionEqualCount(scope: .subtree),
                ValueTypeMatch(paths: "xdm.identityMap.ECID", scope: .subtree),
=======
>>>>>>> 4b50f2c5
                ValueTypeMatch(paths:
                   "events[0].xdm._id",
                   "events[0].xdm.timestamp",
                   "meta.konductorConfig.streaming.lineFeed",
<<<<<<< HEAD
                   "meta.konductorConfig.streaming.recordSeparator"))
=======
                   "meta.konductorConfig.streaming.recordSeparator",
                   "xdm.identityMap.ECID[0].authenticatedState",
                   "xdm.identityMap.ECID[0].id",
                   "xdm.identityMap.ECID[0].primary"),
                CollectionEqualCount(scope: .subtree))
>>>>>>> 4b50f2c5
    }

    func testSendEvent_withXDMDataAndCustomData_withDatastreamConfigOverride_sendsExEdgeNetworkRequestWithOverridenDatastreamConfig() {
        let responseConnection: HttpConnection = HttpConnection(data: responseBody.data(using: .utf8),
                                                                response: HTTPURLResponse(url: exEdgeInteractProdUrl,
                                                                                          statusCode: 200,
                                                                                          httpVersion: nil,
                                                                                          headerFields: nil),
                                                                error: nil)
        mockNetworkService.setMockResponse(url: TestConstants.EX_EDGE_INTERACT_PROD_URL_STR, httpMethod: HttpMethod.post, responseConnection: responseConnection)
        mockNetworkService.setMockResponse(url: TestConstants.EX_EDGE_INTERACT_PROD_URL_STR, httpMethod: HttpMethod.post, responseConnection: responseConnection)
        mockNetworkService.setExpectationForNetworkRequest(url: TestConstants.EX_EDGE_INTERACT_PROD_URL_STR, httpMethod: HttpMethod.post, expectedCount: 1)

        let experienceEvent = ExperienceEvent(xdm: ["test": ["key": "value"]], data: ["key": "value"], datastreamConfigOverride: configOverrides)
        Edge.sendEvent(experienceEvent: experienceEvent)

        // verify
        mockNetworkService.assertAllNetworkRequestExpectations()
        let resultNetworkRequests = mockNetworkService.getNetworkRequestsWith(url: TestConstants.EX_EDGE_INTERACT_PROD_URL_STR, httpMethod: HttpMethod.post)

        // Valdiate URL
        let requestUrl = resultNetworkRequests[0].url
        XCTAssertTrue(requestUrl.absoluteURL.absoluteString.hasPrefix(TestConstants.EX_EDGE_INTERACT_PROD_URL_STR))
        XCTAssertNotNil(requestUrl.queryParam("requestId"))

        XCTAssertEqual("originalDatastreamId", requestUrl.queryParam("configId"))

<<<<<<< HEAD
        let expectedJSON = #"""
=======
        let expectedJSON = createExpectedPayload(
            metaProperties:
            """
              "configOverrides": {
                "com_adobe_analytics": {
                  "reportSuites": [
                    "rsid1",
                    "rsid2",
                    "rsid3"
                  ]
                },
                "com_adobe_experience_platform": {
                  "datasets": {
                    "event": {
                      "datasetId": "eventDatasetIdOverride"
                    },
                    "profile": {
                      "datasetId": "profileDatasetIdOverride"
                    }
                  }
                },
                "com_adobe_identity": {
                  "idSyncContainerId": "1234567"
                },
                "com_adobe_target": {
                  "propertyToken": "samplePropertyToken"
                }
              }
            """
        )

        assertExactMatch(
            expected: expectedJSON,
            actual: resultNetworkRequests[0],
            pathOptions:
                ValueTypeMatch(paths:
                   "events[0].xdm._id",
                   "events[0].xdm.timestamp",
                   "meta.konductorConfig.streaming.lineFeed",
                   "meta.konductorConfig.streaming.recordSeparator",
                   "xdm.identityMap.ECID[0].authenticatedState",
                   "xdm.identityMap.ECID[0].id",
                   "xdm.identityMap.ECID[0].primary"),
                CollectionEqualCount(scope: .subtree))
    }

    /// Generates a JSON string representing a network request payload. It
    /// allows the injection of custom content for the `meta` section of the payload.
    ///
    /// - Parameters:
    ///   - metaPayload: A JSON string to be included in the `meta` section of the payload. Defaults
    ///                  to an empty string, which means no additional content will be added to the `meta` section.
    /// - Returns: A JSON string representing the complete network request payload.
    private func createExpectedPayload(metaProperties: String = "") -> String {
        return """
>>>>>>> 4b50f2c5
        {
          "events": [
            {
              "data": {
                "key": "value"
              },
              "xdm": {
                "_id": "STRING_TYPE",
                "test": {
                  "key": "value"
                },
                "timestamp": "STRING_TYPE"
              }
            }
          ],
          "meta": {
<<<<<<< HEAD
            "configOverrides": {
              "com_adobe_analytics": {
                "reportSuites": [
                  "rsid1",
                  "rsid2",
                  "rsid3"
                ]
              },
              "com_adobe_experience_platform": {
                "datasets": {
                  "event": {
                    "datasetId": "eventDatasetIdOverride"
                  },
                  "profile": {
                    "datasetId": "profileDatasetIdOverride"
                  }
                }
              },
              "com_adobe_identity": {
                "idSyncContainerId": "1234567"
              },
              "com_adobe_target": {
                "propertyToken": "samplePropertyToken"
              }
            },
=======
>>>>>>> 4b50f2c5
            "konductorConfig": {
              "streaming": {
                "enabled": true,
                "lineFeed": "STRING_TYPE",
                "recordSeparator": "STRING_TYPE"
              }
<<<<<<< HEAD
            }
=======
            },
            \(metaProperties)
>>>>>>> 4b50f2c5
          },
          "xdm": {
            "identityMap": {
              "ECID": [
                {
                  "authenticatedState": "STRING_TYPE",
                  "id": "STRING_TYPE",
<<<<<<< HEAD
                  "primary": true
=======
                  "primary": false
>>>>>>> 4b50f2c5
                }
              ]
            },
            "implementationDetails": {
              "environment": "app",
<<<<<<< HEAD
              "name": "\#(EXPECTED_BASE_PATH)",
              "version": "\#(MobileCore.extensionVersion)+\#(Edge.extensionVersion)"
            }
          }
        }
        """#

        assertExactMatch(
            expected: expectedJSON,
            actual: resultNetworkRequests[0],
            pathOptions:
                CollectionEqualCount(scope: .subtree),
                ValueTypeMatch(paths: "xdm.identityMap.ECID", scope: .subtree),
                ValueTypeMatch(paths:
                   "events[0].xdm._id",
                   "events[0].xdm.timestamp",
                   "meta.konductorConfig.streaming.lineFeed",
                   "meta.konductorConfig.streaming.recordSeparator"))
=======
              "name": "\(self.EXPECTED_BASE_PATH)",
              "version": "\(MobileCore.extensionVersion)+\(Edge.extensionVersion)"
            }
          }
        }
        """
>>>>>>> 4b50f2c5
    }
}<|MERGE_RESOLUTION|>--- conflicted
+++ resolved
@@ -64,10 +64,6 @@
 
         continueAfterFailure = false
         TestBase.debugEnabled = true
-<<<<<<< HEAD
-        FileManager.default.clearCache()
-=======
->>>>>>> 4b50f2c5
         FileManager.default.removeAdobeCacheDirectory()
 
         // hub shared state update for 1 extension versions (InstrumentedExtension (registered in TestBase), IdentityEdge, Edge) IdentityEdge XDM, Config, and Edge shared state updates
@@ -123,8 +119,186 @@
         XCTAssertNotNil(requestUrl.queryParam("requestId"))
         XCTAssertEqual("testDatastreamIdOverride", requestUrl.queryParam("configId"))
 
-<<<<<<< HEAD
-        let expectedJSON = #"""
+        let expectedJSON = createExpectedPayload(
+            metaProperties:
+            """
+              "configOverrides": {
+                "com_adobe_analytics": {
+                  "reportSuites": [
+                    "rsid1",
+                    "rsid2",
+                    "rsid3"
+                  ]
+                },
+                "com_adobe_experience_platform": {
+                  "datasets": {
+                    "event": {
+                      "datasetId": "eventDatasetIdOverride"
+                    },
+                    "profile": {
+                      "datasetId": "profileDatasetIdOverride"
+                    }
+                  }
+                },
+                "com_adobe_identity": {
+                  "idSyncContainerId": "1234567"
+                },
+                "com_adobe_target": {
+                  "propertyToken": "samplePropertyToken"
+                }
+              },
+              "sdkConfig": {
+                "datastream": {
+                  "original": "originalDatastreamId"
+                }
+              }
+            """
+        )
+
+        assertExactMatch(
+            expected: expectedJSON,
+            actual: resultNetworkRequests[0],
+            pathOptions:
+                ValueTypeMatch(paths:
+                   "events[0].xdm._id",
+                   "events[0].xdm.timestamp",
+                   "meta.konductorConfig.streaming.lineFeed",
+                   "meta.konductorConfig.streaming.recordSeparator",
+                   "xdm.identityMap.ECID[0].authenticatedState",
+                   "xdm.identityMap.ECID[0].id",
+                   "xdm.identityMap.ECID[0].primary"),
+                CollectionEqualCount(scope: .subtree))
+    }
+
+    func testSendEvent_withXDMDataAndCustomData_withDatastreamIdOverride_sendsExEdgeNetworkRequestWithOverridenDatastreamId() {
+        let responseConnection: HttpConnection = HttpConnection(data: responseBody.data(using: .utf8),
+                                                                response: HTTPURLResponse(url: exEdgeInteractProdUrl,
+                                                                                          statusCode: 200,
+                                                                                          httpVersion: nil,
+                                                                                          headerFields: nil),
+                                                                error: nil)
+        mockNetworkService.setMockResponse(url: TestConstants.EX_EDGE_INTERACT_PROD_URL_STR, httpMethod: HttpMethod.post, responseConnection: responseConnection)
+        mockNetworkService.setExpectationForNetworkRequest(url: TestConstants.EX_EDGE_INTERACT_PROD_URL_STR, httpMethod: HttpMethod.post, expectedCount: 1)
+
+        let experienceEvent = ExperienceEvent(xdm: ["test": ["key": "value"]], data: ["key": "value"], datastreamIdOverride: "testDatastreamIdOverride")
+        Edge.sendEvent(experienceEvent: experienceEvent)
+
+        // verify
+        mockNetworkService.assertAllNetworkRequestExpectations()
+        let resultNetworkRequests = mockNetworkService.getNetworkRequestsWith(url: TestConstants.EX_EDGE_INTERACT_PROD_URL_STR, httpMethod: HttpMethod.post)
+
+        // Validate URL
+        let requestUrl = resultNetworkRequests[0].url
+        XCTAssertTrue(requestUrl.absoluteURL.absoluteString.hasPrefix(TestConstants.EX_EDGE_INTERACT_PROD_URL_STR))
+        XCTAssertNotNil(requestUrl.queryParam("requestId"))
+        XCTAssertEqual("testDatastreamIdOverride", requestUrl.queryParam("configId"))
+
+        let expectedJSON = createExpectedPayload(
+            metaProperties:
+            """
+             "sdkConfig": {
+               "datastream": {
+                 "original": "originalDatastreamId"
+               }
+             }
+            """
+        )
+
+        assertExactMatch(
+            expected: expectedJSON,
+            actual: resultNetworkRequests[0],
+            pathOptions:
+                ValueTypeMatch(paths:
+                   "events[0].xdm._id",
+                   "events[0].xdm.timestamp",
+                   "meta.konductorConfig.streaming.lineFeed",
+                   "meta.konductorConfig.streaming.recordSeparator",
+                   "xdm.identityMap.ECID[0].authenticatedState",
+                   "xdm.identityMap.ECID[0].id",
+                   "xdm.identityMap.ECID[0].primary"),
+                CollectionEqualCount(scope: .subtree))
+    }
+
+    func testSendEvent_withXDMDataAndCustomData_withDatastreamConfigOverride_sendsExEdgeNetworkRequestWithOverridenDatastreamConfig() {
+        let responseConnection: HttpConnection = HttpConnection(data: responseBody.data(using: .utf8),
+                                                                response: HTTPURLResponse(url: exEdgeInteractProdUrl,
+                                                                                          statusCode: 200,
+                                                                                          httpVersion: nil,
+                                                                                          headerFields: nil),
+                                                                error: nil)
+        mockNetworkService.setMockResponse(url: TestConstants.EX_EDGE_INTERACT_PROD_URL_STR, httpMethod: HttpMethod.post, responseConnection: responseConnection)
+        mockNetworkService.setMockResponse(url: TestConstants.EX_EDGE_INTERACT_PROD_URL_STR, httpMethod: HttpMethod.post, responseConnection: responseConnection)
+        mockNetworkService.setExpectationForNetworkRequest(url: TestConstants.EX_EDGE_INTERACT_PROD_URL_STR, httpMethod: HttpMethod.post, expectedCount: 1)
+
+        let experienceEvent = ExperienceEvent(xdm: ["test": ["key": "value"]], data: ["key": "value"], datastreamConfigOverride: configOverrides)
+        Edge.sendEvent(experienceEvent: experienceEvent)
+
+        // verify
+        mockNetworkService.assertAllNetworkRequestExpectations()
+        let resultNetworkRequests = mockNetworkService.getNetworkRequestsWith(url: TestConstants.EX_EDGE_INTERACT_PROD_URL_STR, httpMethod: HttpMethod.post)
+
+        // Valdiate URL
+        let requestUrl = resultNetworkRequests[0].url
+        XCTAssertTrue(requestUrl.absoluteURL.absoluteString.hasPrefix(TestConstants.EX_EDGE_INTERACT_PROD_URL_STR))
+        XCTAssertNotNil(requestUrl.queryParam("requestId"))
+
+        XCTAssertEqual("originalDatastreamId", requestUrl.queryParam("configId"))
+
+        let expectedJSON = createExpectedPayload(
+            metaProperties:
+            """
+              "configOverrides": {
+                "com_adobe_analytics": {
+                  "reportSuites": [
+                    "rsid1",
+                    "rsid2",
+                    "rsid3"
+                  ]
+                },
+                "com_adobe_experience_platform": {
+                  "datasets": {
+                    "event": {
+                      "datasetId": "eventDatasetIdOverride"
+                    },
+                    "profile": {
+                      "datasetId": "profileDatasetIdOverride"
+                    }
+                  }
+                },
+                "com_adobe_identity": {
+                  "idSyncContainerId": "1234567"
+                },
+                "com_adobe_target": {
+                  "propertyToken": "samplePropertyToken"
+                }
+              }
+            """
+        )
+
+        assertExactMatch(
+            expected: expectedJSON,
+            actual: resultNetworkRequests[0],
+            pathOptions:
+                ValueTypeMatch(paths:
+                   "events[0].xdm._id",
+                   "events[0].xdm.timestamp",
+                   "meta.konductorConfig.streaming.lineFeed",
+                   "meta.konductorConfig.streaming.recordSeparator",
+                   "xdm.identityMap.ECID[0].authenticatedState",
+                   "xdm.identityMap.ECID[0].id",
+                   "xdm.identityMap.ECID[0].primary"),
+                CollectionEqualCount(scope: .subtree))
+    }
+
+    /// Generates a JSON string representing a network request payload. It
+    /// allows the injection of custom content for the `meta` section of the payload.
+    ///
+    /// - Parameters:
+    ///   - metaPayload: A JSON string to be included in the `meta` section of the payload. Defaults
+    ///                  to an empty string, which means no additional content will be added to the `meta` section.
+    /// - Returns: A JSON string representing the complete network request payload.
+    private func createExpectedPayload(metaProperties: String = "") -> String {
+        return """
         {
           "events": [
             {
@@ -141,31 +315,6 @@
             }
           ],
           "meta": {
-            "configOverrides": {
-              "com_adobe_analytics": {
-                "reportSuites": [
-                  "rsid1",
-                  "rsid2",
-                  "rsid3"
-                ]
-              },
-              "com_adobe_experience_platform": {
-                "datasets": {
-                  "event": {
-                    "datasetId": "eventDatasetIdOverride"
-                  },
-                  "profile": {
-                    "datasetId": "profileDatasetIdOverride"
-                  }
-                }
-              },
-              "com_adobe_identity": {
-                "idSyncContainerId": "1234567"
-              },
-              "com_adobe_target": {
-                "propertyToken": "samplePropertyToken"
-              }
-            },
             "konductorConfig": {
               "streaming": {
                 "enabled": true,
@@ -173,11 +322,7 @@
                 "recordSeparator": "STRING_TYPE"
               }
             },
-            "sdkConfig": {
-              "datastream": {
-                "original": "originalDatastreamId"
-              }
-            }
+            \(metaProperties)
           },
           "xdm": {
             "identityMap": {
@@ -191,366 +336,11 @@
             },
             "implementationDetails": {
               "environment": "app",
-              "name": "\#(EXPECTED_BASE_PATH)",
-              "version": "\#(MobileCore.extensionVersion)+\#(Edge.extensionVersion)"
-            }
-          }
-        }
-        """#
-=======
-        let expectedJSON = createExpectedPayload(
-            metaProperties:
-            """
-              "configOverrides": {
-                "com_adobe_analytics": {
-                  "reportSuites": [
-                    "rsid1",
-                    "rsid2",
-                    "rsid3"
-                  ]
-                },
-                "com_adobe_experience_platform": {
-                  "datasets": {
-                    "event": {
-                      "datasetId": "eventDatasetIdOverride"
-                    },
-                    "profile": {
-                      "datasetId": "profileDatasetIdOverride"
-                    }
-                  }
-                },
-                "com_adobe_identity": {
-                  "idSyncContainerId": "1234567"
-                },
-                "com_adobe_target": {
-                  "propertyToken": "samplePropertyToken"
-                }
-              },
-              "sdkConfig": {
-                "datastream": {
-                  "original": "originalDatastreamId"
-                }
-              }
-            """
-        )
->>>>>>> 4b50f2c5
-
-        assertExactMatch(
-            expected: expectedJSON,
-            actual: resultNetworkRequests[0],
-            pathOptions:
-<<<<<<< HEAD
-                CollectionEqualCount(scope: .subtree),
-                ValueTypeMatch(paths: "xdm.identityMap.ECID", scope: .subtree),
-=======
->>>>>>> 4b50f2c5
-                ValueTypeMatch(paths:
-                   "events[0].xdm._id",
-                   "events[0].xdm.timestamp",
-                   "meta.konductorConfig.streaming.lineFeed",
-<<<<<<< HEAD
-                   "meta.konductorConfig.streaming.recordSeparator"))
-=======
-                   "meta.konductorConfig.streaming.recordSeparator",
-                   "xdm.identityMap.ECID[0].authenticatedState",
-                   "xdm.identityMap.ECID[0].id",
-                   "xdm.identityMap.ECID[0].primary"),
-                CollectionEqualCount(scope: .subtree))
->>>>>>> 4b50f2c5
-    }
-
-    func testSendEvent_withXDMDataAndCustomData_withDatastreamIdOverride_sendsExEdgeNetworkRequestWithOverridenDatastreamId() {
-        let responseConnection: HttpConnection = HttpConnection(data: responseBody.data(using: .utf8),
-                                                                response: HTTPURLResponse(url: exEdgeInteractProdUrl,
-                                                                                          statusCode: 200,
-                                                                                          httpVersion: nil,
-                                                                                          headerFields: nil),
-                                                                error: nil)
-        mockNetworkService.setMockResponse(url: TestConstants.EX_EDGE_INTERACT_PROD_URL_STR, httpMethod: HttpMethod.post, responseConnection: responseConnection)
-        mockNetworkService.setExpectationForNetworkRequest(url: TestConstants.EX_EDGE_INTERACT_PROD_URL_STR, httpMethod: HttpMethod.post, expectedCount: 1)
-
-        let experienceEvent = ExperienceEvent(xdm: ["test": ["key": "value"]], data: ["key": "value"], datastreamIdOverride: "testDatastreamIdOverride")
-        Edge.sendEvent(experienceEvent: experienceEvent)
-
-        // verify
-        mockNetworkService.assertAllNetworkRequestExpectations()
-        let resultNetworkRequests = mockNetworkService.getNetworkRequestsWith(url: TestConstants.EX_EDGE_INTERACT_PROD_URL_STR, httpMethod: HttpMethod.post)
-
-        // Validate URL
-        let requestUrl = resultNetworkRequests[0].url
-        XCTAssertTrue(requestUrl.absoluteURL.absoluteString.hasPrefix(TestConstants.EX_EDGE_INTERACT_PROD_URL_STR))
-        XCTAssertNotNil(requestUrl.queryParam("requestId"))
-        XCTAssertEqual("testDatastreamIdOverride", requestUrl.queryParam("configId"))
-
-<<<<<<< HEAD
-        let expectedJSON = #"""
-        {
-          "events": [
-            {
-              "data": {
-                "key": "value"
-              },
-              "xdm": {
-                "_id": "STRING_TYPE",
-                "test": {
-                  "key": "value"
-                },
-                "timestamp": "STRING_TYPE"
-              }
-            }
-          ],
-          "meta": {
-            "konductorConfig": {
-              "streaming": {
-                "enabled": true,
-                "lineFeed": "STRING_TYPE",
-                "recordSeparator": "STRING_TYPE"
-              }
-            },
-            "sdkConfig": {
-              "datastream": {
-                "original": "originalDatastreamId"
-              }
-            }
-          },
-          "xdm": {
-            "identityMap": {
-              "ECID": [
-                {
-                  "authenticatedState": "STRING_TYPE",
-                  "id": "STRING_TYPE",
-                  "primary": false
-                }
-              ]
-            },
-            "implementationDetails": {
-              "environment": "app",
-              "name": "\#(EXPECTED_BASE_PATH)",
-              "version": "\#(MobileCore.extensionVersion)+\#(Edge.extensionVersion)"
-            }
-          }
-        }
-        """#
-=======
-        let expectedJSON = createExpectedPayload(
-            metaProperties:
-            """
-             "sdkConfig": {
-               "datastream": {
-                 "original": "originalDatastreamId"
-               }
-             }
-            """
-        )
->>>>>>> 4b50f2c5
-
-        assertExactMatch(
-            expected: expectedJSON,
-            actual: resultNetworkRequests[0],
-            pathOptions:
-<<<<<<< HEAD
-                CollectionEqualCount(scope: .subtree),
-                ValueTypeMatch(paths: "xdm.identityMap.ECID", scope: .subtree),
-=======
->>>>>>> 4b50f2c5
-                ValueTypeMatch(paths:
-                   "events[0].xdm._id",
-                   "events[0].xdm.timestamp",
-                   "meta.konductorConfig.streaming.lineFeed",
-<<<<<<< HEAD
-                   "meta.konductorConfig.streaming.recordSeparator"))
-=======
-                   "meta.konductorConfig.streaming.recordSeparator",
-                   "xdm.identityMap.ECID[0].authenticatedState",
-                   "xdm.identityMap.ECID[0].id",
-                   "xdm.identityMap.ECID[0].primary"),
-                CollectionEqualCount(scope: .subtree))
->>>>>>> 4b50f2c5
-    }
-
-    func testSendEvent_withXDMDataAndCustomData_withDatastreamConfigOverride_sendsExEdgeNetworkRequestWithOverridenDatastreamConfig() {
-        let responseConnection: HttpConnection = HttpConnection(data: responseBody.data(using: .utf8),
-                                                                response: HTTPURLResponse(url: exEdgeInteractProdUrl,
-                                                                                          statusCode: 200,
-                                                                                          httpVersion: nil,
-                                                                                          headerFields: nil),
-                                                                error: nil)
-        mockNetworkService.setMockResponse(url: TestConstants.EX_EDGE_INTERACT_PROD_URL_STR, httpMethod: HttpMethod.post, responseConnection: responseConnection)
-        mockNetworkService.setMockResponse(url: TestConstants.EX_EDGE_INTERACT_PROD_URL_STR, httpMethod: HttpMethod.post, responseConnection: responseConnection)
-        mockNetworkService.setExpectationForNetworkRequest(url: TestConstants.EX_EDGE_INTERACT_PROD_URL_STR, httpMethod: HttpMethod.post, expectedCount: 1)
-
-        let experienceEvent = ExperienceEvent(xdm: ["test": ["key": "value"]], data: ["key": "value"], datastreamConfigOverride: configOverrides)
-        Edge.sendEvent(experienceEvent: experienceEvent)
-
-        // verify
-        mockNetworkService.assertAllNetworkRequestExpectations()
-        let resultNetworkRequests = mockNetworkService.getNetworkRequestsWith(url: TestConstants.EX_EDGE_INTERACT_PROD_URL_STR, httpMethod: HttpMethod.post)
-
-        // Valdiate URL
-        let requestUrl = resultNetworkRequests[0].url
-        XCTAssertTrue(requestUrl.absoluteURL.absoluteString.hasPrefix(TestConstants.EX_EDGE_INTERACT_PROD_URL_STR))
-        XCTAssertNotNil(requestUrl.queryParam("requestId"))
-
-        XCTAssertEqual("originalDatastreamId", requestUrl.queryParam("configId"))
-
-<<<<<<< HEAD
-        let expectedJSON = #"""
-=======
-        let expectedJSON = createExpectedPayload(
-            metaProperties:
-            """
-              "configOverrides": {
-                "com_adobe_analytics": {
-                  "reportSuites": [
-                    "rsid1",
-                    "rsid2",
-                    "rsid3"
-                  ]
-                },
-                "com_adobe_experience_platform": {
-                  "datasets": {
-                    "event": {
-                      "datasetId": "eventDatasetIdOverride"
-                    },
-                    "profile": {
-                      "datasetId": "profileDatasetIdOverride"
-                    }
-                  }
-                },
-                "com_adobe_identity": {
-                  "idSyncContainerId": "1234567"
-                },
-                "com_adobe_target": {
-                  "propertyToken": "samplePropertyToken"
-                }
-              }
-            """
-        )
-
-        assertExactMatch(
-            expected: expectedJSON,
-            actual: resultNetworkRequests[0],
-            pathOptions:
-                ValueTypeMatch(paths:
-                   "events[0].xdm._id",
-                   "events[0].xdm.timestamp",
-                   "meta.konductorConfig.streaming.lineFeed",
-                   "meta.konductorConfig.streaming.recordSeparator",
-                   "xdm.identityMap.ECID[0].authenticatedState",
-                   "xdm.identityMap.ECID[0].id",
-                   "xdm.identityMap.ECID[0].primary"),
-                CollectionEqualCount(scope: .subtree))
-    }
-
-    /// Generates a JSON string representing a network request payload. It
-    /// allows the injection of custom content for the `meta` section of the payload.
-    ///
-    /// - Parameters:
-    ///   - metaPayload: A JSON string to be included in the `meta` section of the payload. Defaults
-    ///                  to an empty string, which means no additional content will be added to the `meta` section.
-    /// - Returns: A JSON string representing the complete network request payload.
-    private func createExpectedPayload(metaProperties: String = "") -> String {
-        return """
->>>>>>> 4b50f2c5
-        {
-          "events": [
-            {
-              "data": {
-                "key": "value"
-              },
-              "xdm": {
-                "_id": "STRING_TYPE",
-                "test": {
-                  "key": "value"
-                },
-                "timestamp": "STRING_TYPE"
-              }
-            }
-          ],
-          "meta": {
-<<<<<<< HEAD
-            "configOverrides": {
-              "com_adobe_analytics": {
-                "reportSuites": [
-                  "rsid1",
-                  "rsid2",
-                  "rsid3"
-                ]
-              },
-              "com_adobe_experience_platform": {
-                "datasets": {
-                  "event": {
-                    "datasetId": "eventDatasetIdOverride"
-                  },
-                  "profile": {
-                    "datasetId": "profileDatasetIdOverride"
-                  }
-                }
-              },
-              "com_adobe_identity": {
-                "idSyncContainerId": "1234567"
-              },
-              "com_adobe_target": {
-                "propertyToken": "samplePropertyToken"
-              }
-            },
-=======
->>>>>>> 4b50f2c5
-            "konductorConfig": {
-              "streaming": {
-                "enabled": true,
-                "lineFeed": "STRING_TYPE",
-                "recordSeparator": "STRING_TYPE"
-              }
-<<<<<<< HEAD
-            }
-=======
-            },
-            \(metaProperties)
->>>>>>> 4b50f2c5
-          },
-          "xdm": {
-            "identityMap": {
-              "ECID": [
-                {
-                  "authenticatedState": "STRING_TYPE",
-                  "id": "STRING_TYPE",
-<<<<<<< HEAD
-                  "primary": true
-=======
-                  "primary": false
->>>>>>> 4b50f2c5
-                }
-              ]
-            },
-            "implementationDetails": {
-              "environment": "app",
-<<<<<<< HEAD
-              "name": "\#(EXPECTED_BASE_PATH)",
-              "version": "\#(MobileCore.extensionVersion)+\#(Edge.extensionVersion)"
-            }
-          }
-        }
-        """#
-
-        assertExactMatch(
-            expected: expectedJSON,
-            actual: resultNetworkRequests[0],
-            pathOptions:
-                CollectionEqualCount(scope: .subtree),
-                ValueTypeMatch(paths: "xdm.identityMap.ECID", scope: .subtree),
-                ValueTypeMatch(paths:
-                   "events[0].xdm._id",
-                   "events[0].xdm.timestamp",
-                   "meta.konductorConfig.streaming.lineFeed",
-                   "meta.konductorConfig.streaming.recordSeparator"))
-=======
               "name": "\(self.EXPECTED_BASE_PATH)",
               "version": "\(MobileCore.extensionVersion)+\(Edge.extensionVersion)"
             }
           }
         }
         """
->>>>>>> 4b50f2c5
     }
 }