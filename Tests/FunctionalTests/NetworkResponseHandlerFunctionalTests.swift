//
// Copyright 2020 Adobe. All rights reserved.
// This file is licensed to you under the Apache License, Version 2.0 (the "License");
// you may not use this file except in compliance with the License. You may obtain a copy
// of the License at http://www.apache.org/licenses/LICENSE-2.0
//
// Unless required by applicable law or agreed to in writing, software distributed under
// the License is distributed on an "AS IS" BASIS, WITHOUT WARRANTIES OR REPRESENTATIONS
// OF ANY KIND, either express or implied. See the License for the specific language
// governing permissions and limitations under the License.
//

import AEPCore
@testable import AEPEdge
@testable import AEPServices
import XCTest

// swiftlint:disable type_body_length
class NetworkResponseHandlerFunctionalTests: TestBase {
    private let event1 = Event(name: "e1", type: "eventType", source: "eventSource", data: nil)
    private let event2 = Event(name: "e2", type: "eventType", source: "eventSource", data: nil)
    private var networkResponseHandler = NetworkResponseHandler(updateLocationHint: { (_: String?, _: TimeInterval?) -> Void in  })
    private let dataStore = NamedCollectionDataStore(name: EdgeConstants.EXTENSION_NAME)

    override func setUp() {
        super.setUp()
        MobileCore.registerExtensions([InstrumentedExtension.self]) // start MobileCore
        continueAfterFailure = false
    }

    // MARK: processResponseOnError

    func testProcessResponseOnError_WhenEmptyJsonError_doesNotHandleError() {
        let jsonError = ""
        networkResponseHandler.processResponseOnError(jsonError: jsonError, requestId: "123")
        let dispatchEvents = getDispatchedEventsWith(type: TestConstants.EventType.EDGE, source: TestConstants.EventSource.ERROR_RESPONSE_CONTENT)
        XCTAssertEqual(0, dispatchEvents.count)
    }

    func testProcessResponseOnError_WhenInvalidJsonError_doesNotHandleError() {
        let jsonError = "{ invalid json }"
        networkResponseHandler.processResponseOnError(jsonError: jsonError, requestId: "123")
        let dispatchEvents = getDispatchedEventsWith(type: TestConstants.EventType.EDGE, source: TestConstants.EventSource.ERROR_RESPONSE_CONTENT)
        XCTAssertEqual(0, dispatchEvents.count)
    }

    func testProcessResponseOnError_WhenGenericJsonError_dispatchesEvent() {
        setExpectationEvent(type: TestConstants.EventType.EDGE, source: TestConstants.EventSource.ERROR_RESPONSE_CONTENT, expectedCount: 1)
        let jsonError = "{\n" +
            "\"type\": \"https://ns.adobe.com/aep/errors/EXEG-0201-503\",\n" +
            "\"title\": \"Request to Data platform failed with an unknown exception\"" +
            "\n}"
        networkResponseHandler.processResponseOnError(jsonError: jsonError, requestId: "123")
        let dispatchEvents = getDispatchedEventsWith(type: TestConstants.EventType.EDGE, source: TestConstants.EventSource.ERROR_RESPONSE_CONTENT, timeout: 5)
        XCTAssertEqual(1, dispatchEvents.count)

        guard let receivedData = dispatchEvents[0].data else {
            XCTFail("Invalid event data")
            return
        }

        let flattenReceivedData: [String: Any] = flattenDictionary(dict: receivedData)
        XCTAssertEqual(3, flattenReceivedData.count)
        XCTAssertEqual("https://ns.adobe.com/aep/errors/EXEG-0201-503", flattenReceivedData["type"] as? String)
        XCTAssertEqual("Request to Data platform failed with an unknown exception", flattenReceivedData["title"] as? String)
        XCTAssertEqual("123", flattenReceivedData["requestId"] as? String)
    }

    func testProcessResponseOnError_WhenOneEventJsonError_dispatchesEvent() {
        setExpectationEvent(type: TestConstants.EventType.EDGE, source: TestConstants.EventSource.ERROR_RESPONSE_CONTENT, expectedCount: 1)
        let jsonError = "{\n" +
            "      \"requestId\": \"d81c93e5-7558-4996-a93c-489d550748b8\",\n" +
            "      \"handle\": [],\n" +
            "      \"errors\": [\n" +
            "        {\n" +
            "          \"status\": 500,\n" +
            "          \"type\": \"https://ns.adobe.com/aep/errors/EXEG-0201-503\",\n" +
            "          \"title\": \"Failed due to unrecoverable system error: java.lang.IllegalStateException: Expected BEGIN_ARRAY but was BEGIN_OBJECT at path $.commerce.purchases\"\n"
            +
            "        }\n" +
            "      ]\n" +
            "    }"
        networkResponseHandler.addWaitingEvents(requestId: "123", batchedEvents: [event1, event2])
        networkResponseHandler.processResponseOnError(jsonError: jsonError, requestId: "123")
        let dispatchEvents = getDispatchedEventsWith(type: TestConstants.EventType.EDGE, source: TestConstants.EventSource.ERROR_RESPONSE_CONTENT)
        XCTAssertEqual(1, dispatchEvents.count)

        guard let receivedData = dispatchEvents[0].data else {
            XCTFail("Invalid event data")
            return
        }

        let flattenReceivedData: [String: Any] = flattenDictionary(dict: receivedData)
        XCTAssertEqual(5, flattenReceivedData.count)
        XCTAssertEqual("https://ns.adobe.com/aep/errors/EXEG-0201-503", flattenReceivedData["type"] as? String)
        XCTAssertEqual(500, flattenReceivedData["status"] as? Int)
        XCTAssertEqual("Failed due to unrecoverable system error: java.lang.IllegalStateException: Expected BEGIN_ARRAY but was BEGIN_OBJECT at path $.commerce.purchases", flattenReceivedData["title"] as? String)
        XCTAssertEqual("123", flattenReceivedData["requestId"] as? String)
        XCTAssertEqual(event1.id.uuidString, flattenReceivedData["requestEventId"] as? String)
        XCTAssertEqual(event1.id, dispatchEvents[0].parentID) // Parent ID chained to default event index 0
    }

    func testProcessResponseOnError_WhenValidEventIndex_dispatchesPairedEvent() {
        setExpectationEvent(type: TestConstants.EventType.EDGE, source: TestConstants.EventSource.ERROR_RESPONSE_CONTENT, expectedCount: 1)
        let requestId = "123"
        let jsonError = "{\n" +
            "      \"requestId\": \"d81c93e5-7558-4996-a93c-489d550748b8\",\n" +
            "      \"handle\": [],\n" +
            "      \"errors\": [\n" +
            "        {\n" +
            "          \"status\": 100,\n" +
            "          \"type\": \"personalization\",\n" +
            "          \"title\": \"Button color not found\",\n" +
            "          \"report\": {\n" +
            "            \"eventIndex\": 1\n" +
            "           }\n" +
            "        }\n" +
            "      ]\n" +
            "    }"
        networkResponseHandler.addWaitingEvents(requestId: requestId, batchedEvents: [event1, event2])
        networkResponseHandler.processResponseOnError(jsonError: jsonError, requestId: requestId)
        let dispatchEvents = getDispatchedEventsWith(type: TestConstants.EventType.EDGE, source: TestConstants.EventSource.ERROR_RESPONSE_CONTENT)
        XCTAssertEqual(1, dispatchEvents.count)

        guard let receivedData = dispatchEvents[0].data else {
            XCTFail("Invalid event data")
            return
        }

        let flattenReceivedData: [String: Any] = flattenDictionary(dict: receivedData)
        XCTAssertEqual(5, flattenReceivedData.count)
        XCTAssertEqual("personalization", flattenReceivedData["type"] as? String)
        XCTAssertEqual(100, flattenReceivedData["status"] as? Int)
        XCTAssertEqual("Button color not found", flattenReceivedData["title"] as? String)
        XCTAssertEqual(requestId, flattenReceivedData["requestId"] as? String)
        XCTAssertEqual(event2.id.uuidString, flattenReceivedData["requestEventId"] as? String)
        XCTAssertEqual(event2.id, dispatchEvents[0].parentID) // Parent ID chained to event with index 1
    }

    func testProcessResponseOnError_WhenUnknownEventIndex_doesNotCrash() {
        setExpectationEvent(type: TestConstants.EventType.EDGE, source: TestConstants.EventSource.ERROR_RESPONSE_CONTENT, expectedCount: 1)
        let requestId = "123"
        let jsonError = "{\n" +
            "      \"requestId\": \"d81c93e5-7558-4996-a93c-489d550748b8\",\n" +
            "      \"handle\": [],\n" +
            "      \"errors\": [\n" +
            "        {\n" +
            "          \"status\": 100,\n" +
            "          \"type\": \"personalization\",\n" +
            "          \"title\": \"Button color not found\",\n" +
            "          \"report\": {\n" +
            "           \"eventIndex\": 10\n" +
            "           }\n" +
            "        }\n" +
            "      ]\n" +
            "    }"
        networkResponseHandler.addWaitingEvents(requestId: requestId, batchedEvents: [event1, event2])
        networkResponseHandler.processResponseOnError(jsonError: jsonError, requestId: requestId)
        let dispatchEvents = getDispatchedEventsWith(type: TestConstants.EventType.EDGE, source: TestConstants.EventSource.ERROR_RESPONSE_CONTENT)
        XCTAssertEqual(1, dispatchEvents.count)

        guard let receivedData = dispatchEvents[0].data else {
            XCTFail("Invalid event data")
            return
        }

        let flattenReceivedData: [String: Any] = flattenDictionary(dict: receivedData)
        XCTAssertEqual(4, flattenReceivedData.count)
        XCTAssertEqual("personalization", flattenReceivedData["type"] as? String)
        XCTAssertEqual(100, flattenReceivedData["status"] as? Int)
        XCTAssertEqual("Button color not found", flattenReceivedData["title"] as? String)
        XCTAssertEqual(requestId, flattenReceivedData["requestId"] as? String)

        XCTAssertNil(dispatchEvents[0].parentID) // Parent ID not chained as no event at index 10
    }
    func testProcessResponseOnError_WhenUnknownRequestId_doesNotCrash() {
        setExpectationEvent(type: TestConstants.EventType.EDGE, source: TestConstants.EventSource.ERROR_RESPONSE_CONTENT, expectedCount: 1)
        let requestId = "123"
        let jsonError = "{\n" +
            "      \"requestId\": \"d81c93e5-7558-4996-a93c-489d550748b8\",\n" +
            "      \"handle\": [],\n" +
            "      \"errors\": [\n" +
            "        {\n" +
            "          \"status\": 100,\n" +
            "          \"type\": \"personalization\",\n" +
            "          \"title\": \"Button color not found\",\n" +
            "          \"report\": {\n" +
            "           \"eventIndex\": 0\n" +
            "           }\n" +
            "        }\n" +
            "      ]\n" +
            "    }"
        networkResponseHandler.addWaitingEvents(requestId: requestId, batchedEvents: [event1, event2])
        networkResponseHandler.processResponseOnError(jsonError: jsonError, requestId: "567")
        let dispatchEvents = getDispatchedEventsWith(type: TestConstants.EventType.EDGE, source: TestConstants.EventSource.ERROR_RESPONSE_CONTENT)
        XCTAssertEqual(1, dispatchEvents.count)

        guard let receivedData = dispatchEvents[0].data else {
            XCTFail("Invalid event data")
            return
        }

        let flattenReceivedData: [String: Any] = flattenDictionary(dict: receivedData)
        XCTAssertEqual(4, flattenReceivedData.count)
        XCTAssertEqual("personalization", flattenReceivedData["type"] as? String)
        XCTAssertEqual(100, flattenReceivedData["status"] as? Int)
        XCTAssertEqual("Button color not found", flattenReceivedData["title"] as? String)
        XCTAssertEqual("567", flattenReceivedData["requestId"] as? String)

        XCTAssertNil(dispatchEvents[0].parentID) // Parent ID not chained as request ID is unknown (does not match any waiting event list)
    }
    func testProcessResponseOnError_WhenTwoEventJsonError_dispatchesTwoEvents() {
        setExpectationEvent(type: TestConstants.EventType.EDGE, source: TestConstants.EventSource.ERROR_RESPONSE_CONTENT, expectedCount: 2)
        let requestId = "123"
        let jsonError = "{\n" +
            "      \"requestId\": \"d81c93e5-7558-4996-a93c-489d550748b8\",\n" +
            "      \"handle\": [],\n" +
            "      \"errors\": [\n" +
            "        {\n" +
            "          \"status\": 0,\n" +
            "          \"type\": \"https://ns.adobe.com/aep/errors/EXEG-0201-503\",\n" +
            "          \"title\": \"Failed due to unrecoverable system error: java.lang.IllegalStateException: Expected BEGIN_ARRAY but was BEGIN_OBJECT at path $.commerce.purchases\"\n"
            +
            "        },\n" +
            "        {\n" +
            "          \"status\": 2003,\n" +
            "          \"type\": \"personalization\",\n" +
            "          \"title\": \"Failed to process personalization event\"\n" +
            "        }\n" +
            "      ]\n" +
            "    }"

        networkResponseHandler.addWaitingEvents(requestId: requestId, batchedEvents: [event1, event2])
        networkResponseHandler.processResponseOnError(jsonError: jsonError, requestId: requestId)
        let dispatchEvents = getDispatchedEventsWith(type: TestConstants.EventType.EDGE, source: TestConstants.EventSource.ERROR_RESPONSE_CONTENT)
        XCTAssertEqual(2, dispatchEvents.count)

        guard let receivedData1 = dispatchEvents[0].data else {
            XCTFail("Invalid event data for event 1")
            return
        }
        let flattenReceivedData1: [String: Any] = flattenDictionary(dict: receivedData1)
        XCTAssertEqual(5, flattenReceivedData1.count)
        XCTAssertEqual(0, flattenReceivedData1["status"] as? Int)
        XCTAssertEqual("https://ns.adobe.com/aep/errors/EXEG-0201-503", flattenReceivedData1["type"] as? String)
        XCTAssertEqual("Failed due to unrecoverable system error: java.lang.IllegalStateException: Expected BEGIN_ARRAY but was BEGIN_OBJECT at path $.commerce.purchases", flattenReceivedData1["title"] as? String)
        XCTAssertEqual(requestId, flattenReceivedData1["requestId"] as? String)
        XCTAssertEqual(event1.id.uuidString, flattenReceivedData1["requestEventId"] as? String)
        XCTAssertEqual(event1.id, dispatchEvents[0].parentID) // Event chained to event1 as default event index is 0

        guard let receivedData2 = dispatchEvents[1].data else {
            XCTFail("Invalid event data for event 2")
            return
        }
        let flattenReceivedData2: [String: Any] = flattenDictionary(dict: receivedData2)
        XCTAssertEqual(5, flattenReceivedData2.count)
        XCTAssertEqual(2003, flattenReceivedData2["status"] as? Int)
        XCTAssertEqual("personalization", flattenReceivedData2["type"] as? String)
        XCTAssertEqual("Failed to process personalization event", flattenReceivedData2["title"] as? String)
        XCTAssertEqual(requestId, flattenReceivedData2["requestId"] as? String)
        XCTAssertEqual(event1.id.uuidString, flattenReceivedData2["requestEventId"] as? String)
        XCTAssertEqual(event1.id, dispatchEvents[1].parentID) // Event chained to event1 as default event index is 0
    }
    // MARK: processResponseOnSuccess

    func testProcessResponseOnSuccess_WhenEmptyJsonResponse_doesNotDispatchEvent() {
        let jsonResponse = ""
        networkResponseHandler.processResponseOnSuccess(jsonResponse: jsonResponse, requestId: "123")
        let dispatchEvents = getDispatchedEventsWith(type: TestConstants.EventType.EDGE,
                                                     source: TestConstants.EventSource.RESPONSE_CONTENT)
        XCTAssertEqual(0, dispatchEvents.count)
    }

    func testProcessResponseOnSuccess_WhenInvalidJsonResponse_doesNotDispatchEvent() {
        let jsonResponse = "{ invalid json }"
        networkResponseHandler.processResponseOnSuccess(jsonResponse: jsonResponse, requestId: "123")
        let dispatchEvents = getDispatchedEventsWith(type: TestConstants.EventType.EDGE,
                                                     source: TestConstants.EventSource.RESPONSE_CONTENT)
        XCTAssertEqual(0, dispatchEvents.count)
    }

    /// Tests that when an event is processed after a reset event that the store payloads are saved
    func testProcessResponseOnSuccess_afterResetEvent_savesStorePayloads() {
        networkResponseHandler.setLastReset(date: Date(timeIntervalSince1970: Date().timeIntervalSince1970 - 10)) // date is before `event.timestamp`
        let event = Event(name: "test", type: "test-type", source: "test-source", data: nil)

        networkResponseHandler.addWaitingEvents(requestId: "d81c93e5-7558-4996-a93c-489d550748b8",
                                                batchedEvents: [event])

        setExpectationEvent(type: TestConstants.EventType.EDGE, source: TestConstants.EventSource.RESPONSE_CONTENT, expectedCount: 1)
        let jsonResponse = "{\n" +
            "      \"requestId\": \"d81c93e5-7558-4996-a93c-489d550748b8\",\n" +
            "      \"handle\": [" +
            "           {\n" +
            "            \"type\": \"state:store\",\n" +
            "            \"payload\": [\n" +
            "                {\n" +
            "                    \"key\": \"s_ecid\",\n" +
            "                    \"value\": \"MCMID|29068398647607325310376254630528178721\",\n" +
            "                    \"maxAge\": 15552000\n" +
            "                }\n" +
            "            ]\n" +
            "        }],\n" +
            "      \"errors\": []\n" +
            "    }"
        networkResponseHandler.processResponseOnSuccess(jsonResponse: jsonResponse, requestId: "d81c93e5-7558-4996-a93c-489d550748b8")

        // verify saved to store manager
        let storeResponsePayloadManager = StoreResponsePayloadManager(EdgeConstants.DataStoreKeys.STORE_NAME)
        XCTAssertFalse(storeResponsePayloadManager.getActivePayloadList().isEmpty)
    }

    func testProcessResponseOnSuccess_beforeResetEvent_doesNotSaveStorePayloads() {
        let event = Event(name: "test", type: "test-type", source: "test-source", data: nil)
        networkResponseHandler.addWaitingEvents(requestId: "d81c93e5-7558-4996-a93c-489d550748b8",
                                                batchedEvents: [event])

        networkResponseHandler.setLastReset(date: Date(timeIntervalSince1970: Date().timeIntervalSince1970 + 10)) // date is after `event.timestamp` // date is after `event.timestamp`

        setExpectationEvent(type: TestConstants.EventType.EDGE, source: TestConstants.EventSource.RESPONSE_CONTENT, expectedCount: 1)
        let jsonResponse = "{\n" +
            "      \"requestId\": \"d81c93e5-7558-4996-a93c-489d550748b8\",\n" +
            "      \"handle\": [" +
            "           {\n" +
            "            \"type\": \"state:store\",\n" +
            "            \"payload\": [\n" +
            "                {\n" +
            "                    \"key\": \"s_ecid\",\n" +
            "                    \"value\": \"MCMID|29068398647607325310376254630528178721\",\n" +
            "                    \"maxAge\": 15552000\n" +
            "                }\n" +
            "            ]\n" +
            "        }],\n" +
            "      \"errors\": []\n" +
            "    }"
        networkResponseHandler.processResponseOnSuccess(jsonResponse: jsonResponse, requestId: "d81c93e5-7558-4996-a93c-489d550748b8")

        // verify not saved to store manager
        let storeResponsePayloadManager = StoreResponsePayloadManager(EdgeConstants.DataStoreKeys.STORE_NAME)
        XCTAssertTrue(storeResponsePayloadManager.getActivePayloadList().isEmpty)
    }

    /// Tests that when an event is processed after a persisted reset event that the store payloads are saved
    func testProcessResponseOnSuccess_afterPersistedResetEvent_savesStorePayloads() {
        dataStore.set(key: EdgeConstants.DataStoreKeys.RESET_IDENTITIES_DATE, value: Date().timeIntervalSince1970 - 10) // date is before `event.timestamp`
        networkResponseHandler = NetworkResponseHandler(updateLocationHint: { (_: String?, _: TimeInterval?) -> Void in  }) // loads reset time on init

        let event = Event(name: "test", type: "test-type", source: "test-source", data: nil)

        networkResponseHandler.addWaitingEvents(requestId: "d81c93e5-7558-4996-a93c-489d550748b8",
                                                batchedEvents: [event])

        setExpectationEvent(type: TestConstants.EventType.EDGE, source: TestConstants.EventSource.RESPONSE_CONTENT, expectedCount: 1)
        let jsonResponse = "{\n" +
            "      \"requestId\": \"d81c93e5-7558-4996-a93c-489d550748b8\",\n" +
            "      \"handle\": [" +
            "           {\n" +
            "            \"type\": \"state:store\",\n" +
            "            \"payload\": [\n" +
            "                {\n" +
            "                    \"key\": \"s_ecid\",\n" +
            "                    \"value\": \"MCMID|29068398647607325310376254630528178721\",\n" +
            "                    \"maxAge\": 15552000\n" +
            "                }\n" +
            "            ]\n" +
            "        }],\n" +
            "      \"errors\": []\n" +
            "    }"
        networkResponseHandler.processResponseOnSuccess(jsonResponse: jsonResponse, requestId: "d81c93e5-7558-4996-a93c-489d550748b8")

        // verify saved to store manager
        let storeResponsePayloadManager = StoreResponsePayloadManager(EdgeConstants.DataStoreKeys.STORE_NAME)
        XCTAssertFalse(storeResponsePayloadManager.getActivePayloadList().isEmpty)
    }

    /// Tests that when an event is processed before a persisted reset event that the store payloads are not saved
    func testProcessResponseOnSuccess_beforePersistedResetEvent_doesNotSaveStorePayloads() {
        let event = Event(name: "test", type: "test-type", source: "test-source", data: nil)

        dataStore.set(key: EdgeConstants.DataStoreKeys.RESET_IDENTITIES_DATE, value: Date().timeIntervalSince1970 + 10) // date is after `event.timestamp`
        networkResponseHandler = NetworkResponseHandler(updateLocationHint: { (_: String?, _: TimeInterval?) -> Void in  }) // loads reset time on init
        networkResponseHandler.addWaitingEvents(requestId: "d81c93e5-7558-4996-a93c-489d550748b8",
                                                batchedEvents: [event])

        setExpectationEvent(type: TestConstants.EventType.EDGE, source: TestConstants.EventSource.RESPONSE_CONTENT, expectedCount: 1)
        let jsonResponse = "{\n" +
            "      \"requestId\": \"d81c93e5-7558-4996-a93c-489d550748b8\",\n" +
            "      \"handle\": [" +
            "           {\n" +
            "            \"type\": \"state:store\",\n" +
            "            \"payload\": [\n" +
            "                {\n" +
            "                    \"key\": \"s_ecid\",\n" +
            "                    \"value\": \"MCMID|29068398647607325310376254630528178721\",\n" +
            "                    \"maxAge\": 15552000\n" +
            "                }\n" +
            "            ]\n" +
            "        }],\n" +
            "      \"errors\": []\n" +
            "    }"
        networkResponseHandler.processResponseOnSuccess(jsonResponse: jsonResponse, requestId: "d81c93e5-7558-4996-a93c-489d550748b8")

        // verify not saved to store manager
        let storeResponsePayloadManager = StoreResponsePayloadManager(EdgeConstants.DataStoreKeys.STORE_NAME)
        XCTAssertTrue(storeResponsePayloadManager.getActivePayloadList().isEmpty)
    }

    func testProcessResponseOnSuccess_WhenOneEventHandle_dispatchesEvent() {
        setExpectationEvent(type: TestConstants.EventType.EDGE, source: TestConstants.EventSource.RESPONSE_CONTENT, expectedCount: 1)
        let jsonResponse = "{\n" +
            "      \"requestId\": \"d81c93e5-7558-4996-a93c-489d550748b8\",\n" +
            "      \"handle\": [" +
            "           {\n" +
            "            \"type\": \"state:store\",\n" +
            "            \"payload\": [\n" +
            "                {\n" +
            "                    \"key\": \"s_ecid\",\n" +
            "                    \"value\": \"MCMID|29068398647607325310376254630528178721\",\n" +
            "                    \"maxAge\": 15552000\n" +
            "                }\n" +
            "            ]\n" +
            "        }],\n" +
            "      \"errors\": []\n" +
            "    }"
        networkResponseHandler.processResponseOnSuccess(jsonResponse: jsonResponse, requestId: "123")

        let dispatchEvents = getDispatchedEventsWith(type: TestConstants.EventType.EDGE, source: "state:store")
        XCTAssertEqual(1, dispatchEvents.count)
        guard let receivedData = dispatchEvents[0].data else {
            XCTFail("Invalid event data")
            return
        }

        let flattenReceivedData: [String: Any] = flattenDictionary(dict: receivedData)
        XCTAssertEqual(5, flattenReceivedData.count)
        XCTAssertEqual("state:store", flattenReceivedData["type"] as? String)
        XCTAssertEqual("123", flattenReceivedData["requestId"] as? String)
        XCTAssertEqual("s_ecid", flattenReceivedData["payload[0].key"] as? String)
        XCTAssertEqual("MCMID|29068398647607325310376254630528178721", flattenReceivedData["payload[0].value"] as? String)
        XCTAssertEqual(15552000, flattenReceivedData["payload[0].maxAge"] as? Int)
    }

    func testProcessResponseOnSuccess_WhenOneEventHandle_emptyEventHandlePayload_dispatchesEvent() {
        setExpectationEvent(type: TestConstants.EventType.EDGE, source: TestConstants.EventSource.RESPONSE_CONTENT, expectedCount: 1)
        let jsonResponse = "{\n" +
            "      \"requestId\": \"d81c93e5-7558-4996-a93c-489d550748b8\",\n" +
            "      \"handle\": [" +
            "           {\n" +
            "            \"type\": \"state:store\",\n" +
            "            \"payload\": []" +
            "        }],\n" +
            "      \"errors\": []\n" +
            "    }"
        networkResponseHandler.processResponseOnSuccess(jsonResponse: jsonResponse, requestId: "123")

        let dispatchEvents = getDispatchedEventsWith(type: TestConstants.EventType.EDGE, source: "state:store")
        XCTAssertEqual(1, dispatchEvents.count)
        guard let receivedData = dispatchEvents[0].data else {
            XCTFail("Invalid event data")
            return
        }

        XCTAssertEqual(3, receivedData.count)
        XCTAssertEqual("state:store", receivedData["type"] as? String)
        XCTAssertEqual("123", receivedData["requestId"] as? String)
        XCTAssertNotNil(receivedData["payload"])
        XCTAssertTrue((receivedData["payload"] as? [[String: Any]])?.isEmpty ?? false)
    }

    func testProcessResponseOnSuccess_WhenOneEventHandle_noEventHandlePayload_dispatchesEvent() {
        setExpectationEvent(type: TestConstants.EventType.EDGE, source: TestConstants.EventSource.RESPONSE_CONTENT, expectedCount: 1)
        let jsonResponse = "{\n" +
            "      \"requestId\": \"d81c93e5-7558-4996-a93c-489d550748b8\",\n" +
            "      \"handle\": [" +
            "           {\n" +
            "            \"type\": \"state:store\"\n" +
            "        }],\n" +
            "      \"errors\": []\n" +
            "    }"
        networkResponseHandler.processResponseOnSuccess(jsonResponse: jsonResponse, requestId: "123")

        let dispatchEvents = getDispatchedEventsWith(type: TestConstants.EventType.EDGE, source: "state:store")
        XCTAssertEqual(1, dispatchEvents.count)
        guard let receivedData = dispatchEvents[0].data else {
            XCTFail("Invalid event data")
            return
        }

        XCTAssertEqual(2, receivedData.count)
        XCTAssertEqual("state:store", receivedData["type"] as? String)
        XCTAssertEqual("123", receivedData["requestId"] as? String)
    }

    func testProcessResponseOnSuccess_WhenOneEventHandle_emptyEventHandleType_dispatchesEvent() {
        setExpectationEvent(type: TestConstants.EventType.EDGE, source: TestConstants.EventSource.RESPONSE_CONTENT, expectedCount: 1)
        let jsonResponse = "{\n" +
            "      \"requestId\": \"d81c93e5-7558-4996-a93c-489d550748b8\",\n" +
            "      \"handle\": [" +
            "           {\n" +
            "            \"type\": \"\",\n" +
            "            \"payload\": [\n" +
            "                {\n" +
            "                    \"key\": \"s_ecid\",\n" +
            "                    \"value\": \"MCMID|29068398647607325310376254630528178721\",\n" +
            "                    \"maxAge\": 15552000\n" +
            "                }\n" +
            "            ]\n" +
            "        }],\n" +
            "      \"errors\": []\n" +
            "    }"
        networkResponseHandler.processResponseOnSuccess(jsonResponse: jsonResponse, requestId: "123")

        let dispatchEvents = getDispatchedEventsWith(type: TestConstants.EventType.EDGE, source: TestConstants.EventSource.RESPONSE_CONTENT)
        XCTAssertEqual(1, dispatchEvents.count)
        guard let receivedData = dispatchEvents[0].data else {
            XCTFail("Invalid event data")
            return
        }

        let flattenReceivedData: [String: Any] = flattenDictionary(dict: receivedData)
        XCTAssertEqual(5, flattenReceivedData.count)
        XCTAssertEqual("123", flattenReceivedData["requestId"] as? String)
        XCTAssertEqual("s_ecid", flattenReceivedData["payload[0].key"] as? String)
        XCTAssertEqual("MCMID|29068398647607325310376254630528178721", flattenReceivedData["payload[0].value"] as? String)
        XCTAssertEqual(15552000, flattenReceivedData["payload[0].maxAge"] as? Int)
    }

    func testProcessResponseOnSuccess_WhenOneEventHandle_nilEventHandleType_dispatchesEvent() {
        setExpectationEvent(type: TestConstants.EventType.EDGE, source: TestConstants.EventSource.RESPONSE_CONTENT, expectedCount: 1)
        let jsonResponse = "{\n" +
            "      \"requestId\": \"d81c93e5-7558-4996-a93c-489d550748b8\",\n" +
            "      \"handle\": [" +
            "           {\n" +
            "            \"payload\": [\n" +
            "                {\n" +
            "                    \"key\": \"s_ecid\",\n" +
            "                    \"value\": \"MCMID|29068398647607325310376254630528178721\",\n" +
            "                    \"maxAge\": 15552000\n" +
            "                }\n" +
            "            ]\n" +
            "        }],\n" +
            "      \"errors\": []\n" +
            "    }"
        networkResponseHandler.processResponseOnSuccess(jsonResponse: jsonResponse, requestId: "123")

        let dispatchEvents = getDispatchedEventsWith(type: TestConstants.EventType.EDGE, source: TestConstants.EventSource.RESPONSE_CONTENT)
        XCTAssertEqual(1, dispatchEvents.count)
        guard let receivedData = dispatchEvents[0].data else {
            XCTFail("Invalid event data")
            return
        }

        let flattenReceivedData: [String: Any] = flattenDictionary(dict: receivedData)
        XCTAssertEqual(4, flattenReceivedData.count)
        XCTAssertEqual("123", flattenReceivedData["requestId"] as? String)
        XCTAssertEqual("s_ecid", flattenReceivedData["payload[0].key"] as? String)
        XCTAssertEqual("MCMID|29068398647607325310376254630528178721", flattenReceivedData["payload[0].value"] as? String)
        XCTAssertEqual(15552000, flattenReceivedData["payload[0].maxAge"] as? Int)
    }

    func testProcessResponseOnSuccess_WhenTwoEventHandles_dispatchesTwoEvents() {
        setExpectationEvent(type: TestConstants.EventType.EDGE, source: TestConstants.EventSource.RESPONSE_CONTENT, expectedCount: 2)
        let jsonResponse = "{\n" +
            "      \"requestId\": \"d81c93e5-7558-4996-a93c-489d550748b8\",\n" +
            "      \"handle\": [" +
            "            {\n" +
            "            \"type\": \"state:store\",\n" +
            "            \"payload\": [\n" +
            "                {\n" +
            "                    \"key\": \"s_ecid\",\n" +
            "                    \"value\": \"MCMID|29068398647607325310376254630528178721\",\n" +
            "                    \"maxAge\": 15552000\n" +
            "                }\n" +
            "            ]},\n" +
            "           {\n" +
            "            \"type\": \"identity:persist\",\n" +
            "            \"payload\": [\n" +
            "                {\n" +
            "                    \"id\": \"29068398647607325310376254630528178721\",\n" +
            "                    \"namespace\": {\n" +
            "                        \"code\": \"ECID\"\n" +
            "                    }\n" +
            "                }\n" +
            "            ]\n" +
            "        }],\n" +
            "      \"errors\": []\n" +
            "    }"

        networkResponseHandler.addWaitingEvents(requestId: "d81c93e5-7558-4996-a93c-489d550748b8", batchedEvents: [event1, event2])
        networkResponseHandler.processResponseOnSuccess(jsonResponse: jsonResponse, requestId: "d81c93e5-7558-4996-a93c-489d550748b8")

        var dispatchEvents = getDispatchedEventsWith(type: TestConstants.EventType.EDGE, source: "state:store")
        dispatchEvents += getDispatchedEventsWith(type: TestConstants.EventType.EDGE, source: "identity:persist")
        XCTAssertEqual(2, dispatchEvents.count)
        // verify event 1
        guard let receivedData1 = dispatchEvents[0].data else {
            XCTFail("Invalid event data for event 1")
            return
        }
        let flattenReceivedData1: [String: Any] = flattenDictionary(dict: receivedData1)
        XCTAssertEqual(6, flattenReceivedData1.count)
        XCTAssertEqual("state:store", flattenReceivedData1["type"] as? String)
        XCTAssertEqual("d81c93e5-7558-4996-a93c-489d550748b8", flattenReceivedData1["requestId"] as? String)
        XCTAssertEqual("s_ecid", flattenReceivedData1["payload[0].key"] as? String)
        XCTAssertEqual("MCMID|29068398647607325310376254630528178721", flattenReceivedData1["payload[0].value"] as? String)
        XCTAssertEqual(15552000, flattenReceivedData1["payload[0].maxAge"] as? Int)
        XCTAssertEqual(event1.id.uuidString, flattenReceivedData1["requestEventId"] as? String)
        XCTAssertEqual(event1.id, dispatchEvents[0].parentID) // Event chained to event1 as default event index is 0

        // verify event 2
        guard let receivedData2 = dispatchEvents[1].data else {
            XCTFail("Invalid event data for event 2")
            return
        }
        let flattenReceivedData2: [String: Any] = flattenDictionary(dict: receivedData2)
        XCTAssertEqual(5, flattenReceivedData2.count)
        XCTAssertEqual("identity:persist", flattenReceivedData2["type"] as? String)
        XCTAssertEqual("d81c93e5-7558-4996-a93c-489d550748b8", flattenReceivedData2["requestId"] as? String)
        XCTAssertEqual("29068398647607325310376254630528178721", flattenReceivedData2["payload[0].id"] as? String)
        XCTAssertEqual("ECID", flattenReceivedData2["payload[0].namespace.code"] as? String)
        XCTAssertEqual(event1.id.uuidString, flattenReceivedData2["requestEventId"] as? String)
        XCTAssertEqual(event1.id, dispatchEvents[1].parentID) // Event chained to event1 as default event index is 0
    }

    func testProcessResponseOnSuccess_WhenEventHandleWithEventIndex_dispatchesEventWithRequestEventId() {
        setExpectationEvent(type: TestConstants.EventType.EDGE, source: TestConstants.EventSource.RESPONSE_CONTENT, expectedCount: 2)
        let requestId = "123"
        let jsonResponse = "{\n" +
            "      \"requestId\": \"d81c93e5-7558-4996-a93c-489d550748b8\",\n" +
            "      \"handle\": [" +
            "            {\n" +
            "            \"type\": \"state:store\",\n" +
            "            \"payload\": [\n" +
            "                {\n" +
            "                    \"key\": \"s_ecid\",\n" +
            "                    \"value\": \"MCMID|29068398647607325310376254630528178721\",\n" +
            "                    \"maxAge\": 15552000\n" +
            "                }\n" +
            "            ]},\n" +
            "           {\n" +
            "            \"type\": \"pairedeventexample\",\n" +
            "            \"eventIndex\": 1,\n" +
            "            \"payload\": [\n" +
            "                {\n" +
            "                    \"id\": \"123612123812381\"\n" +
            "                }\n" +
            "            ]\n" +
            "        }],\n" +
            "      \"errors\": []\n" +
            "    }"
        networkResponseHandler.addWaitingEvents(requestId: requestId, batchedEvents: [event1, event2])
        networkResponseHandler.processResponseOnSuccess(jsonResponse: jsonResponse, requestId: requestId)

        // verify event 1
        var dispatchEvents = getDispatchedEventsWith(type: TestConstants.EventType.EDGE,
                                                     source: "state:store")
        dispatchEvents += getDispatchedEventsWith(type: TestConstants.EventType.EDGE,
                                                  source: "pairedeventexample")
        XCTAssertEqual(2, dispatchEvents.count)
        guard let receivedData1 = dispatchEvents[0].data else {
            XCTFail("Invalid event data for event 1")
            return
        }
        let flattenReceivedData1: [String: Any] = flattenDictionary(dict: receivedData1)
        XCTAssertEqual(6, flattenReceivedData1.count)
        XCTAssertEqual("state:store", flattenReceivedData1["type"] as? String)
        XCTAssertEqual("s_ecid", flattenReceivedData1["payload[0].key"] as? String)
        XCTAssertEqual("MCMID|29068398647607325310376254630528178721", flattenReceivedData1["payload[0].value"] as? String)
        XCTAssertEqual(15552000, flattenReceivedData1["payload[0].maxAge"] as? Int)
        XCTAssertEqual("123", flattenReceivedData1["requestId"] as? String)
        XCTAssertEqual(event1.id.uuidString, flattenReceivedData1["requestEventId"] as? String)
        XCTAssertEqual(event1.id, dispatchEvents[0].parentID) // Event chained to event1 as default event index is 0

        // verify event 2
        guard let receivedData2 = dispatchEvents[1].data else {
            XCTFail("Invalid event data for event 2")
            return
        }
        let flattenReceivedData2: [String: Any] = flattenDictionary(dict: receivedData2)
        XCTAssertEqual(4, flattenReceivedData2.count)
        XCTAssertEqual("pairedeventexample", flattenReceivedData2["type"] as? String)
        XCTAssertEqual("123612123812381", flattenReceivedData2["payload[0].id"] as? String)
        XCTAssertEqual("123", flattenReceivedData2["requestId"] as? String)
        XCTAssertEqual(event2.id.uuidString, flattenReceivedData2["requestEventId"] as? String)
        XCTAssertEqual(event2.id, dispatchEvents[1].parentID) // Event chained to event2 as event index is 1
    }

    func testProcessResponseOnSuccess_WhenEventHandleWithUnknownEventIndex_dispatchesUnpairedEvent() {
        setExpectationEvent(type: TestConstants.EventType.EDGE, source: TestConstants.EventSource.RESPONSE_CONTENT, expectedCount: 1)
        let requestId = "123"
        let jsonResponse = "{\n" +
            "      \"requestId\": \"d81c93e5-7558-4996-a93c-489d550748b8\",\n" +
            "      \"handle\": [" +
            "           {\n" +
            "            \"type\": \"pairedeventexample\",\n" +
            "            \"eventIndex\": 10,\n" +
            "            \"payload\": [\n" +
            "                {\n" +
            "                    \"id\": \"123612123812381\"\n" +
            "                }\n" +
            "            ]\n" +
            "        }],\n" +
            "      \"errors\": []\n" +
            "    }"

        networkResponseHandler.addWaitingEvents(requestId: requestId, batchedEvents: [event1, event2])
        networkResponseHandler.processResponseOnSuccess(jsonResponse: jsonResponse, requestId: requestId)

        let dispatchEvents = getDispatchedEventsWith(type: TestConstants.EventType.EDGE, source: "pairedeventexample")
        XCTAssertEqual(1, dispatchEvents.count)
        guard let receivedData1 = dispatchEvents[0].data else {
            XCTFail("Invalid event data for event 1")
            return
        }
        let flattenReceivedData1: [String: Any] = flattenDictionary(dict: receivedData1)
        XCTAssertEqual(3, flattenReceivedData1.count)
        XCTAssertEqual("pairedeventexample", flattenReceivedData1["type"] as? String)
        XCTAssertEqual("123", flattenReceivedData1["requestId"] as? String)
        XCTAssertEqual("123612123812381", flattenReceivedData1["payload[0].id"] as? String)
        XCTAssertNil(dispatchEvents[0].parentID) // Parent ID nil as event index does not match any waiting event
    }

    func testProcessResponseOnSuccess_WhenUnknownRequestId_doesNotCrash() {
        setExpectationEvent(type: TestConstants.EventType.EDGE,
                            source: TestConstants.EventSource.RESPONSE_CONTENT,
                            expectedCount: 1)
        let requestId = "123"
        let jsonResponse = "{\n" +
            "      \"requestId\": \"d81c93e5-7558-4996-a93c-489d550748b8\",\n" +
            "      \"handle\": [" +
            "           {\n" +
            "            \"type\": \"pairedeventexample\",\n" +
            "            \"eventIndex\": 0,\n" +
            "            \"payload\": [\n" +
            "                {\n" +
            "                    \"id\": \"123612123812381\"\n" +
            "                }\n" +
            "            ]\n" +
            "        }],\n" +
            "      \"errors\": []\n" +
            "    }"

        networkResponseHandler.addWaitingEvents(requestId: "567", batchedEvents: [event1, event2])
        networkResponseHandler.processResponseOnSuccess(jsonResponse: jsonResponse, requestId: requestId)

        let dispatchEvents = getDispatchedEventsWith(type: TestConstants.EventType.EDGE,
                                                     source: "pairedeventexample")
        XCTAssertEqual(1, dispatchEvents.count)
        guard let receivedData1 = dispatchEvents[0].data else {
            XCTFail("Invalid event data for event 1")
            return
        }
        let flattenReceivedData1: [String: Any] = flattenDictionary(dict: receivedData1)
        XCTAssertEqual(3, flattenReceivedData1.count)
        XCTAssertEqual("pairedeventexample", flattenReceivedData1["type"] as? String)
        XCTAssertEqual("123", flattenReceivedData1["requestId"] as? String)
        XCTAssertEqual("123612123812381", flattenReceivedData1["payload[0].id"] as? String)
        XCTAssertNil(dispatchEvents[0].parentID) // Parent ID nil as request ID does not match any waiting events
    }

    // MARK: processResponseOnSuccess with mixed event handles, errors, warnings

    func testProcessResponseOnSuccess_WhenEventHandleAndError_dispatchesTwoEvents() {
        setExpectationEvent(type: TestConstants.EventType.EDGE,
                            source: TestConstants.EventSource.RESPONSE_CONTENT,
                            expectedCount: 1)
        setExpectationEvent(type: TestConstants.EventType.EDGE,
                            source: TestConstants.EventSource.ERROR_RESPONSE_CONTENT,
                            expectedCount: 1)
        let requestId = "123"
        let jsonResponse = "{\n" +
            "      \"requestId\": \"d81c93e5-7558-4996-a93c-489d550748b8\",\n" +
            "      \"handle\": [" +
            "            {\n" +
            "            \"type\": \"state:store\",\n" +
            "            \"eventIndex\": 1, \n" +
            "            \"payload\": [\n" +
            "                {\n" +
            "                    \"key\": \"s_ecid\",\n" +
            "                    \"value\": \"MCMID|29068398647607325310376254630528178721\",\n" +
            "                    \"maxAge\": 15552000\n" +
            "                }\n" +
            "            ]}],\n" +
            "      \"errors\": [" +
            "        {\n" +
            "          \"status\": 2003,\n" +
            "          \"type\": \"personalization\",\n" +
            "          \"title\": \"Failed to process personalization event\",\n" +
            "          \"report\": {\n" +
            "            \"eventIndex\": 1 \n" +
            "           }\n" +
            "        }\n" +
            "       ]\n" +
            "    }"

        networkResponseHandler.addWaitingEvents(requestId: requestId, batchedEvents: [event1, event2])
        networkResponseHandler.processResponseOnSuccess(jsonResponse: jsonResponse, requestId: requestId)

        let dispatchEvents = getDispatchedEventsWith(type: TestConstants.EventType.EDGE, source: "state:store")
        XCTAssertEqual(1, dispatchEvents.count)
        guard let receivedData1 = dispatchEvents[0].data else {
            XCTFail("Invalid event data for event 1")
            return
        }
        let flattenReceivedData1: [String: Any] = flattenDictionary(dict: receivedData1)
        XCTAssertEqual(6, flattenReceivedData1.count)
        XCTAssertEqual("state:store", flattenReceivedData1["type"] as? String)
        XCTAssertEqual("123", flattenReceivedData1["requestId"] as? String)
        XCTAssertEqual("s_ecid", flattenReceivedData1["payload[0].key"] as? String)
        XCTAssertEqual("MCMID|29068398647607325310376254630528178721", flattenReceivedData1["payload[0].value"] as? String)
        XCTAssertEqual(15552000, flattenReceivedData1["payload[0].maxAge"] as? Int)
        XCTAssertEqual(event2.id.uuidString, flattenReceivedData1["requestEventId"] as? String)
        XCTAssertEqual(event2.id, dispatchEvents[0].parentID) // Event chained to event2 as event index is 1

        let dispatchErrorEvents = getDispatchedEventsWith(type: TestConstants.EventType.EDGE, source: TestConstants.EventSource.ERROR_RESPONSE_CONTENT)
        XCTAssertEqual(1, dispatchErrorEvents.count)
        guard let receivedData2 = dispatchErrorEvents[0].data else {
            XCTFail("Invalid event data for event 2")
            return
        }

        let flattenReceivedData2: [String: Any] = flattenDictionary(dict: receivedData2)
        XCTAssertEqual(5, flattenReceivedData2.count)
        XCTAssertEqual("personalization", flattenReceivedData2["type"] as? String)
        XCTAssertEqual(2003, flattenReceivedData2["status"] as? Int)
        XCTAssertEqual("Failed to process personalization event", flattenReceivedData2["title"] as? String)
        XCTAssertEqual("123", flattenReceivedData2["requestId"] as? String)
        XCTAssertEqual(event2.id.uuidString, flattenReceivedData2["requestEventId"] as? String)
        XCTAssertEqual(event2.id, dispatchErrorEvents[0].parentID) // Event chained to event2 as event index is 1
    }

    func testProcessResponseOnSuccess_WhenErrorAndWarning_dispatchesTwoEvents() {
        setExpectationEvent(type: TestConstants.EventType.EDGE, source: TestConstants.EventSource.ERROR_RESPONSE_CONTENT, expectedCount: 2)
        let requestId = "123"
        let jsonResponse = "{\n" +
            "      \"requestId\": \"d81c93e5-7558-4996-a93c-489d550748b8\",\n" +
            "      \"handle\": [],\n" +
            "      \"errors\": [" +
            "        {\n" +
            "          \"status\": 2003,\n" +
            "          \"title\": \"Failed to process personalization event\",\n" +
            "          \"report\": {\n" +
            "            \"eventIndex\": 1 \n" +
            "           }\n" +
            "        }\n" +
            "       ],\n" +
            "      \"warnings\": [" +
            "        {\n" +
            "          \"type\": \"https://ns.adobe.com/aep/errors/EXEG-0204-200\",\n" +
            "          \"status\": 98,\n" +
            "          \"title\": \"Some Informative stuff here\",\n" +
            "          \"report\": {" +
            "             \"eventIndex\": 0, \n" +
            "             \"cause\": {" +
            "                \"message\": \"Some Informative stuff here\",\n" +
            "                \"code\": 202\n" +
            "             }" +
            "          }" +
            "        }\n" +
            "       ]\n" +
            "    }"

        networkResponseHandler.addWaitingEvents(requestId: requestId, batchedEvents: [event1, event2])
        networkResponseHandler.processResponseOnSuccess(jsonResponse: jsonResponse, requestId: requestId)

        let dispatchEvents = getDispatchedEventsWith(type: TestConstants.EventType.EDGE, source: TestConstants.EventSource.ERROR_RESPONSE_CONTENT)
        XCTAssertEqual(2, dispatchEvents.count)
        guard let receivedData1 = dispatchEvents[0].data else {
            XCTFail("Invalid event data for event 1")
            return
        }
        let flattenReceivedData1: [String: Any] = flattenDictionary(dict: receivedData1)
        XCTAssertEqual(4, flattenReceivedData1.count)
        XCTAssertEqual(2003, flattenReceivedData1["status"] as? Int)
        XCTAssertEqual("Failed to process personalization event", flattenReceivedData1["title"] as? String)
        XCTAssertEqual("123", flattenReceivedData1["requestId"] as? String)
        XCTAssertEqual(event2.id.uuidString, flattenReceivedData1["requestEventId"] as? String)
        XCTAssertEqual(event2.id, dispatchEvents[0].parentID) // Event chained to event2 as event index is 1

        guard let receivedData2 = dispatchEvents[1].data else {
            XCTFail("Invalid event data for event 2")
            return
        }
        let flattenReceivedData2: [String: Any] = flattenDictionary(dict: receivedData2)
        XCTAssertEqual(7, flattenReceivedData2.count)
        XCTAssertEqual("https://ns.adobe.com/aep/errors/EXEG-0204-200", flattenReceivedData2["type"] as? String)
        XCTAssertEqual(98, flattenReceivedData2["status"] as? Int)
        XCTAssertEqual("Some Informative stuff here", flattenReceivedData2["title"] as? String)
        XCTAssertEqual("Some Informative stuff here", flattenReceivedData2["report.cause.message"] as? String)
        XCTAssertEqual(202, flattenReceivedData2["report.cause.code"] as? Int)
        XCTAssertEqual("123", flattenReceivedData2["requestId"] as? String)
        XCTAssertEqual(event1.id.uuidString, flattenReceivedData2["requestEventId"] as? String)
        XCTAssertEqual(event1.id, dispatchEvents[1].parentID) // Event chained to event1 as event index is 0
    }

    func testProcessResponseOnSuccess_WhenEventHandleAndErrorAndWarning_dispatchesThreeEvents() {
        setExpectationEvent(type: TestConstants.EventType.EDGE,
                            source: TestConstants.EventSource.RESPONSE_CONTENT,
                            expectedCount: 1)
        setExpectationEvent(type: TestConstants.EventType.EDGE,
                            source: TestConstants.EventSource.ERROR_RESPONSE_CONTENT,
                            expectedCount: 2)
        let requestId = "123"
        let jsonResponse = "{\n" +
            "      \"requestId\": \"d81c93e5-7558-4996-a93c-489d550748b8\",\n" +
            "      \"handle\": [" +
            "            {\n" +
            "            \"type\": \"state:store\",\n" +
            "            \"payload\": [\n" +
            "                {\n" +
            "                    \"key\": \"s_ecid\",\n" +
            "                    \"value\": \"MCMID|29068398647607325310376254630528178721\",\n" +
            "                    \"maxAge\": 15552000\n" +
            "                }\n" +
            "            ]}],\n" +
            "      \"errors\": [" +
            "        {\n" +
            "          \"status\": 2003,\n" +
            "          \"type\": \"personalization\",\n" +
            "          \"title\": \"Failed to process personalization event\"\n" +
            "        }\n" +
            "       ],\n" +
            "      \"warnings\": [" +
            "        {\n" +
            "          \"type\": \"https://ns.adobe.com/aep/errors/EXEG-0204-200\",\n" +
            "          \"status\": 98,\n" +
            "          \"title\": \"Some Informative stuff here\",\n" +
            "          \"report\": {" +
            "             \"cause\": {" +
            "                \"message\": \"Some Informative stuff here\",\n" +
            "                \"code\": 202\n" +
            "             }" +
            "          }" +
            "        }\n" +
            "       ]\n" +
            "    }"

        networkResponseHandler.addWaitingEvents(requestId: requestId, batchedEvents: [event1])
        networkResponseHandler.processResponseOnSuccess(jsonResponse: jsonResponse, requestId: requestId)

        let dispatchEvents = getDispatchedEventsWith(type: TestConstants.EventType.EDGE, source: "state:store")
        XCTAssertEqual(1, dispatchEvents.count)
        guard let receivedData1 = dispatchEvents[0].data else {
            XCTFail("Invalid event data for dispatched handle")
            return
        }
        let flattenReceivedData1: [String: Any] = flattenDictionary(dict: receivedData1)
        XCTAssertEqual(6, flattenReceivedData1.count)
        XCTAssertEqual("state:store", flattenReceivedData1["type"] as? String)
        XCTAssertEqual("123", flattenReceivedData1["requestId"] as? String)
        XCTAssertEqual("s_ecid", flattenReceivedData1["payload[0].key"] as? String)
        XCTAssertEqual("MCMID|29068398647607325310376254630528178721", flattenReceivedData1["payload[0].value"] as? String)
        XCTAssertEqual(15552000, flattenReceivedData1["payload[0].maxAge"] as? Int)
        XCTAssertEqual(event1.id.uuidString, flattenReceivedData1["requestEventId"] as? String)
        XCTAssertEqual(event1.id, dispatchEvents[0].parentID) // Event chained to event1 as event index defaults to 0
<<<<<<< HEAD
        
        let dispatchErrorEvents = getDispatchedEventsWith(type: TestConstants.EventType.EDGE, source: TestConstants.EventSource.ERROR_RESPONSE_CONTENT)
=======

        let dispatchErrorEvents = getDispatchedEventsWith(type: FunctionalTestConst.EventType.EDGE, source: FunctionalTestConst.EventSource.ERROR_RESPONSE_CONTENT)
>>>>>>> 2bf8b017
        XCTAssertEqual(2, dispatchErrorEvents.count)
        guard let receivedData2 = dispatchErrorEvents[0].data else {
            XCTFail("Invalid event data for dispatched error")
            return
        }

        let flattenReceivedData2: [String: Any] = flattenDictionary(dict: receivedData2)
        XCTAssertEqual(5, flattenReceivedData2.count)
        XCTAssertEqual("personalization", flattenReceivedData2["type"] as? String)
        XCTAssertEqual(2003, flattenReceivedData2["status"] as? Int)
        XCTAssertEqual("Failed to process personalization event", flattenReceivedData2["title"] as? String)
        XCTAssertEqual("123", flattenReceivedData2["requestId"] as? String)
        XCTAssertEqual(event1.id.uuidString, flattenReceivedData1["requestEventId"] as? String)
        XCTAssertEqual(event1.id, dispatchErrorEvents[0].parentID) // Event chained to event1 as event index defaults to 0

        guard let receivedData3 = dispatchErrorEvents[1].data else {
            XCTFail("Invalid event data for dispatched warning")
            return
        }

        let flattenReceivedData3: [String: Any] = flattenDictionary(dict: receivedData3)
        XCTAssertEqual(7, flattenReceivedData3.count)
        XCTAssertEqual("https://ns.adobe.com/aep/errors/EXEG-0204-200", flattenReceivedData3["type"] as? String)
        XCTAssertEqual(98, flattenReceivedData3["status"] as? Int)
        XCTAssertEqual("Some Informative stuff here", flattenReceivedData3["title"] as? String)
        XCTAssertEqual("Some Informative stuff here", flattenReceivedData3["report.cause.message"] as? String)
        XCTAssertEqual(202, flattenReceivedData3["report.cause.code"] as? Int)
        XCTAssertEqual("123", flattenReceivedData3["requestId"] as? String)
        XCTAssertEqual(event1.id.uuidString, flattenReceivedData1["requestEventId"] as? String)
        XCTAssertEqual(event1.id, dispatchErrorEvents[1].parentID) // Event chained to event1 as event index defaults to 0
    }

    // MARK: locationHint:result

    func testProcessResponseOnSuccess_WhenLocationHintResultEventHandle_dispatchesEvent() {
        setExpectationEvent(type: TestConstants.EventType.EDGE, source: TestConstants.EventSource.RESPONSE_CONTENT, expectedCount: 1)
        let jsonResponse = "{\n" +
            "      \"requestId\": \"d81c93e5-7558-4996-a93c-489d550748b8\",\n" +
            "      \"handle\": [" +
            "           {\n" +
            "            \"type\": \"locationHint:result\",\n" +
            "            \"payload\": [\n" +
            "                {\n" +
            "                    \"scope\": \"EdgeNetwork\",\n" +
            "                    \"hint\": \"or2\",\n" +
            "                    \"ttlSeconds\": 1800\n" +
            "                },\n" +
            "                {\n" +
            "                    \"scope\": \"Target\",\n" +
            "                    \"hint\": \"edge34\",\n" +
            "                    \"ttlSeconds\": 600\n" +
            "                }\n" +
            "            ]\n" +
            "        }]\n" +
            "    }"
        networkResponseHandler.processResponseOnSuccess(jsonResponse: jsonResponse, requestId: "123")

        let dispatchEvents = getDispatchedEventsWith(type: TestConstants.EventType.EDGE, source: "locationHint:result")
        XCTAssertEqual(1, dispatchEvents.count)
        guard let receivedData = dispatchEvents[0].data else {
            XCTFail("Invalid event data")
            return
        }

        let flattenReceivedData: [String: Any] = flattenDictionary(dict: receivedData)
        XCTAssertEqual(8, flattenReceivedData.count)
        XCTAssertEqual("locationHint:result", flattenReceivedData["type"] as? String)
        XCTAssertEqual("123", flattenReceivedData["requestId"] as? String)
        XCTAssertEqual("EdgeNetwork", flattenReceivedData["payload[0].scope"] as? String)
        XCTAssertEqual("or2", flattenReceivedData["payload[0].hint"] as? String)
        XCTAssertEqual(1800, flattenReceivedData["payload[0].ttlSeconds"] as? Int)
        XCTAssertEqual("Target", flattenReceivedData["payload[1].scope"] as? String)
        XCTAssertEqual("edge34", flattenReceivedData["payload[1].hint"] as? String)
        XCTAssertEqual(600, flattenReceivedData["payload[1].ttlSeconds"] as? Int)
    }

    /// Tests that when an event is processed after a reset event that the location hint is updated
    func testProcessResponseOnSuccess_afterResetEvent_updatesLocationHint() {
        var locationHintResultHint: String?
        var locationHintResultTtlSeconds: TimeInterval?
        networkResponseHandler = NetworkResponseHandler(updateLocationHint: { (hint: String?, ttlSeconds: TimeInterval?) -> Void in
            locationHintResultHint = hint
            locationHintResultTtlSeconds = ttlSeconds
        })

        networkResponseHandler.setLastReset(date: Date(timeIntervalSince1970: Date().timeIntervalSince1970 - 10)) // date is before `event.timestamp`
        let event = Event(name: "test", type: "test-type", source: "test-source", data: nil)

        networkResponseHandler.addWaitingEvents(requestId: "d81c93e5-7558-4996-a93c-489d550748b8",
                                                batchedEvents: [event])

        setExpectationEvent(type: TestConstants.EventType.EDGE, source: TestConstants.EventSource.RESPONSE_CONTENT, expectedCount: 1)
        let jsonResponse = "{\n" +
            "      \"requestId\": \"d81c93e5-7558-4996-a93c-489d550748b8\",\n" +
            "      \"handle\": [" +
            "           {\n" +
            "            \"type\": \"locationHint:result\",\n" +
            "            \"payload\": [\n" +
            "                {\n" +
            "                    \"scope\": \"EdgeNetwork\",\n" +
            "                    \"hint\": \"or2\",\n" +
            "                    \"ttlSeconds\": 1800\n" +
            "                }\n" +
            "            ]\n" +
            "        }],\n" +
            "      \"errors\": []\n" +
            "    }"
        networkResponseHandler.processResponseOnSuccess(jsonResponse: jsonResponse, requestId: "d81c93e5-7558-4996-a93c-489d550748b8")

        // verify saved location hint
        XCTAssertEqual("or2", locationHintResultHint)
        XCTAssertEqual(1800, locationHintResultTtlSeconds)
    }

    func testProcessResponseOnSuccess_beforeResetEvent_doesNotUpdateLocationHint() {
        let event = Event(name: "test", type: "test-type", source: "test-source", data: nil)

        var locationHintResultHint: String?
        var locationHintResultTtlSeconds: TimeInterval?
        networkResponseHandler = NetworkResponseHandler(updateLocationHint: { (hint: String?, ttlSeconds: TimeInterval?) -> Void in
            locationHintResultHint = hint
            locationHintResultTtlSeconds = ttlSeconds
        })

        networkResponseHandler.addWaitingEvents(requestId: "d81c93e5-7558-4996-a93c-489d550748b8",
                                                batchedEvents: [event])

        networkResponseHandler.setLastReset(date: Date(timeIntervalSince1970: Date().timeIntervalSince1970 + 10)) // date is after `event.timestamp` // date is after `event.timestamp`

        setExpectationEvent(type: TestConstants.EventType.EDGE, source: TestConstants.EventSource.RESPONSE_CONTENT, expectedCount: 1)
        let jsonResponse = "{\n" +
            "      \"requestId\": \"d81c93e5-7558-4996-a93c-489d550748b8\",\n" +
            "      \"handle\": [" +
            "           {\n" +
            "            \"type\": \"locationHint:result\",\n" +
            "            \"payload\": [\n" +
            "                {\n" +
            "                    \"scope\": \"EdgeNetwork\",\n" +
            "                    \"hint\": \"or2\",\n" +
            "                    \"ttlSeconds\": 1800\n" +
            "                }\n" +
            "            ]\n" +
            "        }],\n" +
            "      \"errors\": []\n" +
            "    }"
        networkResponseHandler.processResponseOnSuccess(jsonResponse: jsonResponse, requestId: "d81c93e5-7558-4996-a93c-489d550748b8")

        // verify location hint not saved
        XCTAssertNil(locationHintResultHint)
        XCTAssertNil(locationHintResultTtlSeconds)
    }

    /// Tests that when an event is processed after a persisted reset event that the location hint is updated
    func testProcessResponseOnSuccess_afterPersistedResetEvent_updatesLocationHint() {
        dataStore.set(key: EdgeConstants.DataStoreKeys.RESET_IDENTITIES_DATE, value: Date().timeIntervalSince1970 - 10) // date is before `event.timestamp`

        var locationHintResultHint: String?
        var locationHintResultTtlSeconds: TimeInterval?
        networkResponseHandler = NetworkResponseHandler(updateLocationHint: { (hint: String?, ttlSeconds: TimeInterval?) -> Void in
            locationHintResultHint = hint
            locationHintResultTtlSeconds = ttlSeconds
        }) // loads reset time on init

        let event = Event(name: "test", type: "test-type", source: "test-source", data: nil)

        networkResponseHandler.addWaitingEvents(requestId: "d81c93e5-7558-4996-a93c-489d550748b8",
                                                batchedEvents: [event])

        setExpectationEvent(type: TestConstants.EventType.EDGE, source: TestConstants.EventSource.RESPONSE_CONTENT, expectedCount: 1)
        let jsonResponse = "{\n" +
            "      \"requestId\": \"d81c93e5-7558-4996-a93c-489d550748b8\",\n" +
            "      \"handle\": [" +
            "           {\n" +
            "            \"type\": \"locationHint:result\",\n" +
            "            \"payload\": [\n" +
            "                {\n" +
            "                    \"scope\": \"EdgeNetwork\",\n" +
            "                    \"hint\": \"or2\",\n" +
            "                    \"ttlSeconds\": 1800\n" +
            "                }\n" +
            "            ]\n" +
            "        }],\n" +
            "      \"errors\": []\n" +
            "    }"
        networkResponseHandler.processResponseOnSuccess(jsonResponse: jsonResponse, requestId: "d81c93e5-7558-4996-a93c-489d550748b8")

        // verify saved location hint
        XCTAssertEqual("or2", locationHintResultHint)
        XCTAssertEqual(1800, locationHintResultTtlSeconds)
    }

    /// Tests that when an event is processed before a persisted reset event that the location hint is not updated
    func testProcessResponseOnSuccess_beforePersistedResetEvent_doesNotUpdateLocationHint() {
        let event = Event(name: "test", type: "test-type", source: "test-source", data: nil)

        dataStore.set(key: EdgeConstants.DataStoreKeys.RESET_IDENTITIES_DATE, value: Date().timeIntervalSince1970 + 10) // date is after `event.timestamp`

        var locationHintResultHint: String?
        var locationHintResultTtlSeconds: TimeInterval?
        networkResponseHandler = NetworkResponseHandler(updateLocationHint: { (hint: String?, ttlSeconds: TimeInterval?) -> Void in
            locationHintResultHint = hint
            locationHintResultTtlSeconds = ttlSeconds
        }) // loads reset time on init
        networkResponseHandler.addWaitingEvents(requestId: "d81c93e5-7558-4996-a93c-489d550748b8",
                                                batchedEvents: [event])

        setExpectationEvent(type: TestConstants.EventType.EDGE, source: TestConstants.EventSource.RESPONSE_CONTENT, expectedCount: 1)
        let jsonResponse = "{\n" +
            "      \"requestId\": \"d81c93e5-7558-4996-a93c-489d550748b8\",\n" +
            "      \"handle\": [" +
            "           {\n" +
            "            \"type\": \"locationHint:result\",\n" +
            "            \"payload\": [\n" +
            "                {\n" +
            "                    \"scope\": \"EdgeNetwork\",\n" +
            "                    \"hint\": \"or2\",\n" +
            "                    \"ttlSeconds\": 1800\n" +
            "                }\n" +
            "            ]\n" +
            "        }],\n" +
            "      \"errors\": []\n" +
            "    }"
        networkResponseHandler.processResponseOnSuccess(jsonResponse: jsonResponse, requestId: "d81c93e5-7558-4996-a93c-489d550748b8")

        // verify location hint not saved
        XCTAssertNil(locationHintResultHint)
        XCTAssertNil(locationHintResultTtlSeconds)
    }

    func testProcessResponseOnSuccess_whenEdgeNetworkNotInScope_doesNotUpdateLocationHint() {
        var locationHintResultHint: String?
        var locationHintResultTtlSeconds: TimeInterval?
        networkResponseHandler = NetworkResponseHandler(updateLocationHint: { (hint: String?, ttlSeconds: TimeInterval?) -> Void in
            locationHintResultHint = hint
            locationHintResultTtlSeconds = ttlSeconds
        }) // loads reset time on init

        let event = Event(name: "test", type: "test-type", source: "test-source", data: nil)

        networkResponseHandler.addWaitingEvents(requestId: "d81c93e5-7558-4996-a93c-489d550748b8",
                                                batchedEvents: [event])

        setExpectationEvent(type: TestConstants.EventType.EDGE, source: TestConstants.EventSource.RESPONSE_CONTENT, expectedCount: 1)
        let jsonResponse = "{\n" +
            "      \"requestId\": \"d81c93e5-7558-4996-a93c-489d550748b8\",\n" +
            "      \"handle\": [" +
            "           {\n" +
            "            \"type\": \"locationHint:result\",\n" +
            "            \"payload\": [\n" +
            "                {\n" +
            "                    \"scope\": \"Target\",\n" +
            "                    \"hint\": \"edge34\",\n" +
            "                    \"ttlSeconds\": 1800\n" +
            "                }\n" +
            "            ]\n" +
            "        }],\n" +
            "      \"errors\": []\n" +
            "    }"
        networkResponseHandler.processResponseOnSuccess(jsonResponse: jsonResponse, requestId: "d81c93e5-7558-4996-a93c-489d550748b8")

        // verify location hint not saved
        XCTAssertNil(locationHintResultHint)
        XCTAssertNil(locationHintResultTtlSeconds)
    }

    func testProcessResponseOnSuccess_whenEventHandleHasBothStateStoreAndLocationHintResult_stateStoreSaved_locationHintUpdated() {
        var locationHintResultHint: String?
        var locationHintResultTtlSeconds: TimeInterval?
        networkResponseHandler = NetworkResponseHandler(updateLocationHint: { (hint: String?, ttlSeconds: TimeInterval?) -> Void in
            locationHintResultHint = hint
            locationHintResultTtlSeconds = ttlSeconds
        }) // loads reset time on init

        let event = Event(name: "test", type: "test-type", source: "test-source", data: nil)

        networkResponseHandler.addWaitingEvents(requestId: "d81c93e5-7558-4996-a93c-489d550748b8",
                                                batchedEvents: [event])

        setExpectationEvent(type: TestConstants.EventType.EDGE, source: TestConstants.EventSource.RESPONSE_CONTENT, expectedCount: 1)
        let jsonResponse = "{\n" +
            "      \"requestId\": \"d81c93e5-7558-4996-a93c-489d550748b8\",\n" +
            "      \"handle\": [" +
            "           {\n" +
            "            \"type\": \"locationHint:result\",\n" +
            "            \"payload\": [\n" +
            "                {\n" +
            "                    \"scope\": \"EdgeNetwork\",\n" +
            "                    \"hint\": \"or2\",\n" +
            "                    \"ttlSeconds\": 1800\n" +
            "                }\n" +
            "            ]},\n" +
            "           {\n" +
            "            \"type\": \"state:store\",\n" +
            "            \"payload\": [\n" +
            "                {\n" +
            "                    \"key\": \"s_ecid\",\n" +
            "                    \"value\": \"MCMID|29068398647607325310376254630528178721\",\n" +
            "                    \"maxAge\": 15552000\n" +
            "                }\n" +
            "            ]\n" +
            "        }],\n" +
            "      \"errors\": []\n" +
            "    }"
        networkResponseHandler.processResponseOnSuccess(jsonResponse: jsonResponse, requestId: "d81c93e5-7558-4996-a93c-489d550748b8")

        // verify saved location hint
        XCTAssertEqual("or2", locationHintResultHint)
        XCTAssertEqual(1800, locationHintResultTtlSeconds)

        // verify saved to store manager
        let storeResponsePayloadManager = StoreResponsePayloadManager(EdgeConstants.DataStoreKeys.STORE_NAME)
        XCTAssertFalse(storeResponsePayloadManager.getActivePayloadList().isEmpty)
    }

    func testProcessResponseOnSuccess_whenLocationHintHandleDoesNotHaveHint_thenLocationHintNotUpdated() {
        var locationHintResultHint: String?
        var locationHintResultTtlSeconds: TimeInterval?
        networkResponseHandler = NetworkResponseHandler(updateLocationHint: { (hint: String?, ttlSeconds: TimeInterval?) -> Void in
            locationHintResultHint = hint
            locationHintResultTtlSeconds = ttlSeconds
        })

        let event = Event(name: "test", type: "test-type", source: "test-source", data: nil)

        networkResponseHandler.addWaitingEvents(requestId: "d81c93e5-7558-4996-a93c-489d550748b8",
                                                batchedEvents: [event])

        setExpectationEvent(type: TestConstants.EventType.EDGE, source: TestConstants.EventSource.RESPONSE_CONTENT, expectedCount: 1)
        let jsonResponse = "{\n" +
            "      \"requestId\": \"d81c93e5-7558-4996-a93c-489d550748b8\",\n" +
            "      \"handle\": [" +
            "           {\n" +
            "            \"type\": \"locationHint:result\",\n" +
            "            \"payload\": [\n" +
            "                {\n" +
            "                    \"scope\": \"EdgeNetwork\",\n" +
            "                    \"ttlSeconds\": 1800\n" +
            "                }\n" +
            "            ]\n" +
            "        }],\n" +
            "      \"errors\": []\n" +
            "    }"
        networkResponseHandler.processResponseOnSuccess(jsonResponse: jsonResponse, requestId: "d81c93e5-7558-4996-a93c-489d550748b8")

        // verify saved location hint
        XCTAssertNil(locationHintResultHint)
        XCTAssertNil(locationHintResultTtlSeconds)
    }

    func testProcessResponseOnSuccess_whenLocationHintHandleHasEmptyHint_thenLocationHintNotUpdated() {
        var locationHintResultHint: String?
        var locationHintResultTtlSeconds: TimeInterval?
        networkResponseHandler = NetworkResponseHandler(updateLocationHint: { (hint: String?, ttlSeconds: TimeInterval?) -> Void in
            locationHintResultHint = hint
            locationHintResultTtlSeconds = ttlSeconds
        })

        let event = Event(name: "test", type: "test-type", source: "test-source", data: nil)

        networkResponseHandler.addWaitingEvents(requestId: "d81c93e5-7558-4996-a93c-489d550748b8",
                                                batchedEvents: [event])

        setExpectationEvent(type: TestConstants.EventType.EDGE, source: TestConstants.EventSource.RESPONSE_CONTENT, expectedCount: 1)
        let jsonResponse = "{\n" +
            "      \"requestId\": \"d81c93e5-7558-4996-a93c-489d550748b8\",\n" +
            "      \"handle\": [" +
            "           {\n" +
            "            \"type\": \"locationHint:result\",\n" +
            "            \"payload\": [\n" +
            "                {\n" +
            "                    \"scope\": \"EdgeNetwork\",\n" +
            "                    \"hint\": \"\",\n" +
            "                    \"ttlSeconds\": 1800\n" +
            "                }\n" +
            "            ]\n" +
            "        }],\n" +
            "      \"errors\": []\n" +
            "    }"
        networkResponseHandler.processResponseOnSuccess(jsonResponse: jsonResponse, requestId: "d81c93e5-7558-4996-a93c-489d550748b8")

        // verify saved location hint
        XCTAssertNil(locationHintResultHint)
        XCTAssertNil(locationHintResultTtlSeconds)
    }

    func testProcessResponseOnSuccess_whenLocationHintHandleDoesNotHaveTtl_thenLocationHintNotUpdated() {
        var locationHintResultHint: String?
        var locationHintResultTtlSeconds: TimeInterval?
        networkResponseHandler = NetworkResponseHandler(updateLocationHint: { (hint: String?, ttlSeconds: TimeInterval?) -> Void in
            locationHintResultHint = hint
            locationHintResultTtlSeconds = ttlSeconds
        })

        let event = Event(name: "test", type: "test-type", source: "test-source", data: nil)

        networkResponseHandler.addWaitingEvents(requestId: "d81c93e5-7558-4996-a93c-489d550748b8",
                                                batchedEvents: [event])

        setExpectationEvent(type: TestConstants.EventType.EDGE, source: TestConstants.EventSource.RESPONSE_CONTENT, expectedCount: 1)
        let jsonResponse = "{\n" +
            "      \"requestId\": \"d81c93e5-7558-4996-a93c-489d550748b8\",\n" +
            "      \"handle\": [" +
            "           {\n" +
            "            \"type\": \"locationHint:result\",\n" +
            "            \"payload\": [\n" +
            "                {\n" +
            "                    \"scope\": \"EdgeNetwork\",\n" +
            "                    \"hint\": \"or2\"\n" +
            "                }\n" +
            "            ]\n" +
            "        }],\n" +
            "      \"errors\": []\n" +
            "    }"
        networkResponseHandler.processResponseOnSuccess(jsonResponse: jsonResponse, requestId: "d81c93e5-7558-4996-a93c-489d550748b8")

        // verify saved location hint
        XCTAssertNil(locationHintResultHint)
        XCTAssertNil(locationHintResultTtlSeconds)
    }

    func testProcessResponseOnSuccess_whenLocationHintHandleHasIncorrectTtlType_thenLocationHintNotUpdated() {
        var locationHintResultHint: String?
        var locationHintResultTtlSeconds: TimeInterval?
        networkResponseHandler = NetworkResponseHandler(updateLocationHint: { (hint: String?, ttlSeconds: TimeInterval?) -> Void in
            locationHintResultHint = hint
            locationHintResultTtlSeconds = ttlSeconds
        })

        let event = Event(name: "test", type: "test-type", source: "test-source", data: nil)

        networkResponseHandler.addWaitingEvents(requestId: "d81c93e5-7558-4996-a93c-489d550748b8",
                                                batchedEvents: [event])

        setExpectationEvent(type: TestConstants.EventType.EDGE, source: TestConstants.EventSource.RESPONSE_CONTENT, expectedCount: 1)
        let jsonResponse = "{\n" +
            "      \"requestId\": \"d81c93e5-7558-4996-a93c-489d550748b8\",\n" +
            "      \"handle\": [" +
            "           {\n" +
            "            \"type\": \"locationHint:result\",\n" +
            "            \"payload\": [\n" +
            "                {\n" +
            "                    \"scope\": \"EdgeNetwork\",\n" +
            "                    \"ttlSeconds\": \"1800\"\n" + // String but should be Int
            "                }\n" +
            "            ]\n" +
            "        }],\n" +
            "      \"errors\": []\n" +
            "    }"
        networkResponseHandler.processResponseOnSuccess(jsonResponse: jsonResponse, requestId: "d81c93e5-7558-4996-a93c-489d550748b8")

        // verify saved location hint
        XCTAssertNil(locationHintResultHint)
        XCTAssertNil(locationHintResultTtlSeconds)
    }
}<|MERGE_RESOLUTION|>--- conflicted
+++ resolved
@@ -953,13 +953,8 @@
         XCTAssertEqual(15552000, flattenReceivedData1["payload[0].maxAge"] as? Int)
         XCTAssertEqual(event1.id.uuidString, flattenReceivedData1["requestEventId"] as? String)
         XCTAssertEqual(event1.id, dispatchEvents[0].parentID) // Event chained to event1 as event index defaults to 0
-<<<<<<< HEAD
         
         let dispatchErrorEvents = getDispatchedEventsWith(type: TestConstants.EventType.EDGE, source: TestConstants.EventSource.ERROR_RESPONSE_CONTENT)
-=======
-
-        let dispatchErrorEvents = getDispatchedEventsWith(type: FunctionalTestConst.EventType.EDGE, source: FunctionalTestConst.EventSource.ERROR_RESPONSE_CONTENT)
->>>>>>> 2bf8b017
         XCTAssertEqual(2, dispatchErrorEvents.count)
         guard let receivedData2 = dispatchErrorEvents[0].data else {
             XCTFail("Invalid event data for dispatched error")
