//
// Copyright 2021 Adobe. All rights reserved.
// This file is licensed to you under the Apache License, Version 2.0 (the "License");
// you may not use this file except in compliance with the License. You may obtain a copy
// of the License at http://www.apache.org/licenses/LICENSE-2.0
//
// Unless required by applicable law or agreed to in writing, software distributed under
// the License is distributed on an "AS IS" BASIS, WITHOUT WARRANTIES OR REPRESENTATIONS
// OF ANY KIND, either express or implied. See the License for the specific language
// governing permissions and limitations under the License.
//

import AEPCore
@testable import AEPEdge
import AEPEdgeConsent
import AEPEdgeIdentity
import AEPServices
import AEPTestUtils
import Foundation
import XCTest

class EdgeConsentTests: TestBase, AnyCodableAsserts {
    private let EVENTS_COUNT: Int32 = 5
    private let experienceEvent = ExperienceEvent(xdm: ["test": "xdm"])
    private let responseBody = "\u{0000}{" +
        "      \"requestId\": \"e94835b0-e0b1-4038-b943-80d98fd9e2c7\"," +
        "      \"handle\": [" +
        "        {" +
        "          \"payload\": [" +
        "            {" +
        "              \"key\": \"kndctr_example_AdobeOrg_consent\"," +
        "              \"value\": \"\"," +
        "              \"maxAge\": 5552000" +
        "            }," +
        "            {" +
        "              \"key\": \"kndctr_example_AdobeOrg_identity\"," +
        "              \"value\": \"abcd\"," +
        "              \"maxAge\": 34128000" +
        "            }," +
        "            {" +
        "              \"key\": \"kndctr_example_AdobeOrg_consent_check\"," +
        "              \"value\": \"1\"," +
        "              \"maxAge\": 7200" +
        "            }" +
        "          ]," +
        "          \"type\": \"state:store\"" +
        "        }" +
        "      ]" +
        "    }\n"

    private var expectedRecordSeparatorString: String {
        if #available(iOS 17.2, tvOS 17.2, *) {
            return "\0"
        } else if #available(iOS 17, tvOS 17, *) {
            return ""
        } else {
            return "\u{0000}"
        }
    }
    private let mockNetworkService: MockNetworkService = MockNetworkService()

    // Runs before each test case
    override func setUp() {
        ServiceProvider.shared.networkService = mockNetworkService

        super.setUp()

        continueAfterFailure = false
        TestBase.debugEnabled = true
<<<<<<< HEAD
        FileManager.default.clearCache()
=======
>>>>>>> 4b50f2c5
        FileManager.default.removeAdobeCacheDirectory()

        // hub shared state update for 5 extensions (InstrumentedExtension (registered in TestBase), Configuration, Edge, Consent, Edge Identity)
        setExpectationEvent(type: TestConstants.EventType.HUB, source: TestConstants.EventSource.SHARED_STATE, expectedCount: 5)
        setExpectationEvent(type: TestConstants.EventType.CONSENT, source: TestConstants.EventSource.RESPONSE_CONTENT, expectedCount: 1)

        // expectations for update config request&response events
        setExpectationEvent(type: TestConstants.EventType.CONFIGURATION, source: TestConstants.EventSource.REQUEST_CONTENT, expectedCount: 1)
        setExpectationEvent(type: TestConstants.EventType.CONFIGURATION, source: TestConstants.EventSource.RESPONSE_CONTENT, expectedCount: 1)

        // wait for async registration because the EventHub is already started in TestBase
        let waitForRegistration = CountDownLatch(1)
        MobileCore.registerExtensions([Identity.self, Edge.self, Consent.self], {
            print("Extensions registration is complete")
            waitForRegistration.countDown()
        })
        XCTAssertEqual(DispatchTimeoutResult.success, waitForRegistration.await(timeout: 2))

        MobileCore.updateConfigurationWith(configDict: ["edge.configId": "12345-example"])

        assertExpectedEvents(ignoreUnexpectedEvents: false)
        resetTestExpectations()
        mockNetworkService.reset()
    }

    // Runs after each test case
    override func tearDown() {
        super.tearDown()

        mockNetworkService.reset()
    }

    // MARK: test experience events handling based on collect consent value
    func testCollectConsent_whenNo_thenHits_hitsCleared() {
        // setup
        updateCollectConsent(status: ConsentStatus.no)
        getConsentsSync()
        resetTestExpectations()
        mockNetworkService.reset()

        // test
        fireManyEvents()

        // verify
        let resultNetworkRequests = mockNetworkService.getNetworkRequestsWith(url: TestConstants.EX_EDGE_INTERACT_PROD_URL_STR, httpMethod: HttpMethod.post, expectationTimeout: 1)
        XCTAssertTrue(resultNetworkRequests.isEmpty)
    }

    func testCollectConsent_whenYes_thenHits_hitsSent() {
        // setup
        updateCollectConsent(status: ConsentStatus.yes)
        getConsentsSync()
        resetTestExpectations()
        mockNetworkService.reset()

        // test
        mockNetworkService.setExpectationForNetworkRequest(url: TestConstants.EX_EDGE_INTERACT_PROD_URL_STR, httpMethod: HttpMethod.post, expectedCount: EVENTS_COUNT)
        fireManyEvents()

        // verify
        mockNetworkService.assertAllNetworkRequestExpectations()
    }

    func testCollectConsent_whenPending_thenHits_thenYes_hitsSent() {
        // initial pending
        updateCollectConsent(status: ConsentStatus.pending)
        getConsentsSync()
        fireManyEvents()

        // verify
        var resultNetworkRequests = self.mockNetworkService.getNetworkRequestsWith(url: TestConstants.EX_EDGE_INTERACT_PROD_URL_STR, httpMethod: HttpMethod.post, expectationTimeout: 2)
        XCTAssertEqual(0, resultNetworkRequests.count)

        // test - change to yes
        updateCollectConsent(status: ConsentStatus.yes)
        getConsentsSync()

        // verify
        resultNetworkRequests = self.mockNetworkService.getNetworkRequestsWith(url: TestConstants.EX_EDGE_INTERACT_PROD_URL_STR, httpMethod: HttpMethod.post, expectationTimeout: 2)
        XCTAssertEqual(Int(EVENTS_COUNT), resultNetworkRequests.count)
    }

    func testCollectConsent_whenPending_thenHits_thenNo_hitsCleared() {
        // initial pending
        updateCollectConsent(status: ConsentStatus.pending)
        getConsentsSync()
        fireManyEvents()

        // test - change to no
        updateCollectConsent(status: ConsentStatus.no)
        getConsentsSync()

        // verify
        let resultNetworkRequests = mockNetworkService.getNetworkRequestsWith(url: TestConstants.EX_EDGE_INTERACT_PROD_URL_STR, httpMethod: HttpMethod.post, expectationTimeout: 1)
        XCTAssertTrue(resultNetworkRequests.isEmpty)
    }

    func testCollectConsent_whenYes_thenPending_thenHits_thenNo_hitsCleared() {
        // initial yes, pending
        updateCollectConsent(status: ConsentStatus.yes)
        updateCollectConsent(status: ConsentStatus.pending)
        getConsentsSync()
        fireManyEvents()

        // test - change to no
        updateCollectConsent(status: ConsentStatus.no)
        getConsentsSync()

        // verify
        let resultNetworkRequests = self.mockNetworkService.getNetworkRequestsWith(url: TestConstants.EX_EDGE_INTERACT_PROD_URL_STR, httpMethod: HttpMethod.post, expectationTimeout: 1)
        XCTAssertEqual(0, resultNetworkRequests.count)
    }

    func testCollectConsent_whenNo_thenPending_thenHits_thenNo_hitsCleared() {
        // initial no, pending
        updateCollectConsent(status: ConsentStatus.no)
        updateCollectConsent(status: ConsentStatus.pending)
        getConsentsSync()
        fireManyEvents()

        // test - change to no
        updateCollectConsent(status: ConsentStatus.no)

        // verify
        let resultNetworkRequests = self.mockNetworkService.getNetworkRequestsWith(url: TestConstants.EX_EDGE_INTERACT_PROD_URL_STR, httpMethod: HttpMethod.post, expectationTimeout: 1)
        XCTAssertEqual(0, resultNetworkRequests.count)
    }

    func testCollectConsent_whenNo_thenPending_thenHits_thenYes_hitsSent() {
        mockNetworkService.setExpectationForNetworkRequest(url: TestConstants.EX_EDGE_INTERACT_PROD_URL_STR, httpMethod: HttpMethod.post, expectedCount: 5)

        // initial no, pending
        updateCollectConsent(status: ConsentStatus.no)
        updateCollectConsent(status: ConsentStatus.pending)
        getConsentsSync()
        fireManyEvents()

        // test - change to yes
        updateCollectConsent(status: ConsentStatus.yes)

        // verify
        mockNetworkService.assertAllNetworkRequestExpectations()
    }

    // MARK: test consent events are being sent to Edge Network
    func testCollectConsentNo_sendsRequestToEdgeNetwork() {
        mockNetworkService.setExpectationForNetworkRequest(url: TestConstants.EX_EDGE_CONSENT_PROD_URL_STR, httpMethod: HttpMethod.post, expectedCount: 1)

        // test
        updateCollectConsent(status: ConsentStatus.no)

        // verify
        mockNetworkService.assertAllNetworkRequestExpectations()
        let interactRequests = self.mockNetworkService.getNetworkRequestsWith(url: TestConstants.EX_EDGE_INTERACT_PROD_URL_STR, httpMethod: HttpMethod.post, expectationTimeout: 1)
        XCTAssertEqual(0, interactRequests.count)
        let consentRequests = self.mockNetworkService.getNetworkRequestsWith(url: TestConstants.EX_EDGE_CONSENT_PROD_URL_STR, httpMethod: HttpMethod.post, expectationTimeout: 1)
        XCTAssertEqual(HttpMethod.post, consentRequests[0].httpMethod)

        let expectedJSON = #"""
        {
          "query": {
            "consent": {
              "operation": "update"
            }
          },
          "identityMap": {
            "ECID": [
              {
                "id": "STRING_TYPE",
                "authenticatedState": "ambiguous",
                "primary": false
              }
            ]
          },
          "consent": [
            {
              "standard": "Adobe",
              "version": "2.0",
              "value": {
                "collect": {
                  "val": "n"
                },
                "metadata": {
                  "time": "STRING_TYPE"
                }
              }
            }
          ],
          "meta": {
            "konductorConfig": {
              "streaming": {
                "enabled": true,
                "recordSeparator": "\u0000",
                "lineFeed": "\n"
              }
            }
          }
        }
        """#

        assertExactMatch(
            expected: expectedJSON,
            actual: consentRequests[0],
            pathOptions:
                ValueTypeMatch(paths: "identityMap.ECID[0].id", "consent[0].value.metadata.time"),
                CollectionEqualCount(scope: .subtree))
    }

    func testCollectConsentYes_sendsRequestToEdgeNetwork() {
        mockNetworkService.setExpectationForNetworkRequest(url: TestConstants.EX_EDGE_CONSENT_PROD_URL_STR, httpMethod: HttpMethod.post, expectedCount: 1)

        // test
        updateCollectConsent(status: ConsentStatus.yes)

        // verify
        mockNetworkService.assertAllNetworkRequestExpectations()
        let interactRequests = self.mockNetworkService.getNetworkRequestsWith(url: TestConstants.EX_EDGE_INTERACT_PROD_URL_STR, httpMethod: HttpMethod.post, expectationTimeout: 1)
        XCTAssertEqual(0, interactRequests.count)
        let consentRequests = self.mockNetworkService.getNetworkRequestsWith(url: TestConstants.EX_EDGE_CONSENT_PROD_URL_STR, httpMethod: HttpMethod.post, expectationTimeout: 1)
        XCTAssertEqual(HttpMethod.post, consentRequests[0].httpMethod)

        let expectedJSON = #"""
        {
          "query": {
            "consent": {
              "operation": "update"
            }
          },
          "identityMap": {
            "ECID": [
              {
                "id": "STRING_TYPE",
                "authenticatedState": "ambiguous",
                "primary": false
              }
            ]
          },
          "consent": [
            {
              "standard": "Adobe",
              "version": "2.0",
              "value": {
                "collect": {
                  "val": "y"
                },
                "metadata": {
                  "time": "STRING_TYPE"
                }
              }
            }
          ],
          "meta": {
            "konductorConfig": {
              "streaming": {
                "enabled": true,
                "recordSeparator": "\u0000",
                "lineFeed": "\n"
              }
            }
          }
        }
        """#
        assertExactMatch(
            expected: expectedJSON,
            actual: consentRequests[0],
            pathOptions:
                ValueTypeMatch(paths: "identityMap.ECID[0].id", "consent[0].value.metadata.time"),
                CollectionEqualCount(scope: .subtree))
    }

    func testCollectConsentOtherThanYesNo_doesNotSendRequestToEdgeNetwork() {
        // test
        updateCollectConsent(status: ConsentStatus.pending)
        updateCollectConsent(status: "u")
        updateCollectConsent(status: "some value")

        // verify
        let interactRequests = self.mockNetworkService.getNetworkRequestsWith(url: TestConstants.EX_EDGE_INTERACT_PROD_URL_STR, httpMethod: HttpMethod.post, expectationTimeout: 1)
        XCTAssertEqual(0, interactRequests.count)
        let consentRequests = self.mockNetworkService.getNetworkRequestsWith(url: TestConstants.EX_EDGE_CONSENT_PROD_URL_STR, httpMethod: HttpMethod.post, expectationTimeout: 1)
        XCTAssertEqual(0, consentRequests.count)
    }

    // MARK: Configurable Endpoint

    func testCollectConsent_withConfigurableEndpoint_withEmptyConfigEndpoint_UsesProduction() {
        mockNetworkService.setExpectationForNetworkRequest(url: TestConstants.EX_EDGE_CONSENT_PROD_URL_STR, httpMethod: HttpMethod.post, expectedCount: 1)

        // test
        updateCollectConsent(status: ConsentStatus.yes)

        // verify
        mockNetworkService.assertAllNetworkRequestExpectations()
        let consentRequests = self.mockNetworkService.getNetworkRequestsWith(url: TestConstants.EX_EDGE_CONSENT_PROD_URL_STR, httpMethod: HttpMethod.post, expectationTimeout: 1)
        XCTAssertEqual(HttpMethod.post, consentRequests[0].httpMethod)
        XCTAssertTrue(consentRequests[0].url.absoluteURL.absoluteString.hasPrefix(TestConstants.EX_EDGE_CONSENT_PROD_URL_STR))
    }

    func testCollectConsent_withConfigurableEndpoint_withInvalidConfigEndpoint_UsesProduction() {
        // set to invalid endpoint
        MobileCore.updateConfigurationWith(configDict: ["edge.environment": "invalid-endpoint"])
        mockNetworkService.setExpectationForNetworkRequest(url: TestConstants.EX_EDGE_CONSENT_PROD_URL_STR, httpMethod: HttpMethod.post, expectedCount: 1)

        // test
        updateCollectConsent(status: ConsentStatus.yes)

        // verify
        mockNetworkService.assertAllNetworkRequestExpectations()
        let consentRequests = self.mockNetworkService.getNetworkRequestsWith(url: TestConstants.EX_EDGE_CONSENT_PROD_URL_STR, httpMethod: HttpMethod.post, expectationTimeout: 1)
        XCTAssertEqual(HttpMethod.post, consentRequests[0].httpMethod)
        XCTAssertTrue(consentRequests[0].url.absoluteURL.absoluteString.hasPrefix(TestConstants.EX_EDGE_CONSENT_PROD_URL_STR))
    }

    func testCollectConsent_withConfigurableEndpoint_withProductionConfigEndpoint_UsesProduction() {
        // set to prod endpoint
        MobileCore.updateConfigurationWith(configDict: ["edge.environment": "prod"])
        mockNetworkService.setExpectationForNetworkRequest(url: TestConstants.EX_EDGE_CONSENT_PROD_URL_STR, httpMethod: HttpMethod.post, expectedCount: 1)

        // test
        updateCollectConsent(status: ConsentStatus.yes)

        // verify
        mockNetworkService.assertAllNetworkRequestExpectations()
        let consentRequests = self.mockNetworkService.getNetworkRequestsWith(url: TestConstants.EX_EDGE_CONSENT_PROD_URL_STR, httpMethod: HttpMethod.post, expectationTimeout: 1)
        XCTAssertEqual(HttpMethod.post, consentRequests[0].httpMethod)
        XCTAssertTrue(consentRequests[0].url.absoluteURL.absoluteString.hasPrefix(TestConstants.EX_EDGE_CONSENT_PROD_URL_STR))
    }

    func testCollectConsent_withConfigurableEndpoint_withPreProductionConfigEndpoint_UsesPreProduction() {
        // set to pre-prod endpoint
        MobileCore.updateConfigurationWith(configDict: ["edge.environment": "pre-prod"])
        mockNetworkService.setExpectationForNetworkRequest(url: TestConstants.EX_EDGE_CONSENT_PRE_PROD_URL_STR, httpMethod: HttpMethod.post, expectedCount: 1)

        // test
        updateCollectConsent(status: ConsentStatus.yes)

        // verify
        mockNetworkService.assertAllNetworkRequestExpectations()
        let consentRequests = self.mockNetworkService.getNetworkRequestsWith(url: TestConstants.EX_EDGE_CONSENT_PRE_PROD_URL_STR, httpMethod: HttpMethod.post, expectationTimeout: 1)
        XCTAssertEqual(HttpMethod.post, consentRequests[0].httpMethod)
        XCTAssertTrue(consentRequests[0].url.absoluteURL.absoluteString.hasPrefix(TestConstants.EX_EDGE_CONSENT_PRE_PROD_URL_STR))
    }

    func testCollectConsent_withConfigurableEndpoint_withIntegrationConfigEndpoint_UsesIntegration() {
        // set to integration endpoint
        MobileCore.updateConfigurationWith(configDict: ["edge.environment": "int"])
        mockNetworkService.setExpectationForNetworkRequest(url: TestConstants.EX_EDGE_CONSENT_INTEGRATION_URL_STR, httpMethod: HttpMethod.post, expectedCount: 1)

        // test
        updateCollectConsent(status: ConsentStatus.yes)

        // verify
        mockNetworkService.assertAllNetworkRequestExpectations()
        let consentRequests = self.mockNetworkService.getNetworkRequestsWith(url: TestConstants.EX_EDGE_CONSENT_INTEGRATION_URL_STR, httpMethod: HttpMethod.post, expectationTimeout: 1)
        XCTAssertEqual(HttpMethod.post, consentRequests[0].httpMethod)
        XCTAssertTrue(consentRequests[0].url.absoluteURL.absoluteString.hasPrefix(TestConstants.EX_EDGE_CONSENT_INTEGRATION_URL_STR))
    }

    private func fireManyEvents() {
        for _ in 1 ... EVENTS_COUNT {
            Edge.sendEvent(experienceEvent: experienceEvent)
        }
    }

    private func updateCollectConsent(status: ConsentStatus) {
        Consent.update(with: ["consents": ["collect": ["val": status.rawValue]]])
    }

    private func updateCollectConsent(status: String) {
        Consent.update(with: ["consents": ["collect": ["val": status]]])
    }

    private func getConsentsSync() {
        let expectation = XCTestExpectation(description: "getConsents returned")
        Consent.getConsents {_, _  in
            expectation.fulfill()
        }
        wait(for: [expectation], timeout: 1)
    }
}<|MERGE_RESOLUTION|>--- conflicted
+++ resolved
@@ -67,10 +67,6 @@
 
         continueAfterFailure = false
         TestBase.debugEnabled = true
-<<<<<<< HEAD
-        FileManager.default.clearCache()
-=======
->>>>>>> 4b50f2c5
         FileManager.default.removeAdobeCacheDirectory()
 
         // hub shared state update for 5 extensions (InstrumentedExtension (registered in TestBase), Configuration, Edge, Consent, Edge Identity)
