//
// Copyright 2020 Adobe. All rights reserved.
// This file is licensed to you under the Apache License, Version 2.0 (the "License");
// you may not use this file except in compliance with the License. You may obtain a copy
// of the License at http://www.apache.org/licenses/LICENSE-2.0
//
// Unless required by applicable law or agreed to in writing, software distributed under
// the License is distributed on an "AS IS" BASIS, WITHOUT WARRANTIES OR REPRESENTATIONS
// OF ANY KIND, either express or implied. See the License for the specific language
// governing permissions and limitations under the License.
//

@testable import AEPCore
@testable import AEPEdge
import AEPEdgeIdentity
import AEPServices
import AEPTestUtils
import Foundation
import XCTest

/// End-to-end testing for the AEPEdge public APIs with completion handlers
class CompletionHandlerFunctionalTests: TestBase, AnyCodableAsserts {
    private let event1 = Event(name: "e1", type: "eventType", source: "eventSource", data: nil)
    private let event2 = Event(name: "e2", type: "eventType", source: "eventSource", data: nil)
    private let responseBody = "{\"test\": \"json\"}"
    private let edgeUrl = URL(string: TestConstants.EX_EDGE_INTERACT_PROD_URL_STR)! // swiftlint:disable:this force_unwrapping

    // swiftlint:disable:next line_length
    let responseBodyWithHandle = "\u{0000}{\"requestId\": \"0ee43289-4a4e-469a-bf5c-1d8186919a26\",\"handle\": [{\"payload\": [{\"id\": \"AT:eyJhY3Rpdml0eUlkIjoiMTE3NTg4IiwiZXhwZXJpZW5jZUlkIjoiMSJ9\",\"scope\": \"buttonColor\",\"items\": [{                           \"schema\": \"https://ns.adobe.com/personalization/json-content-item\",\"data\": {\"content\": {\"value\": \"#D41DBA\"}}}]}],\"type\": \"personalization:decisions\"}]}\n"
    // swiftlint:disable:next line_length
    let responseBodyWithTwoErrors = "\u{0000}{\"requestId\": \"0ee43289-4a4e-469a-bf5c-1d8186919a27\",\"errors\": [{\"message\": \"An error occurred while calling the 'X' service for this request. Please try again.\", \"code\": \"502\"}, {\"message\": \"An error occurred while calling the 'Y', service unavailable\", \"code\": \"503\"}]}\n"

    private let mockNetworkService: MockNetworkService = MockNetworkService()

    // Runs before each test case
    override func setUp() {
        ServiceProvider.shared.networkService = mockNetworkService

        super.setUp()

        continueAfterFailure = false
        TestBase.debugEnabled = true
<<<<<<< HEAD
        FileManager.default.clearCache()
=======
>>>>>>> 4b50f2c5
        FileManager.default.removeAdobeCacheDirectory()

        // wait for async registration because the EventHub is already started in TestBase
        let waitForRegistration = CountDownLatch(1)
        MobileCore.registerExtensions([Identity.self, Edge.self], {
            print("Extensions registration is complete")
            waitForRegistration.countDown()
        })
        XCTAssertEqual(DispatchTimeoutResult.success, waitForRegistration.await(timeout: 2))
        MobileCore.updateConfigurationWith(configDict: ["edge.configId": "12345-example"])

        resetTestExpectations()
        mockNetworkService.reset()
    }

    // Runs after each test case
    override func tearDown() {
        super.tearDown()

        mockNetworkService.reset()
    }

    func testSendEvent_withCompletionHandler_callsCompletionCorrectly() {
        let httpConnection: HttpConnection = HttpConnection(data: responseBodyWithHandle.data(using: .utf8),
                                                            response: HTTPURLResponse(url: edgeUrl,
                                                                                      statusCode: 200,
                                                                                      httpVersion: nil,
                                                                                      headerFields: nil),
                                                            error: nil)
        mockNetworkService.setMockResponse(url: TestConstants.EX_EDGE_INTERACT_PROD_URL_STR, httpMethod: HttpMethod.post, responseConnection: httpConnection)

        mockNetworkService.setExpectationForNetworkRequest(url: TestConstants.EX_EDGE_INTERACT_PROD_URL_STR, httpMethod: HttpMethod.post, expectedCount: 1)

        var receivedHandles: [EdgeEventHandle] = []
        let expectation = self.expectation(description: "Completion handler called")
        Edge.sendEvent(experienceEvent: ExperienceEvent(xdm: ["eventType": "personalizationEvent", "test": "xdm"],
                                                        data: nil), { (handles: [EdgeEventHandle]) in
                                                            receivedHandles = handles
                                                            expectation.fulfill()
                                                        })

        mockNetworkService.assertAllNetworkRequestExpectations()
        wait(for: [expectation], timeout: 1)

        let resultNetworkRequests = mockNetworkService.getNetworkRequestsWith(url: TestConstants.EX_EDGE_INTERACT_PROD_URL_STR, httpMethod: HttpMethod.post)
        XCTAssertEqual(1, resultNetworkRequests.count)
        XCTAssertEqual(1, receivedHandles.count)

        XCTAssertEqual("personalization:decisions", receivedHandles[0].type)

        let expectedJSON = #"""
        {
          "id": "AT:eyJhY3Rpdml0eUlkIjoiMTE3NTg4IiwiZXhwZXJpZW5jZUlkIjoiMSJ9",
          "items": [
            {
              "data": {
                "content": {
                  "value": "#D41DBA"
                }
              },
              "schema": "https://ns.adobe.com/personalization/json-content-item"
            }
          ],
          "scope": "buttonColor"
        }
        """#

        assertEqual(expected: expectedJSON, actual: receivedHandles[0].payload?[0])
    }

    func testSendEventx2_withCompletionHandler_whenResponseHandle_callsCompletionCorrectly() {
        let httpConnection: HttpConnection = HttpConnection(data: responseBodyWithHandle.data(using: .utf8),
                                                            response: HTTPURLResponse(url: edgeUrl,
                                                                                      statusCode: 200,
                                                                                      httpVersion: nil,
                                                                                      headerFields: nil),
                                                            error: nil)
        mockNetworkService.setMockResponse(url: TestConstants.EX_EDGE_INTERACT_PROD_URL_STR, httpMethod: HttpMethod.post, responseConnection: httpConnection)
        mockNetworkService.setExpectationForNetworkRequest(url: TestConstants.EX_EDGE_INTERACT_PROD_URL_STR, httpMethod: HttpMethod.post, expectedCount: 2)

        let expectation1 = self.expectation(description: "Completion handler 1 called")
        let expectation2 = self.expectation(description: "Completion handler 2 called")
        Edge.sendEvent(experienceEvent: ExperienceEvent(xdm: ["eventType": "personalizationEvent", "test": "xdm"],
                                                        data: nil), { (handles: [EdgeEventHandle]) in
                                                            XCTAssertEqual(1, handles.count)
                                                            expectation1.fulfill()
                                                        })
        Edge.sendEvent(experienceEvent: ExperienceEvent(xdm: ["eventType": "personalizationEvent", "test": "xdm"],
                                                        data: nil), { (handles: [EdgeEventHandle]) in
                                                            XCTAssertEqual(1, handles.count)
                                                            expectation2.fulfill()
                                                        })

        // verify
        mockNetworkService.assertAllNetworkRequestExpectations()
        wait(for: [expectation1, expectation2], timeout: 1)
    }

    func testSendEventx2_withCompletionHandler_whenServerError_callsCompletion() {
        let httpConnection1: HttpConnection = HttpConnection(data: responseBodyWithHandle.data(using: .utf8),
                                                             response: HTTPURLResponse(url: edgeUrl,
                                                                                       statusCode: 200,
                                                                                       httpVersion: nil,
                                                                                       headerFields: nil),
                                                             error: nil)
        let httpConnection2: HttpConnection = HttpConnection(data: responseBodyWithTwoErrors.data(using: .utf8),
                                                             response: HTTPURLResponse(url: edgeUrl,
                                                                                       statusCode: 200,
                                                                                       httpVersion: nil,
                                                                                       headerFields: nil),
                                                             error: nil)

        // set expectations & send two events
        let expectation1 = self.expectation(description: "Completion handler 1 called")
        let expectation2 = self.expectation(description: "Completion handler 2 called")
        mockNetworkService.setExpectationForNetworkRequest(url: TestConstants.EX_EDGE_INTERACT_PROD_URL_STR, httpMethod: HttpMethod.post, expectedCount: 1)
        mockNetworkService.setMockResponse(url: TestConstants.EX_EDGE_INTERACT_PROD_URL_STR, httpMethod: HttpMethod.post, responseConnection: httpConnection1)
        Edge.sendEvent(experienceEvent: ExperienceEvent(xdm: ["eventType": "personalizationEvent", "test": "xdm"],
                                                        data: nil), { (handles: [EdgeEventHandle]) in
                                                            XCTAssertEqual(1, handles.count)
                                                            expectation1.fulfill()
                                                        })
        mockNetworkService.assertAllNetworkRequestExpectations()
        wait(for: [expectation1], timeout: 1)

        resetTestExpectations()
        mockNetworkService.reset()
        mockNetworkService.setExpectationForNetworkRequest(url: TestConstants.EX_EDGE_INTERACT_PROD_URL_STR, httpMethod: HttpMethod.post, expectedCount: 1)
        mockNetworkService.setMockResponse(url: TestConstants.EX_EDGE_INTERACT_PROD_URL_STR, httpMethod: HttpMethod.post, responseConnection: httpConnection2)
        Edge.sendEvent(experienceEvent: ExperienceEvent(xdm: ["eventType": "personalizationEvent", "test": "xdm"],
                                                        data: nil), { (handles: [EdgeEventHandle]) in
                                                            // 0 handles, received errors but still called completion
                                                            XCTAssertEqual(0, handles.count)
                                                            expectation2.fulfill()
                                                        })

        // verify
        mockNetworkService.assertAllNetworkRequestExpectations()
        wait(for: [expectation2], timeout: 1)
    }

    func testSendEvent_withCompletionHandler_whenServerErrorAndHandle_callsCompletion() {
        // swiftlint:disable:next line_length
        let responseBodyWithHandleAndError = "\u{0000}{\"requestId\": \"0ee43289-4a4e-469a-bf5c-1d8186919a26\",\"handle\": [{\"payload\": [{\"id\": \"AT:eyJhY3Rpdml0eUlkIjoiMTE3NTg4IiwiZXhwZXJpZW5jZUlkIjoiMSJ9\",\"scope\": \"buttonColor\",\"items\": [{                           \"schema\": \"https://ns.adobe.com/personalization/json-content-item\",\"data\": {\"content\": {\"value\": \"#D41DBA\"}}}]}],\"type\": \"personalization:decisions\"}],\"errors\": [{\"message\": \"An error occurred while calling the 'X' service for this request. Please try again.\", \"code\": \"502\"}, {\"message\": \"An error occurred while calling the 'Y', service unavailable\", \"code\": \"503\"}]}\n"
        let httpConnection: HttpConnection = HttpConnection(data: responseBodyWithHandleAndError.data(using: .utf8),
                                                            response: HTTPURLResponse(url: edgeUrl,
                                                                                      statusCode: 200,
                                                                                      httpVersion: nil,
                                                                                      headerFields: nil),
                                                            error: nil)

        let expectation = self.expectation(description: "Completion handler called")

        // set expectations & send two events
        mockNetworkService.setExpectationForNetworkRequest(url: TestConstants.EX_EDGE_INTERACT_PROD_URL_STR, httpMethod: HttpMethod.post, expectedCount: 1)
        mockNetworkService.setMockResponse(url: TestConstants.EX_EDGE_INTERACT_PROD_URL_STR, httpMethod: HttpMethod.post, responseConnection: httpConnection)
        Edge.sendEvent(experienceEvent: ExperienceEvent(xdm: ["eventType": "personalizationEvent", "test": "xdm"],
                                                        data: nil), { (handles: [EdgeEventHandle]) in
                                                            XCTAssertEqual(1, handles.count)
                                                            expectation.fulfill()
                                                        })

        // verify
        mockNetworkService.assertAllNetworkRequestExpectations()
        wait(for: [expectation], timeout: 1)
    }
}<|MERGE_RESOLUTION|>--- conflicted
+++ resolved
@@ -40,10 +40,6 @@
 
         continueAfterFailure = false
         TestBase.debugEnabled = true
-<<<<<<< HEAD
-        FileManager.default.clearCache()
-=======
->>>>>>> 4b50f2c5
         FileManager.default.removeAdobeCacheDirectory()
 
         // wait for async registration because the EventHub is already started in TestBase
