--- conflicted
+++ resolved
@@ -28,23 +28,6 @@
         return AnyCodable(AnyCodable.from(dictionary: event.data))
     }
 
-<<<<<<< HEAD
-    func getAnyCodableAndPayload(_ jsonString: String, type: PayloadType) -> (anyCodable: AnyCodable, payload: [String: Any])? {
-        guard let anyCodable = getAnyCodable(jsonString) else {
-            return nil
-        }
-        guard let payload = anyCodable.dictionaryValue?[type.rawValue] as? [String: Any] else {
-            return nil
-        }
-        return (anyCodable: anyCodable, payload: payload)
-    }
-
-    func getAnyCodableFromEventPayload(event: Event) -> AnyCodable? {
-        return AnyCodable(AnyCodable.from(dictionary: event.data))
-    }
-
-=======
->>>>>>> f86f734a
     // MARK: - AnyCodable exact equivalence test assertion methods
 
     /// Asserts exact equality between two `AnyCodable` instances.
@@ -739,32 +722,6 @@
         return captureGroups
     }
 
-<<<<<<< HEAD
-    /// Extracts all key path components from a given key path string
-    private func getKeyPathComponents(text: String, file: StaticString = #file, line: UInt = #line) -> [String] {
-        // The empty string is a special case that the regex doesn't handle
-        guard !text.isEmpty else {
-            return [""]
-        }
-
-        // Capture groups:
-        // 1. Any characters, or empty string before a `.` NOT preceded by a `\`
-        // OR
-        // 2. Any non-empty text preceding the end of the string
-        //
-        // Matches key path access in the style of: "key0\.key1.key2[1][2].key3". Captures each of the groups separated by `.` character and ignores `\.` as nesting.
-        // the path example would result in: ["key0\.key1", "key2[1][2]", "key3"]
-        let jsonNestingRegex = #"(.*?)(?<!\\)(?:\.)|(.+?)(?:$)"#
-
-        guard let matchResult = extractRegexCaptureGroups(text: text, regexPattern: jsonNestingRegex, file: file, line: line) else {
-            return []
-        }
-
-        var captureGroups = matchResult.flatMap({ $0.captureGroups })
-
-        if matchResult.last?.matchString.last == "." {
-            captureGroups.append("")
-=======
     /// Extracts and returns the components of a given key path string.
     ///
     /// The method is designed to handle key paths in a specific style such as "key0\.key1.key2[1][2].key3", which represents
@@ -813,7 +770,6 @@
         // Handle edge case where input ends with a dot (but not an escaped dot)
         if text.hasSuffix(".") && !text.hasSuffix("\\.") && segments.last != "" {
             segments.append("")
->>>>>>> f86f734a
         }
 
         return segments
