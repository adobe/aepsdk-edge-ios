# Uncomment the next line to define a global platform for your project
platform :ios, '10.0'

# Comment the next line if you don't want to use dynamic frameworks
use_frameworks!

workspace 'AEPEdge'
project 'AEPEdge.xcodeproj'

target 'AEPEdge' do
  pod 'AEPCore', :git => 'https://github.com/adobe/aepsdk-core-ios.git', :branch => 'dev-v3.0.1'
  pod 'AEPServices', :git => 'https://github.com/adobe/aepsdk-core-ios.git', :branch => 'dev-v3.0.1'
  pod 'AEPRulesEngine'
end

target 'UnitTests' do
  pod 'AEPCore', :git => 'https://github.com/adobe/aepsdk-core-ios.git', :branch => 'dev-v3.0.1'
  pod 'AEPServices', :git => 'https://github.com/adobe/aepsdk-core-ios.git', :branch => 'dev-v3.0.1'
  pod 'AEPRulesEngine'
end

target 'FunctionalTests' do
  pod 'AEPCore', :git => 'https://github.com/adobe/aepsdk-core-ios.git', :branch => 'dev-v3.0.1'
  pod 'AEPServices', :git => 'https://github.com/adobe/aepsdk-core-ios.git', :branch => 'dev-v3.0.1'
  pod 'AEPRulesEngine'
<<<<<<< HEAD
  pod 'AEPIdentityEdge', :git => 'git@github.com:adobe/aepsdk-identityedge-ios.git', :branch => 'dev'
=======
  pod 'AEPIdentity', :git => 'https://github.com/adobe/aepsdk-core-ios.git', :branch => 'dev-v3.0.1'
>>>>>>> e8e83301
end

target 'AEPDemoAppSwiftUI' do
  pod 'AEPCore', :git => 'https://github.com/adobe/aepsdk-core-ios.git', :branch => 'dev-v3.0.1'
  pod 'AEPServices', :git => 'https://github.com/adobe/aepsdk-core-ios.git', :branch => 'dev-v3.0.1'
  pod 'AEPRulesEngine'
  pod 'AEPLifecycle', :git => 'https://github.com/adobe/aepsdk-core-ios.git', :branch => 'dev-v3.0.1'
<<<<<<< HEAD
  pod 'AEPIdentityEdge', :git => 'git@github.com:adobe/aepsdk-identityedge-ios.git', :branch => 'dev'
  pod 'AEPSignal', :git => 'https://github.com/adobe/aepsdk-core-ios.git', :branch => 'dev-v3.0.1'
=======
  pod 'AEPIdentity', :git => 'https://github.com/adobe/aepsdk-core-ios.git', :branch => 'dev-v3.0.1'
  pod 'AEPSignal', :git => 'https://github.com/adobe/aepsdk-core-ios.git', :branch => 'dev-v3.0.1'
  pod 'AEPConsent', :git => 'https://github.com/adobe/aepsdk-consentedge-ios.git', :branch => 'dev'
>>>>>>> e8e83301
  pod 'ACPCore', :git => 'https://github.com/adobe/aep-sdk-compatibility-ios.git', :branch => 'main'
  pod 'AEPAssurance'
end

target 'AEPCommerceDemoApp' do
  pod 'AEPCore', :git => 'https://github.com/adobe/aepsdk-core-ios.git', :branch => 'dev-v3.0.1'
  pod 'AEPServices', :git => 'https://github.com/adobe/aepsdk-core-ios.git', :branch => 'dev-v3.0.1'
  pod 'AEPRulesEngine'
  pod 'AEPLifecycle', :git => 'https://github.com/adobe/aepsdk-core-ios.git', :branch => 'dev-v3.0.1'
<<<<<<< HEAD
  pod 'AEPIdentityEdge', :git => 'git@github.com:adobe/aepsdk-identityedge-ios.git', :branch => 'dev'
=======
  pod 'AEPIdentity', :git => 'https://github.com/adobe/aepsdk-core-ios.git', :branch => 'dev-v3.0.1'
>>>>>>> e8e83301
  pod 'AEPSignal', :git => 'https://github.com/adobe/aepsdk-core-ios.git', :branch => 'dev-v3.0.1'
  pod 'ACPCore', :git => 'https://github.com/adobe/aep-sdk-compatibility-ios.git', :branch => 'main'
  pod 'AEPAssurance'
end<|MERGE_RESOLUTION|>--- conflicted
+++ resolved
@@ -23,11 +23,7 @@
   pod 'AEPCore', :git => 'https://github.com/adobe/aepsdk-core-ios.git', :branch => 'dev-v3.0.1'
   pod 'AEPServices', :git => 'https://github.com/adobe/aepsdk-core-ios.git', :branch => 'dev-v3.0.1'
   pod 'AEPRulesEngine'
-<<<<<<< HEAD
   pod 'AEPIdentityEdge', :git => 'git@github.com:adobe/aepsdk-identityedge-ios.git', :branch => 'dev'
-=======
-  pod 'AEPIdentity', :git => 'https://github.com/adobe/aepsdk-core-ios.git', :branch => 'dev-v3.0.1'
->>>>>>> e8e83301
 end
 
 target 'AEPDemoAppSwiftUI' do
@@ -35,14 +31,9 @@
   pod 'AEPServices', :git => 'https://github.com/adobe/aepsdk-core-ios.git', :branch => 'dev-v3.0.1'
   pod 'AEPRulesEngine'
   pod 'AEPLifecycle', :git => 'https://github.com/adobe/aepsdk-core-ios.git', :branch => 'dev-v3.0.1'
-<<<<<<< HEAD
   pod 'AEPIdentityEdge', :git => 'git@github.com:adobe/aepsdk-identityedge-ios.git', :branch => 'dev'
   pod 'AEPSignal', :git => 'https://github.com/adobe/aepsdk-core-ios.git', :branch => 'dev-v3.0.1'
-=======
-  pod 'AEPIdentity', :git => 'https://github.com/adobe/aepsdk-core-ios.git', :branch => 'dev-v3.0.1'
-  pod 'AEPSignal', :git => 'https://github.com/adobe/aepsdk-core-ios.git', :branch => 'dev-v3.0.1'
-  pod 'AEPConsent', :git => 'https://github.com/adobe/aepsdk-consentedge-ios.git', :branch => 'dev'
->>>>>>> e8e83301
+  pod 'AEPConsent', :git => 'git@github.com:adobe/aepsdk-consentedge-ios.git', :branch => 'dev'
   pod 'ACPCore', :git => 'https://github.com/adobe/aep-sdk-compatibility-ios.git', :branch => 'main'
   pod 'AEPAssurance'
 end
@@ -52,11 +43,7 @@
   pod 'AEPServices', :git => 'https://github.com/adobe/aepsdk-core-ios.git', :branch => 'dev-v3.0.1'
   pod 'AEPRulesEngine'
   pod 'AEPLifecycle', :git => 'https://github.com/adobe/aepsdk-core-ios.git', :branch => 'dev-v3.0.1'
-<<<<<<< HEAD
   pod 'AEPIdentityEdge', :git => 'git@github.com:adobe/aepsdk-identityedge-ios.git', :branch => 'dev'
-=======
-  pod 'AEPIdentity', :git => 'https://github.com/adobe/aepsdk-core-ios.git', :branch => 'dev-v3.0.1'
->>>>>>> e8e83301
   pod 'AEPSignal', :git => 'https://github.com/adobe/aepsdk-core-ios.git', :branch => 'dev-v3.0.1'
   pod 'ACPCore', :git => 'https://github.com/adobe/aep-sdk-compatibility-ios.git', :branch => 'main'
   pod 'AEPAssurance'
