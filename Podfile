--- conflicted
+++ resolved
@@ -25,44 +25,20 @@
 end
 
 target 'UnitTests' do
-<<<<<<< HEAD
   core_pods
-  pod 'AEPTestUtils', :git => 'https://github.com/adobe/aepsdk-testutils-ios.git', :tag => 'v5.0.0-beta'
+  pod 'AEPTestUtils', :git => 'https://github.com/adobe/aepsdk-testutils-ios.git', :tag => 'v5.0.0'
 end
 
 target 'UpstreamIntegrationTests' do
   core_pods
   edge_pods
-  pod 'AEPTestUtils', :git => 'https://github.com/adobe/aepsdk-testutils-ios.git', :tag => 'v5.0.0-beta'
+  pod 'AEPTestUtils', :git => 'https://github.com/adobe/aepsdk-testutils-ios.git', :tag => 'v5.0.0'
 end
 
 target 'FunctionalTests' do
   core_pods
   edge_pods
-  pod 'AEPTestUtils', :git => 'https://github.com/adobe/aepsdk-testutils-ios.git', :tag => 'v5.0.0-beta'
-=======
-  pod 'AEPCore', :git => 'https://github.com/adobe/aepsdk-core-ios.git', :branch => 'staging'
-  pod 'AEPRulesEngine', :git => 'https://github.com/adobe/aepsdk-rulesengine-ios.git', :branch => 'staging'
   pod 'AEPTestUtils', :git => 'https://github.com/adobe/aepsdk-testutils-ios.git', :tag => 'v5.0.0'
-end
-
-target 'UpstreamIntegrationTests' do
-  pod 'AEPCore', :git => 'https://github.com/adobe/aepsdk-core-ios.git', :branch => 'staging'
-  pod 'AEPRulesEngine', :git => 'https://github.com/adobe/aepsdk-rulesengine-ios.git', :branch => 'staging'
-  pod 'AEPEdgeIdentity', :git => 'https://github.com/adobe/aepsdk-edgeidentity-ios.git', :branch => 'staging'
-  pod 'AEPEdgeConsent'
-  pod 'AEPEdge', :path => './AEPEdge.podspec'
-  pod 'AEPTestUtils', :git => 'https://github.com/adobe/aepsdk-testutils-ios.git', :tag => 'v5.0.0'
-end
-
-target 'FunctionalTests' do
-  pod 'AEPCore', :git => 'https://github.com/adobe/aepsdk-core-ios.git', :branch => 'staging'
-  pod 'AEPRulesEngine', :git => 'https://github.com/adobe/aepsdk-rulesengine-ios.git', :branch => 'staging'
-  pod 'AEPEdgeIdentity', :git => 'https://github.com/adobe/aepsdk-edgeidentity-ios.git', :branch => 'staging'
-  pod 'AEPEdgeConsent'
-  pod 'AEPEdge', :path => './AEPEdge.podspec'
-  pod 'AEPTestUtils', :git => 'https://github.com/adobe/aepsdk-testutils-ios.git', :tag => 'v5.0.0'
->>>>>>> 9aedab8c
 end
 
 target 'TestAppiOS' do
