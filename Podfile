# Uncomment the next line to define a global platform for your project
platform :ios, '12.0'

# Comment the next line if you don't want to use dynamic frameworks
use_frameworks!

workspace 'AEPEdge'
project 'AEPEdge.xcodeproj'

pod 'SwiftLint', '0.52.0'

def core_pods
  pod 'AEPCore', :git => 'https://github.com/adobe/aepsdk-core-ios.git', :branch => 'staging'
  pod 'AEPRulesEngine', :git => 'https://github.com/adobe/aepsdk-rulesengine-ios.git', :branch => 'staging'
end

def edge_pods
    pod 'AEPEdgeIdentity', :git => 'https://github.com/adobe/aepsdk-edgeidentity-ios.git', :branch => 'staging'
    pod 'AEPEdgeConsent', :git => 'https://github.com/adobe/aepsdk-edgeconsent-ios.git', :branch => 'staging'
    pod 'AEPEdge', :path => './AEPEdge.podspec'
end

target 'AEPEdge' do
  pod 'AEPCore', :git => 'https://github.com/adobe/aepsdk-core-ios.git', :branch => 'staging'
end

target 'UnitTests' do
<<<<<<< HEAD
  core_pods
  pod 'AEPTestUtils', :git => 'https://github.com/adobe/aepsdk-testutils-ios.git', :tag => 'v5.0.0'
end

target 'UpstreamIntegrationTests' do
  core_pods
  edge_pods
  pod 'AEPTestUtils', :git => 'https://github.com/adobe/aepsdk-testutils-ios.git', :tag => 'v5.0.0'
end

target 'FunctionalTests' do
  core_pods
  edge_pods
  pod 'AEPTestUtils', :git => 'https://github.com/adobe/aepsdk-testutils-ios.git', :tag => 'v5.0.0'
=======
  pod 'AEPCore', :git => 'https://github.com/adobe/aepsdk-core-ios.git', :branch => 'staging'
  pod 'AEPRulesEngine', :git => 'https://github.com/adobe/aepsdk-rulesengine-ios.git', :branch => 'staging'
  pod 'AEPTestUtils', :git => 'https://github.com/adobe/aepsdk-testutils-ios.git', :tag => '5.0.0'
end

target 'UpstreamIntegrationTests' do
  pod 'AEPCore', :git => 'https://github.com/adobe/aepsdk-core-ios.git', :branch => 'staging'
  pod 'AEPRulesEngine', :git => 'https://github.com/adobe/aepsdk-rulesengine-ios.git', :branch => 'staging'
  pod 'AEPEdgeIdentity', :git => 'https://github.com/adobe/aepsdk-edgeidentity-ios.git', :branch => 'staging'
  pod 'AEPEdgeConsent'
  pod 'AEPEdge', :path => './AEPEdge.podspec'
  pod 'AEPTestUtils', :git => 'https://github.com/adobe/aepsdk-testutils-ios.git', :tag => '5.0.0'
end

target 'FunctionalTests' do
  pod 'AEPCore', :git => 'https://github.com/adobe/aepsdk-core-ios.git', :branch => 'staging'
  pod 'AEPRulesEngine', :git => 'https://github.com/adobe/aepsdk-rulesengine-ios.git', :branch => 'staging'
  pod 'AEPEdgeIdentity', :git => 'https://github.com/adobe/aepsdk-edgeidentity-ios.git', :branch => 'staging'
  pod 'AEPEdgeConsent'
  pod 'AEPEdge', :path => './AEPEdge.podspec'
  pod 'AEPTestUtils', :git => 'https://github.com/adobe/aepsdk-testutils-ios.git', :tag => '5.0.0'
>>>>>>> 9c1920a1
end

target 'TestAppiOS' do
  core_pods
  pod 'AEPServices', :git => 'https://github.com/adobe/aepsdk-core-ios.git', :branch => 'staging'
  edge_pods
  pod 'AEPAssurance'
end

target 'TestApptvOS' do
  core_pods
  pod 'AEPServices', :git => 'https://github.com/adobe/aepsdk-core-ios.git', :branch => 'staging'
  edge_pods
end

post_install do |pi|
  pi.pods_project.targets.each do |t|
    t.build_configurations.each do |bc|
        bc.build_settings['TVOS_DEPLOYMENT_TARGET'] = '12.0'
        bc.build_settings['SUPPORTED_PLATFORMS'] = 'iphoneos iphonesimulator appletvos appletvsimulator'
        bc.build_settings['TARGETED_DEVICE_FAMILY'] = "1,2,3"
    end
  end
end<|MERGE_RESOLUTION|>--- conflicted
+++ resolved
@@ -10,8 +10,7 @@
 pod 'SwiftLint', '0.52.0'
 
 def core_pods
-  pod 'AEPCore', :git => 'https://github.com/adobe/aepsdk-core-ios.git', :branch => 'staging'
-  pod 'AEPRulesEngine', :git => 'https://github.com/adobe/aepsdk-rulesengine-ios.git', :branch => 'staging'
+  pod 'AEPCore'
 end
 
 def edge_pods
@@ -21,60 +20,34 @@
 end
 
 target 'AEPEdge' do
-  pod 'AEPCore', :git => 'https://github.com/adobe/aepsdk-core-ios.git', :branch => 'staging'
+  core_pods
 end
 
 target 'UnitTests' do
-<<<<<<< HEAD
   core_pods
-  pod 'AEPTestUtils', :git => 'https://github.com/adobe/aepsdk-testutils-ios.git', :tag => 'v5.0.0'
+  pod 'AEPTestUtils', :git => 'https://github.com/adobe/aepsdk-testutils-ios.git', :tag => '5.0.0'
 end
 
 target 'UpstreamIntegrationTests' do
   core_pods
   edge_pods
-  pod 'AEPTestUtils', :git => 'https://github.com/adobe/aepsdk-testutils-ios.git', :tag => 'v5.0.0'
+  pod 'AEPTestUtils', :git => 'https://github.com/adobe/aepsdk-testutils-ios.git', :tag => '5.0.0'
 end
 
 target 'FunctionalTests' do
   core_pods
   edge_pods
-  pod 'AEPTestUtils', :git => 'https://github.com/adobe/aepsdk-testutils-ios.git', :tag => 'v5.0.0'
-=======
-  pod 'AEPCore', :git => 'https://github.com/adobe/aepsdk-core-ios.git', :branch => 'staging'
-  pod 'AEPRulesEngine', :git => 'https://github.com/adobe/aepsdk-rulesengine-ios.git', :branch => 'staging'
   pod 'AEPTestUtils', :git => 'https://github.com/adobe/aepsdk-testutils-ios.git', :tag => '5.0.0'
-end
-
-target 'UpstreamIntegrationTests' do
-  pod 'AEPCore', :git => 'https://github.com/adobe/aepsdk-core-ios.git', :branch => 'staging'
-  pod 'AEPRulesEngine', :git => 'https://github.com/adobe/aepsdk-rulesengine-ios.git', :branch => 'staging'
-  pod 'AEPEdgeIdentity', :git => 'https://github.com/adobe/aepsdk-edgeidentity-ios.git', :branch => 'staging'
-  pod 'AEPEdgeConsent'
-  pod 'AEPEdge', :path => './AEPEdge.podspec'
-  pod 'AEPTestUtils', :git => 'https://github.com/adobe/aepsdk-testutils-ios.git', :tag => '5.0.0'
-end
-
-target 'FunctionalTests' do
-  pod 'AEPCore', :git => 'https://github.com/adobe/aepsdk-core-ios.git', :branch => 'staging'
-  pod 'AEPRulesEngine', :git => 'https://github.com/adobe/aepsdk-rulesengine-ios.git', :branch => 'staging'
-  pod 'AEPEdgeIdentity', :git => 'https://github.com/adobe/aepsdk-edgeidentity-ios.git', :branch => 'staging'
-  pod 'AEPEdgeConsent'
-  pod 'AEPEdge', :path => './AEPEdge.podspec'
-  pod 'AEPTestUtils', :git => 'https://github.com/adobe/aepsdk-testutils-ios.git', :tag => '5.0.0'
->>>>>>> 9c1920a1
 end
 
 target 'TestAppiOS' do
   core_pods
-  pod 'AEPServices', :git => 'https://github.com/adobe/aepsdk-core-ios.git', :branch => 'staging'
   edge_pods
   pod 'AEPAssurance'
 end
 
 target 'TestApptvOS' do
   core_pods
-  pod 'AEPServices', :git => 'https://github.com/adobe/aepsdk-core-ios.git', :branch => 'staging'
   edge_pods
 end
 
