--- conflicted
+++ resolved
@@ -18,35 +18,22 @@
 end
 
 target 'FunctionalTests' do
-<<<<<<< HEAD
-  pod 'AEPCore', :git => 'https://github.com/adobe/aepsdk-core-ios.git', :branch => 'dev-v3.7.1'
+  pod 'AEPCore'
   pod 'AEPEdgeIdentity', :git => 'https://github.com/adobe/aepsdk-edgeidentity-ios.git', :branch => 'feature/tvos'
   pod 'AEPEdgeConsent', :git => 'https://github.com/adobe/aepsdk-edgeconsent-ios.git', :branch => 'feature/tvos'
 end
 
 target 'TestAppiOS' do
-  pod 'AEPCore', :git => 'https://github.com/adobe/aepsdk-core-ios.git', :branch => 'dev-v3.7.1'
-  pod 'AEPServices', :git => 'https://github.com/adobe/aepsdk-core-ios.git', :branch => 'dev-v3.7.1'
+  pod 'AEPCore'
+  pod 'AEPServices'
   pod 'AEPEdgeIdentity', :git => 'https://github.com/adobe/aepsdk-edgeidentity-ios.git', :branch => 'feature/tvos'
   pod 'AEPEdgeConsent', :git => 'https://github.com/adobe/aepsdk-edgeconsent-ios.git', :branch => 'feature/tvos'
-=======
-  pod 'AEPCore'
-  pod 'AEPEdgeIdentity'
-  pod 'AEPEdgeConsent'
-end
-
-target 'TestAppSwiftUI' do
-  pod 'AEPCore'
-  pod 'AEPServices'
-  pod 'AEPEdgeIdentity'
-  pod 'AEPEdgeConsent'
->>>>>>> add7dcbe
   pod 'AEPAssurance'
 end
 
 target 'TestApptvOS' do
-  pod 'AEPCore', :git => 'https://github.com/adobe/aepsdk-core-ios.git', :branch => 'dev-v3.7.1'
-  pod 'AEPServices', :git => 'https://github.com/adobe/aepsdk-core-ios.git', :branch => 'dev-v3.7.1'
+  pod 'AEPCore'
+  pod 'AEPServices'
   pod 'AEPEdgeIdentity', :git => 'https://github.com/adobe/aepsdk-edgeidentity-ios.git', :branch => 'feature/tvos'
   pod 'AEPEdgeConsent', :git => 'https://github.com/adobe/aepsdk-edgeconsent-ios.git', :branch => 'feature/tvos'
 end
