PODS:
  - AEPAssurance (3.0.0):
    - AEPCore (>= 3.1.0)
    - AEPServices (>= 3.1.0)
  - AEPCore (3.3.1):
    - AEPRulesEngine (= 1.0.1)
    - AEPServices (= 3.3.1)
  - AEPEdgeConsent (1.0.0):
    - AEPCore (>= 3.1.0)
  - AEPEdgeIdentity (1.0.0):
    - AEPCore (>= 3.1.1)
  - AEPIdentity (3.3.1):
    - AEPCore (= 3.3.1)
  - AEPLifecycle (3.3.1):
    - AEPCore (= 3.3.1)
  - AEPRulesEngine (1.0.1)
  - AEPServices (3.3.1)
  - AEPSignal (3.3.1):
    - AEPCore (= 3.3.1)
<<<<<<< HEAD
=======
  - SwiftLint (0.44.0)
>>>>>>> 562bd83b

DEPENDENCIES:
  - AEPAssurance
  - AEPCore
  - AEPEdgeConsent
  - AEPEdgeIdentity
  - AEPIdentity
  - AEPLifecycle
  - AEPServices
  - AEPSignal
  - SwiftLint (= 0.44.0)

SPEC REPOS:
  trunk:
    - AEPAssurance
    - AEPCore
    - AEPEdgeConsent
    - AEPEdgeIdentity
    - AEPIdentity
    - AEPLifecycle
    - AEPRulesEngine
    - AEPServices
    - AEPSignal
    - SwiftLint

SPEC CHECKSUMS:
  AEPAssurance: 18068627111e366a851dc2166239f22b665101bd
  AEPCore: fc1398728b6b2a4dcc8dc96455f69ec144e087c0
  AEPEdgeConsent: dd46002b0c4bf55443f5441990e799248975713e
  AEPEdgeIdentity: 40d312b4434b710a46c1738ab2a221dda4cfd67e
  AEPIdentity: 40aedf425fc7cc63dde579135b8c1c65497a42d2
  AEPLifecycle: dc131d6744a55d71bc9009d65f3b3428645cbd23
  AEPRulesEngine: 5075ed294026a12e37bd26fe260f74604d205354
  AEPServices: c49e7b6ef17ec9f874b015f68ac7d2436235282f
  AEPSignal: 2d0dd4775c95797bf118300b74a1d9efcdbf8650
<<<<<<< HEAD
=======
  SwiftLint: e96c0a8c770c7ebbc4d36c55baf9096bb65c4584
>>>>>>> 562bd83b

PODFILE CHECKSUM: c64278d65566dda2b081faf2a99804d3f89fbee6

<<<<<<< HEAD
COCOAPODS: 1.11.2
=======
COCOAPODS: 1.10.1
>>>>>>> 562bd83b
<|MERGE_RESOLUTION|>--- conflicted
+++ resolved
@@ -17,10 +17,7 @@
   - AEPServices (3.3.1)
   - AEPSignal (3.3.1):
     - AEPCore (= 3.3.1)
-<<<<<<< HEAD
-=======
   - SwiftLint (0.44.0)
->>>>>>> 562bd83b
 
 DEPENDENCIES:
   - AEPAssurance
@@ -56,15 +53,8 @@
   AEPRulesEngine: 5075ed294026a12e37bd26fe260f74604d205354
   AEPServices: c49e7b6ef17ec9f874b015f68ac7d2436235282f
   AEPSignal: 2d0dd4775c95797bf118300b74a1d9efcdbf8650
-<<<<<<< HEAD
-=======
   SwiftLint: e96c0a8c770c7ebbc4d36c55baf9096bb65c4584
->>>>>>> 562bd83b
 
 PODFILE CHECKSUM: c64278d65566dda2b081faf2a99804d3f89fbee6
 
-<<<<<<< HEAD
-COCOAPODS: 1.11.2
-=======
-COCOAPODS: 1.10.1
->>>>>>> 562bd83b
+COCOAPODS: 1.11.2