--- conflicted
+++ resolved
@@ -249,22 +249,13 @@
     ///   If `eventSource` is nil either Constants.EventSource.ERROR_RESPONSE_CONTENT or Constants.EventSource.RESPONSE_CONTENT will be used for the event source depending on `isErrorResponseEvent`
     private func dispatchResponseEventWithData(_ eventData: [String: Any], requestId: String, isErrorResponseEvent: Bool, eventSource: String?) {
         guard !eventData.isEmpty else { return }
-<<<<<<< HEAD
-        var source = isErrorResponseEvent ? Constants.EventSource.ERROR_RESPONSE_CONTENT : EventSource.responseContent
-=======
-        var source = isErrorResponseEvent ? EdgeConstants.EventSource.ERROR_RESPONSE_CONTENT : EdgeConstants.EventSource.RESPONSE_CONTENT
->>>>>>> d545bf8c
+        var source = isErrorResponseEvent ? EdgeConstants.EventSource.ERROR_RESPONSE_CONTENT : EventSource.responseContent
         if let eventSource = eventSource, !eventSource.isEmpty {
             source = eventSource
         }
 
-<<<<<<< HEAD
-        let responseEvent = Event(name: isErrorResponseEvent ? Constants.EventName.ERROR_RESPONSE_CONTENT : Constants.EventName.RESPONSE_CONTENT,
+        let responseEvent = Event(name: isErrorResponseEvent ? EdgeConstants.EventName.ERROR_RESPONSE_CONTENT : EdgeConstants.EventName.RESPONSE_CONTENT,
                                   type: EventType.edge,
-=======
-        let responseEvent = Event(name: isErrorResponseEvent ? EdgeConstants.EventName.ERROR_RESPONSE_CONTENT : EdgeConstants.EventName.RESPONSE_CONTENT,
-                                  type: EdgeConstants.EventType.EDGE,
->>>>>>> d545bf8c
                                   source: source,
                                   data: eventData)
 
