//
// Copyright 2020 Adobe. All rights reserved.
// This file is licensed to you under the Apache License, Version 2.0 (the "License");
// you may not use this file except in compliance with the License. You may obtain a copy
// of the License at http://www.apache.org/licenses/LICENSE-2.0
//
// Unless required by applicable law or agreed to in writing, software distributed under
// the License is distributed on an "AS IS" BASIS, WITHOUT WARRANTIES OR REPRESENTATIONS
// OF ANY KIND, either express or implied. See the License for the specific language
// governing permissions and limitations under the License.
//

import AEPCore
import AEPServices
import Foundation

/// A `HitProcessing` which handles the processing of `EdgeHit`s
class EdgeHitProcessor: HitProcessing {
    private let LOG_TAG = "EdgeHitProcessor"
    private var networkService: EdgeNetworkService
    private var networkResponseHandler: NetworkResponseHandler
    private var getSharedState: (String, Event?) -> SharedStateResult?
    private var readyForEvent: (Event) -> Bool
<<<<<<< HEAD

    func retryInterval(for entity: DataEntity) -> TimeInterval {
        return Constants.NetworkKeys.RETRY_INTERVAL
    }
=======
    let retryInterval = EdgeConstants.NetworkKeys.RETRY_INTERVAL
>>>>>>> d545bf8c

    init(networkService: EdgeNetworkService,
         networkResponseHandler: NetworkResponseHandler,
         getSharedState: @escaping (String, Event?) -> SharedStateResult?,
         readyForEvent: @escaping (Event) -> Bool) {
        self.networkService = networkService
        self.networkResponseHandler = networkResponseHandler
        self.getSharedState = getSharedState
        self.readyForEvent = readyForEvent
    }

    func processHit(entity: DataEntity, completion: @escaping (Bool) -> Void) {
        guard let data = entity.data, let event = try? JSONDecoder().decode(Event.self, from: data) else {
            // can't convert data to hit, unrecoverable error, move to next hit
            Log.debug(label: LOG_TAG, "processHit - Failed to decode edge hit with id '\(entity.uniqueIdentifier)'.")
            completion(true)
            return
        }

        guard readyForEvent(event) else {
            Log.debug(label: LOG_TAG, "processHit - readyForEvent returned false, will retry hit with id '\(entity.uniqueIdentifier)'.")
            completion(false)
            return
        }

        // fetch config shared state, this should be resolved based on readyForEvent check
        guard let configId = getEdgeConfigId(event: event) else {
            completion(true)
            return // drop current event
        }

        // get ECID from Identity shared state, this should be resolved based on readyForEvent check
        guard let identityState =
                getSharedState(EdgeConstants.SharedState.Identity.STATE_OWNER_NAME,
                               event)?.value else {
            Log.warning(label: LOG_TAG,
                        "processHit - Unable to process the event '\(event.id.uuidString)', " +
                            "Identity shared state is nil.")
            completion(true)
            return // drop current event
        }

        // Build Request object
        let requestBuilder = RequestBuilder()
        requestBuilder.enableResponseStreaming(recordSeparator: EdgeConstants.Defaults.RECORD_SEPARATOR,
                                               lineFeed: EdgeConstants.Defaults.LINE_FEED)

        if let ecid = identityState[EdgeConstants.SharedState.Identity.ECID] as? String {
            requestBuilder.experienceCloudId = ecid
        } else {
            // This is not expected to happen. Continue without ECID
            Log.warning(label: LOG_TAG, "processHit - An unexpected error has occurred, ECID is nil.")
        }

        // Build and send the network request to Experience Edge
        let listOfEvents: [Event] = [event]
        guard let requestPayload = requestBuilder.getRequestPayload(listOfEvents) else {
            Log.debug(label: LOG_TAG,
                      "processHit - Failed to build the request payload, dropping current event '\(event.id.uuidString)'.")
            completion(true)
            return
        }

        // get Assurance integration id and include it in to the requestHeaders
        var requestHeaders: [String: String] = [:]
        if let assuranceSharedState = getSharedState(EdgeConstants.SharedState.Assurance.STATE_OWNER_NAME, event)?.value {
            if let assuranceIntegrationId = assuranceSharedState[EdgeConstants.SharedState.Assurance.INTEGRATION_ID] as? String {
                requestHeaders[EdgeConstants.NetworkKeys.HEADER_KEY_AEP_VALIDATION_TOKEN] = assuranceIntegrationId
            }
        }

        let edgeHit = EdgeHit(configId: configId, requestId: UUID().uuidString, request: requestPayload)
        // NOTE: the order of these events needs to be maintained as they were sent in the network request
        // otherwise the response callback cannot be matched
        networkResponseHandler.addWaitingEvents(requestId: edgeHit.requestId,
                                                batchedEvents: listOfEvents)
        sendHit(edgeHit: edgeHit, headers: requestHeaders, completion: completion)
    }

    /// Sends the `edgeHit` to the network service
    /// - Parameters:
    ///   - edgeHit: the hit to be sent
    ///   - headers: headers for the request
    ///   - completion: completion handler for the hit processor
    private func sendHit(edgeHit: EdgeHit, headers: [String: String], completion: @escaping (Bool) -> Void) {
        guard let url = networkService.buildUrl(requestType: ExperienceEdgeRequestType.interact,
                                                configId: edgeHit.configId,
                                                requestId: edgeHit.requestId) else {
            Log.debug(label: LOG_TAG,
                      "handleExperienceEventRequest - Failed to build the URL, dropping current request with request id '\(edgeHit.requestId)'.")
            completion(true)
            return
        }

        let callback = NetworkResponseCallback(requestId: edgeHit.requestId, responseHandler: networkResponseHandler)
        networkService.doRequest(url: url,
                                 requestBody: edgeHit.request,
                                 requestHeaders: headers,
                                 responseCallback: callback,
                                 completion: completion)
    }

    /// Extracts the Edge Configuration identifier from the Configuration Shared State
    /// - Parameter event: current event for which the configuration is required
    /// - Returns: the Edge Configuration Id if found, nil otherwise
    private func getEdgeConfigId(event: Event) -> String? {
        guard let configSharedState =
                getSharedState(EdgeConstants.SharedState.Configuration.STATE_OWNER_NAME,
                               event)?.value else {
            Log.warning(label: LOG_TAG,
                        "getEdgeConfigId - Unable to process the event '\(event.id.uuidString)', Configuration shared state is nil.")
            return nil
        }

        guard let configId =
                configSharedState[EdgeConstants.SharedState.Configuration.CONFIG_ID] as? String,
              !configId.isEmpty else {
            Log.warning(label: LOG_TAG,
                        "getEdgeConfigId - Unable to process the event '\(event.id.uuidString)' " +
                            "because of invalid edge.configId in configuration.")
            return nil
        }

        return configId
    }

}<|MERGE_RESOLUTION|>--- conflicted
+++ resolved
@@ -21,14 +21,10 @@
     private var networkResponseHandler: NetworkResponseHandler
     private var getSharedState: (String, Event?) -> SharedStateResult?
     private var readyForEvent: (Event) -> Bool
-<<<<<<< HEAD
 
     func retryInterval(for entity: DataEntity) -> TimeInterval {
-        return Constants.NetworkKeys.RETRY_INTERVAL
+        return EdgeConstants.NetworkKeys.RETRY_INTERVAL
     }
-=======
-    let retryInterval = EdgeConstants.NetworkKeys.RETRY_INTERVAL
->>>>>>> d545bf8c
 
     init(networkService: EdgeNetworkService,
          networkResponseHandler: NetworkResponseHandler,
