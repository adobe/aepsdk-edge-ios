//
// Copyright 2020 Adobe. All rights reserved.
// This file is licensed to you under the Apache License, Version 2.0 (the "License");
// you may not use this file except in compliance with the License. You may obtain a copy
// of the License at http://www.apache.org/licenses/LICENSE-2.0
//
// Unless required by applicable law or agreed to in writing, software distributed under
// the License is distributed on an "AS IS" BASIS, WITHOUT WARRANTIES OR REPRESENTATIONS
// OF ANY KIND, either express or implied. See the License for the specific language
// governing permissions and limitations under the License.
//

import AEPCore
import AEPServices
import Foundation

/// A `HitProcessing` which handles the processing of `EdgeHit`s
class EdgeHitProcessor: HitProcessing {
    private let LOG_TAG = "EdgeHitProcessor"
    private var networkService: EdgeNetworkService
    private var networkResponseHandler: NetworkResponseHandler
    private var getSharedState: (String, Event?) -> SharedStateResult?
    private var readyForEvent: (Event) -> Bool
<<<<<<< HEAD
    private var entityRetryIntervalMapping = ThreadSafeDictionary<String, TimeInterval>()
=======

    func retryInterval(for entity: DataEntity) -> TimeInterval {
        return EdgeConstants.NetworkKeys.RETRY_INTERVAL
    }
>>>>>>> 93446d22

    init(networkService: EdgeNetworkService,
         networkResponseHandler: NetworkResponseHandler,
         getSharedState: @escaping (String, Event?) -> SharedStateResult?,
         readyForEvent: @escaping (Event) -> Bool) {
        self.networkService = networkService
        self.networkResponseHandler = networkResponseHandler
        self.getSharedState = getSharedState
        self.readyForEvent = readyForEvent
    }

    // MARK: HitProcessing

    func retryInterval(for entity: DataEntity) -> TimeInterval {
        return entityRetryIntervalMapping[entity.uniqueIdentifier] ?? EdgeConstants.Defaults.RETRY_INTERVAL
    }

    func processHit(entity: DataEntity, completion: @escaping (Bool) -> Void) {
        guard let data = entity.data, let event = try? JSONDecoder().decode(Event.self, from: data) else {
            // can't convert data to hit, unrecoverable error, move to next hit
            Log.debug(label: LOG_TAG, "processHit - Failed to decode edge hit with id '\(entity.uniqueIdentifier)'.")
            completion(true)
            return
        }

        guard readyForEvent(event) else {
            Log.debug(label: LOG_TAG, "processHit - readyForEvent returned false, will retry hit with id '\(entity.uniqueIdentifier)'.")
            completion(false)
            return
        }

        // fetch config shared state, this should be resolved based on readyForEvent check
        guard let configId = getEdgeConfigId(event: event) else {
            completion(true)
            return // drop current event
        }

        // get ECID from Identity shared state, this should be resolved based on readyForEvent check
        guard let identityState =
                getSharedState(EdgeConstants.SharedState.Identity.STATE_OWNER_NAME,
                               event)?.value else {
            Log.warning(label: LOG_TAG,
                        "processHit - Unable to process the event '\(event.id.uuidString)', " +
                            "Identity shared state is nil.")
            completion(true)
            return // drop current event
        }

        // Build Request object
        let requestBuilder = RequestBuilder()
        requestBuilder.enableResponseStreaming(recordSeparator: EdgeConstants.Defaults.RECORD_SEPARATOR,
                                               lineFeed: EdgeConstants.Defaults.LINE_FEED)

        if let ecid = identityState[EdgeConstants.SharedState.Identity.ECID] as? String {
            requestBuilder.experienceCloudId = ecid
        } else {
            // This is not expected to happen. Continue without ECID
            Log.warning(label: LOG_TAG, "processHit - An unexpected error has occurred, ECID is nil.")
        }

        // Build and send the network request to Experience Edge
        let listOfEvents: [Event] = [event]
        guard let requestPayload = requestBuilder.getRequestPayload(listOfEvents) else {
            Log.debug(label: LOG_TAG,
                      "processHit - Failed to build the request payload, dropping current event '\(event.id.uuidString)'.")
            completion(true)
            return
        }

        // get Assurance integration id and include it in to the requestHeaders
        var requestHeaders: [String: String] = [:]
        if let assuranceSharedState = getSharedState(EdgeConstants.SharedState.Assurance.STATE_OWNER_NAME, event)?.value {
            if let assuranceIntegrationId = assuranceSharedState[EdgeConstants.SharedState.Assurance.INTEGRATION_ID] as? String {
                requestHeaders[EdgeConstants.NetworkKeys.HEADER_KEY_AEP_VALIDATION_TOKEN] = assuranceIntegrationId
            }
        }

        let edgeHit = EdgeHit(configId: configId, requestId: UUID().uuidString, request: requestPayload)
        // NOTE: the order of these events needs to be maintained as they were sent in the network request
        // otherwise the response callback cannot be matched
        networkResponseHandler.addWaitingEvents(requestId: edgeHit.requestId,
                                                batchedEvents: listOfEvents)
        sendHit(entityId: entity.uniqueIdentifier, edgeHit: edgeHit, headers: requestHeaders, completion: completion)
    }

    /// Sends the `edgeHit` to the network service
    /// - Parameters:
    ///   - entityId: unique id of the `DataEntity`
    ///   - edgeHit: the hit to be sent
    ///   - headers: headers for the request
    ///   - completion: completion handler for the hit processor
    private func sendHit(entityId: String, edgeHit: EdgeHit, headers: [String: String], completion: @escaping (Bool) -> Void) {
        guard let url = networkService.buildUrl(requestType: ExperienceEdgeRequestType.interact,
                                                configId: edgeHit.configId,
                                                requestId: edgeHit.requestId) else {
            Log.debug(label: LOG_TAG,
                      "handleExperienceEventRequest - Failed to build the URL, dropping current request with request id '\(edgeHit.requestId)'.")
            completion(true)
            return
        }

        let callback = NetworkResponseCallback(requestId: edgeHit.requestId, responseHandler: networkResponseHandler)
        networkService.doRequest(url: url,
                                 requestBody: edgeHit.request,
                                 requestHeaders: headers,
                                 responseCallback: callback) { [weak self] success, retryInterval in
            // remove any retry interval if success or has default interval value, add retry interval if failed
            self?.entityRetryIntervalMapping[entityId] = success || retryInterval == EdgeConstants.Defaults.RETRY_INTERVAL ? nil : retryInterval
            completion(success)
        }
    }

    /// Extracts the Edge Configuration identifier from the Configuration Shared State
    /// - Parameter event: current event for which the configuration is required
    /// - Returns: the Edge Configuration Id if found, nil otherwise
    private func getEdgeConfigId(event: Event) -> String? {
        guard let configSharedState =
                getSharedState(EdgeConstants.SharedState.Configuration.STATE_OWNER_NAME,
                               event)?.value else {
            Log.warning(label: LOG_TAG,
                        "getEdgeConfigId - Unable to process the event '\(event.id.uuidString)', Configuration shared state is nil.")
            return nil
        }

        guard let configId =
                configSharedState[EdgeConstants.SharedState.Configuration.CONFIG_ID] as? String,
              !configId.isEmpty else {
            Log.warning(label: LOG_TAG,
                        "getEdgeConfigId - Unable to process the event '\(event.id.uuidString)' " +
                            "because of invalid edge.configId in configuration.")
            return nil
        }

        return configId
    }

}<|MERGE_RESOLUTION|>--- conflicted
+++ resolved
@@ -21,14 +21,7 @@
     private var networkResponseHandler: NetworkResponseHandler
     private var getSharedState: (String, Event?) -> SharedStateResult?
     private var readyForEvent: (Event) -> Bool
-<<<<<<< HEAD
     private var entityRetryIntervalMapping = ThreadSafeDictionary<String, TimeInterval>()
-=======
-
-    func retryInterval(for entity: DataEntity) -> TimeInterval {
-        return EdgeConstants.NetworkKeys.RETRY_INTERVAL
-    }
->>>>>>> 93446d22
 
     init(networkService: EdgeNetworkService,
          networkResponseHandler: NetworkResponseHandler,
