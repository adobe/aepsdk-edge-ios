//
// Copyright 2020 Adobe. All rights reserved.
// This file is licensed to you under the Apache License, Version 2.0 (the "License");
// you may not use this file except in compliance with the License. You may obtain a copy
// of the License at http://www.apache.org/licenses/LICENSE-2.0
//
// Unless required by applicable law or agreed to in writing, software distributed under
// the License is distributed on an "AS IS" BASIS, WITHOUT WARRANTIES OR REPRESENTATIONS
// OF ANY KIND, either express or implied. See the License for the specific language
// governing permissions and limitations under the License.
//

import AEPCore
import AEPServices
import Foundation

/// A `HitProcessing` which handles the processing of `EdgeHit`s
class EdgeHitProcessor: HitProcessing {
    private let SELF_TAG = "EdgeHitProcessor"
    private var networkService: EdgeNetworkService
    private var networkResponseHandler: NetworkResponseHandler
    private var getSharedState: (String, Event?) -> SharedStateResult?
    private var getXDMSharedState: (String, Event?, Bool) -> SharedStateResult?
    private var readyForEvent: (Event) -> Bool
    private var getImplementationDetails: () -> [String: Any]?
    private var getLocationHint: () -> String?
    private var entityRetryIntervalMapping = ThreadSafeDictionary<String, TimeInterval>()
    private let VALID_PATH_REGEX_PATTERN = "^\\/[/.a-zA-Z0-9-~_]+$"

    init(networkService: EdgeNetworkService,
         networkResponseHandler: NetworkResponseHandler,
         getSharedState: @escaping (String, Event?) -> SharedStateResult?,
         getXDMSharedState: @escaping (String, Event?, Bool) -> SharedStateResult?,
         readyForEvent: @escaping (Event) -> Bool,
         getImplementationDetails: @escaping () -> [String: Any]?,
         getLocationHint: @escaping () -> String?) {
        self.networkService = networkService
        self.networkResponseHandler = networkResponseHandler
        self.getSharedState = getSharedState
        self.getXDMSharedState = getXDMSharedState
        self.readyForEvent = readyForEvent
        self.getImplementationDetails = getImplementationDetails
        self.getLocationHint = getLocationHint
    }

    // MARK: HitProcessing

    func retryInterval(for entity: DataEntity) -> TimeInterval {
        return entityRetryIntervalMapping[entity.uniqueIdentifier] ?? EdgeConstants.Defaults.RETRY_INTERVAL
    }

    func processHit(entity: DataEntity, completion: @escaping (Bool) -> Void) {
        guard let edgeEntity = decode(dataEntity: entity) else {
            // can't convert data to hit, unrecoverable error, move to next hit
            completion(true)
            return
        }

        let event = edgeEntity.event
        guard readyForEvent(event) else {
            Log.debug(label: EdgeConstants.LOG_TAG, "\(SELF_TAG) - Not ready for event, will retry hit with id '\(entity.uniqueIdentifier)'.")
            completion(false)
            return
        }

        // fetch config keys for Edge extension
        guard let edgeConfig = getEdgeConfig(event: event), let configId = edgeConfig[EdgeConstants.SharedState.Configuration.CONFIG_ID] else {
            completion(true)
            return // drop current event
        }

        // Build Request object
        let requestBuilder = RequestBuilder()
        // attach identity map
        let identityState = AnyCodable.toAnyDictionary(dictionary: edgeEntity.identityMap)
        requestBuilder.xdmPayloads[EdgeConstants.SharedState.Identity.IDENTITY_MAP] =
            AnyCodable(identityState?[EdgeConstants.SharedState.Identity.IDENTITY_MAP])

        // Enable response streaming for all events
        requestBuilder.enableResponseStreaming(recordSeparator: EdgeConstants.Defaults.RECORD_SEPARATOR,
                                               lineFeed: EdgeConstants.Defaults.LINE_FEED)

        // Get location hint for request endpoint
        let locationHint = getLocationHint()

        if event.isExperienceEvent {
            guard let eventData = event.data, !eventData.isEmpty else {
                Log.debug(label: EdgeConstants.LOG_TAG, "\(SELF_TAG) - Failed to process Experience event, data was nil or empty")
                completion(true)
                return
            }

            if let implementationDetails = getImplementationDetails() {
                requestBuilder.xdmPayloads[EdgeConstants.JsonKeys.IMPLEMENTATION_DETAILS] = AnyCodable(implementationDetails)
            }

            // Build and send the network request to Experience Edge
            let listOfEvents: [Event] = [event]

            guard let requestPayload = requestBuilder.getPayloadWithExperienceEvents(listOfEvents) else {
                Log.debug(label: EdgeConstants.LOG_TAG,
                          "\(SELF_TAG) - Failed to build the request payload, dropping event '\(event.id.uuidString)'.")
                completion(true)
                return
            }

<<<<<<< HEAD
            let endpoint = buildEdgeEndpoint(config: edgeConfig, requestType: EdgeRequestType.interact, locationHint: locationHint)
=======
            let requestProperties = getRequestProperties(from: event)
            let endpoint = buildEdgeEndpoint(config: edgeConfig, requestType: EdgeRequestType.interact, requestProperties: requestProperties)
>>>>>>> ebffb920
            let edgeHit = ExperienceEventsEdgeHit(endpoint: endpoint, configId: configId, request: requestPayload)
            // NOTE: the order of these events needs to be maintained as they were sent in the network request
            // otherwise the response callback cannot be matched
            networkResponseHandler.addWaitingEvents(requestId: edgeHit.requestId,
                                                    batchedEvents: listOfEvents)
            sendHit(entityId: entity.uniqueIdentifier, edgeHit: edgeHit, headers: getRequestHeaders(event), completion: completion)
        } else if event.isUpdateConsentEvent {
            guard let eventData = event.data, !eventData.isEmpty else {
                Log.debug(label: EdgeConstants.LOG_TAG, "\(SELF_TAG) - Failed to process Consent event, data was nil or empty")
                completion(true)
                return
            }

            // Build and send the consent network request to Experience Edge
            guard let consentPayload = requestBuilder.getConsentPayload(event) else {
                Log.debug(label: EdgeConstants.LOG_TAG,
                          "\(SELF_TAG) - Failed to build the consent payload, dropping event '\(event.id.uuidString)'.")
                completion(true)
                return
            }

<<<<<<< HEAD
            let endpoint = buildEdgeEndpoint(config: edgeConfig, requestType: EdgeRequestType.consent, locationHint: locationHint)
=======
            let endpoint = buildEdgeEndpoint(config: edgeConfig, requestType: EdgeRequestType.consent, requestProperties: nil)
>>>>>>> ebffb920
            let edgeHit = ConsentEdgeHit(endpoint: endpoint, configId: configId, consents: consentPayload)
            networkResponseHandler.addWaitingEvent(requestId: edgeHit.requestId, event: event)
            sendHit(entityId: entity.uniqueIdentifier, edgeHit: edgeHit, headers: getRequestHeaders(event), completion: completion)
        } else if event.isResetIdentitiesEvent {
            // reset stored payloads as part of processing the reset hit
            let storeResponsePayloadManager = StoreResponsePayloadManager(EdgeConstants.DataStoreKeys.STORE_NAME)
            storeResponsePayloadManager.deleteAllStorePayloads()
            completion(true)
        }
    }

    /// Builds the endpoint based on the provided config info and `EdgeRequestType`
    /// - Parameters:
    ///   - config: configuration data, used to extract the environment and the custom domain, if any
    ///   - requestType: the `EdgeRequestType`
<<<<<<< HEAD
    ///   - locationHint: optional location hint
    private func buildEdgeEndpoint(config: [String: String], requestType: EdgeRequestType, locationHint: String?) -> EdgeEndpoint {
=======
    private func buildEdgeEndpoint(config: [String: String], requestType: EdgeRequestType, requestProperties: [String: Any]?) -> EdgeEndpoint {
>>>>>>> ebffb920
        return EdgeEndpoint(
            requestType: requestType,
            environmentType: EdgeEnvironmentType(optionalRawValue: config[EdgeConstants.SharedState.Configuration.EDGE_ENVIRONMENT]),
            optionalDomain: config[EdgeConstants.SharedState.Configuration.EDGE_DOMAIN],
<<<<<<< HEAD
            locationHint: locationHint)
=======
            optionalPath: requestProperties?[EdgeConstants.EventDataKeys.Request.PATH] as? String)
>>>>>>> ebffb920
    }

    private func decode(dataEntity: DataEntity) -> EdgeDataEntity? {
        guard let data = dataEntity.data, let edgeDataEntity = try? JSONDecoder().decode(EdgeDataEntity.self, from: data)
        else {

            Log.debug(label: EdgeConstants.LOG_TAG, "\(SELF_TAG) - Failed to decode EdgeDataEntity with id '\(dataEntity.uniqueIdentifier)'.")
            return nil
        }

        return edgeDataEntity
    }

    /// Sends the `edgeHit` to the network service
    /// - Parameters:
    ///   - entityId: unique id of the `DataEntity`
    ///   - edgeHit: the hit to be sent
    ///   - headers: headers for the request
    ///   - completion: completion handler for the hit processor
    private func sendHit(entityId: String, edgeHit: EdgeHit, headers: [String: String], completion: @escaping (Bool) -> Void) {
        guard let url = networkService.buildUrl(endpoint: edgeHit.endpoint,
                                                configId: edgeHit.configId,
                                                requestId: edgeHit.requestId) else {
            Log.debug(label: EdgeConstants.LOG_TAG,
                      "\(SELF_TAG) - Failed to build the URL, dropping request with id '\(edgeHit.requestId)'.")
            completion(true)
            return
        }

        let callback = NetworkResponseCallback(requestId: edgeHit.requestId, responseHandler: networkResponseHandler)
        networkService.doRequest(url: url,
                                 requestBody: edgeHit.getPayload(),
                                 requestHeaders: headers,
                                 streaming: edgeHit.getStreamingSettings(),
                                 responseCallback: callback) { [weak self] success, retryInterval in
            // remove any retry interval if success, otherwise add to retry mapping
            self?.entityRetryIntervalMapping[entityId] = success ? nil : retryInterval
            completion(success)
        }
    }

    /// Extracts all the Edge configuration keys from the Configuration shared state
    /// - Parameter event: current event for which the configuration is required
    /// - Returns: the Edge configuration keys with values, nil if edge.configId was not found
    private func getEdgeConfig(event: Event) -> [String: String]? {
        guard let configSharedState =
                getSharedState(EdgeConstants.SharedState.Configuration.STATE_OWNER_NAME,
                               event)?.value else {
            Log.warning(label: EdgeConstants.LOG_TAG,
                        "\(SELF_TAG) - Unable to process the event '\(event.id.uuidString)', Configuration is nil.")
            return nil
        }

        guard let configId =
                configSharedState[EdgeConstants.SharedState.Configuration.CONFIG_ID] as? String,
              !configId.isEmpty else {
            Log.warning(label: EdgeConstants.LOG_TAG,
                        "\(SELF_TAG) - Unable to process the event '\(event.id.uuidString)' " +
                            "due to invalid edge.configId in configuration.")
            return nil
        }

        var config: [String: String] = [:]
        config[EdgeConstants.SharedState.Configuration.CONFIG_ID] = configId
        config[EdgeConstants.SharedState.Configuration.EDGE_ENVIRONMENT] = configSharedState[EdgeConstants.SharedState.Configuration.EDGE_ENVIRONMENT] as? String
        config[EdgeConstants.SharedState.Configuration.EDGE_DOMAIN] = configSharedState[EdgeConstants.SharedState.Configuration.EDGE_DOMAIN] as? String

        return config
    }

    /// Computes the request headers for provided `event`, including the `Assurance` integration identifier when `Assurance` is enabled
    /// - Returns: the network request headers as `[String: String]`
    private func getRequestHeaders(_ event: Event) -> [String: String] {
        // get Assurance integration id and include it in to the requestHeaders
        var requestHeaders: [String: String] = [:]
        if let assuranceSharedState = getSharedState(EdgeConstants.SharedState.Assurance.STATE_OWNER_NAME, event)?.value {
            if let assuranceIntegrationId = assuranceSharedState[EdgeConstants.SharedState.Assurance.INTEGRATION_ID] as? String {
                requestHeaders[EdgeConstants.NetworkKeys.HEADER_KEY_AEP_VALIDATION_TOKEN] = assuranceIntegrationId
            }
        }

        return requestHeaders
    }
<<<<<<< HEAD
=======

    // Extracts all the custom request properties to overwrite the default values
    /// - Parameter event: current event for which the request properties are to be extracted
    /// - Returns: the dictionary of extracted request properties and their custom values
    private func getRequestProperties(from event: Event) -> [String: Any]? {
        var requestProperties = [String: Any]()
        if let overwritePath = getCustomRequestPath(from: event) {
            Log.trace(label: self.SELF_TAG, "Got custom path:(\(overwritePath)) for event:(\(event.id)), which will overwrite the default interaction request path.")
            requestProperties[EdgeConstants.EventDataKeys.Request.PATH] = overwritePath
        }
        return requestProperties
    }

    // Extracts network request path property to overwrite the default endpoint path value
    /// - Parameter event: current event for which the request path property is to be extracted
    /// - Returns: the custom path string
    private func getCustomRequestPath(from event: Event) -> String? {
        var path: String?
        if let eventData = event.data {
            let requestData = eventData[EdgeConstants.EventDataKeys.Request.KEY] as? [String: Any]
            path = requestData?[EdgeConstants.EventDataKeys.Request.PATH] as? String
        }

        guard let path = path, !path.isEmpty else {
            return nil
        }

        if !isValidPath(path) {
            Log.error(label: self.SELF_TAG, "Dropping the overwrite path value: (\(path)), since it contains invalid characters or is empty.")
            return nil
        }

        return path
    }

    private func isValidPath(_ path: String) -> Bool {
       if path.contains("//") {
            return false
        }

        let pattern = VALID_PATH_REGEX_PATTERN

        let regex = try? NSRegularExpression(pattern: pattern, options: [])
        let matches = regex?.firstMatch(in: path, range: NSRange(path.startIndex..., in: path)) != nil
        return matches

    }
>>>>>>> ebffb920
}<|MERGE_RESOLUTION|>--- conflicted
+++ resolved
@@ -104,12 +104,11 @@
                 return
             }
 
-<<<<<<< HEAD
-            let endpoint = buildEdgeEndpoint(config: edgeConfig, requestType: EdgeRequestType.interact, locationHint: locationHint)
-=======
             let requestProperties = getRequestProperties(from: event)
-            let endpoint = buildEdgeEndpoint(config: edgeConfig, requestType: EdgeRequestType.interact, requestProperties: requestProperties)
->>>>>>> ebffb920
+            let endpoint = buildEdgeEndpoint(config: edgeConfig,
+                                             requestType: EdgeRequestType.interact,
+                                             requestProperties: requestProperties,
+                                             locationHint: locationHint)
             let edgeHit = ExperienceEventsEdgeHit(endpoint: endpoint, configId: configId, request: requestPayload)
             // NOTE: the order of these events needs to be maintained as they were sent in the network request
             // otherwise the response callback cannot be matched
@@ -131,11 +130,10 @@
                 return
             }
 
-<<<<<<< HEAD
-            let endpoint = buildEdgeEndpoint(config: edgeConfig, requestType: EdgeRequestType.consent, locationHint: locationHint)
-=======
-            let endpoint = buildEdgeEndpoint(config: edgeConfig, requestType: EdgeRequestType.consent, requestProperties: nil)
->>>>>>> ebffb920
+            let endpoint = buildEdgeEndpoint(config: edgeConfig,
+                                             requestType: EdgeRequestType.consent,
+                                             requestProperties: nil,
+                                             locationHint: locationHint)
             let edgeHit = ConsentEdgeHit(endpoint: endpoint, configId: configId, consents: consentPayload)
             networkResponseHandler.addWaitingEvent(requestId: edgeHit.requestId, event: event)
             sendHit(entityId: entity.uniqueIdentifier, edgeHit: edgeHit, headers: getRequestHeaders(event), completion: completion)
@@ -151,21 +149,15 @@
     /// - Parameters:
     ///   - config: configuration data, used to extract the environment and the custom domain, if any
     ///   - requestType: the `EdgeRequestType`
-<<<<<<< HEAD
+    ///   - requestProperties: properties from request event
     ///   - locationHint: optional location hint
-    private func buildEdgeEndpoint(config: [String: String], requestType: EdgeRequestType, locationHint: String?) -> EdgeEndpoint {
-=======
-    private func buildEdgeEndpoint(config: [String: String], requestType: EdgeRequestType, requestProperties: [String: Any]?) -> EdgeEndpoint {
->>>>>>> ebffb920
+    private func buildEdgeEndpoint(config: [String: String], requestType: EdgeRequestType, requestProperties: [String: Any]?, locationHint: String?) -> EdgeEndpoint {
         return EdgeEndpoint(
             requestType: requestType,
             environmentType: EdgeEnvironmentType(optionalRawValue: config[EdgeConstants.SharedState.Configuration.EDGE_ENVIRONMENT]),
             optionalDomain: config[EdgeConstants.SharedState.Configuration.EDGE_DOMAIN],
-<<<<<<< HEAD
+            optionalPath: requestProperties?[EdgeConstants.EventDataKeys.Request.PATH] as? String,
             locationHint: locationHint)
-=======
-            optionalPath: requestProperties?[EdgeConstants.EventDataKeys.Request.PATH] as? String)
->>>>>>> ebffb920
     }
 
     private func decode(dataEntity: DataEntity) -> EdgeDataEntity? {
@@ -249,8 +241,6 @@
 
         return requestHeaders
     }
-<<<<<<< HEAD
-=======
 
     // Extracts all the custom request properties to overwrite the default values
     /// - Parameter event: current event for which the request properties are to be extracted
@@ -286,6 +276,10 @@
         return path
     }
 
+    /// Validates a given path does not contain invalid characters.
+    /// A 'path'  may only contain alphanumeric characters, forward slash, period, hyphen, underscore, or tilde, but may not contain a double forward slash.
+    /// - Parameter path: the path to validate
+    /// - Returns: true if 'path' passes validation, false if 'path' contains invalid characters.
     private func isValidPath(_ path: String) -> Bool {
        if path.contains("//") {
             return false
@@ -296,7 +290,5 @@
         let regex = try? NSRegularExpression(pattern: pattern, options: [])
         let matches = regex?.firstMatch(in: path, range: NSRange(path.startIndex..., in: path)) != nil
         return matches
-
-    }
->>>>>>> ebffb920
+    }
 }