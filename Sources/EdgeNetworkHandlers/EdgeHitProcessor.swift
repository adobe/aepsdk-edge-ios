--- conflicted
+++ resolved
@@ -77,18 +77,7 @@
 
         // Build Request object
         let requestBuilder = RequestBuilder()
-<<<<<<< HEAD
-        requestBuilder.enableResponseStreaming(recordSeparator: EdgeConstants.Defaults.RECORD_SEPARATOR,
-                                               lineFeed: EdgeConstants.Defaults.LINE_FEED)
         requestBuilder.xdmPayloads = [AnyCodable.from(dictionary: identityState) ?? [:]]
-=======
-        if let ecid = identityState[EdgeConstants.SharedState.Identity.ECID] as? String {
-            requestBuilder.experienceCloudId = ecid
-        } else {
-            // This is not expected to happen. Continue without ECID
-            Log.warning(label: LOG_TAG, "processHit - An unexpected error has occurred, ECID is nil.")
-        }
->>>>>>> e8e83301
 
         if event.isExperienceEvent {
             requestBuilder.enableResponseStreaming(recordSeparator: EdgeConstants.Defaults.RECORD_SEPARATOR,
