//
// Copyright 2020 Adobe. All rights reserved.
// This file is licensed to you under the Apache License, Version 2.0 (the "License");
// you may not use this file except in compliance with the License. You may obtain a copy
// of the License at http://www.apache.org/licenses/LICENSE-2.0
//
// Unless required by applicable law or agreed to in writing, software distributed under
// the License is distributed on an "AS IS" BASIS, WITHOUT WARRANTIES OR REPRESENTATIONS
// OF ANY KIND, either express or implied. See the License for the specific language
// governing permissions and limitations under the License.
//

import AEPCore
import AEPServices
import Foundation

@objc(AEPMobileEdge)
public class Edge: NSObject, Extension {
    private let LOG_TAG = "Edge" // Tag for logging
    private let DEFAULT_PRIVACY_STATUS = PrivacyStatus.unknown
    private var networkService: EdgeNetworkService = EdgeNetworkService()
    private var networkResponseHandler: NetworkResponseHandler = NetworkResponseHandler()
    private var hitQueue: HitQueuing?

    // MARK: - Extension
    public var name = EdgeConstants.EXTENSION_NAME
    public var friendlyName = EdgeConstants.FRIENDLY_NAME
    public static var extensionVersion = EdgeConstants.EXTENSION_VERSION
    public var metadata: [String: String]?
    public var runtime: ExtensionRuntime

    public required init(runtime: ExtensionRuntime) {
        self.runtime = runtime
        super.init()
        setupHitQueue()
    }

    public func onRegistered() {
<<<<<<< HEAD
        registerListener(type: EventType.edge,
=======
        registerListener(type: EdgeConstants.EventType.EDGE,
>>>>>>> d545bf8c
                         source: EventSource.requestContent,
                         listener: handleExperienceEventRequest)
        registerListener(type: EventType.configuration,
                         source: EventSource.responseContent,
                         listener: handleConfigurationResponse)
    }

    public func onUnregistered() {
        hitQueue?.close()
        print("Extension unregistered from MobileCore: \(EdgeConstants.FRIENDLY_NAME)")
    }

    public func readyForEvent(_ event: Event) -> Bool {
<<<<<<< HEAD
        if event.type == EventType.edge, event.source == EventSource.requestContent {
            let configurationSharedState = getSharedState(extensionName: Constants.SharedState.Configuration.STATE_OWNER_NAME,
=======
        if event.type == EdgeConstants.EventType.EDGE, event.source == EventSource.requestContent {
            let configurationSharedState = getSharedState(extensionName: EdgeConstants.SharedState.Configuration.STATE_OWNER_NAME,
>>>>>>> d545bf8c
                                                          event: event)
            let identitySharedState = getSharedState(extensionName: EdgeConstants.SharedState.Identity.STATE_OWNER_NAME,
                                                     event: event)

            return configurationSharedState?.status == .set && identitySharedState?.status == .set
        }

        return true
    }

    /// Handler for Experience Edge Request Content events.
    /// Valid Configuration and Identity shared states are required for processing the event (see `readyForEvent`). If a valid Configuration shared state is
    /// available, but no `edge.configId ` is found or `shouldIgnore` returns true, the event is dropped.
    ///
    /// - Parameter event: an event containing ExperienceEvent data for processing
    func handleExperienceEventRequest(_ event: Event) {
        guard !shouldIgnore(event: event) else { return }

        if event.data == nil {
            Log.trace(label: LOG_TAG, "Event with id \(event.id.uuidString) contained no data, ignoring.")
            return
        }

        Log.trace(label: LOG_TAG, "handleExperienceEventRequest - Queuing event with id \(event.id.uuidString).")

        guard let eventData = try? JSONEncoder().encode(event) else {
            Log.debug(label: LOG_TAG, "handleExperienceEventRequest - Failed to encode event with id: '\(event.id.uuidString)'.")
            return
        }

        let entity = DataEntity(uniqueIdentifier: event.id.uuidString, timestamp: event.timestamp, data: eventData)
        hitQueue?.queue(entity: entity)
    }

    /// Handles the configuration response event and the privacy status change
    /// - Parameter event: the configuration response event
    func handleConfigurationResponse(_ event: Event) {
        if let privacyStatusStr = event.data?[Constants.EventDataKeys.GLOBAL_PRIVACY] as? String {
            let privacyStatus = PrivacyStatus(rawValue: privacyStatusStr) ?? DEFAULT_PRIVACY_STATUS
            hitQueue?.handlePrivacyChange(status: privacyStatus)
            if privacyStatus == .optedOut {
                Log.debug(label: LOG_TAG, "Device has opted-out of tracking. Clearing the Edge queue.")
            }
        }
    }

    /// Determines if the event should be ignored by the Edge extension. This method should be called after
    /// `readyForEvent` passed and a Configuration shared state is set.
    ///
    /// - Parameter event: the event to validate
    /// - Returns: true when Configuration shared state is nil or the new privacy status is opted out
    private func shouldIgnore(event: Event) -> Bool {
        guard let configSharedState = getSharedState(extensionName: Constants.SharedState.Configuration.STATE_OWNER_NAME, event: event)?.value else {
            Log.debug(label: LOG_TAG, "Configuration is unavailable - unable to process event '\(event.id)'.")
            return true
        }

        let privacyStatusStr = configSharedState[Constants.EventDataKeys.GLOBAL_PRIVACY] as? String ?? ""
        let privacyStatus = PrivacyStatus(rawValue: privacyStatusStr) ?? DEFAULT_PRIVACY_STATUS
        return privacyStatus == .optedOut
    }

    /// Sets up the `PersistentHitQueue` to handle `EdgeHit`s
    private func setupHitQueue() {
        guard let dataQueue = ServiceProvider.shared.dataQueueService.getDataQueue(label: name) else {
            Log.error(label: "\(name):\(#function)", "Failed to create Data Queue, Edge could not be initialized")
            return
        }

        let hitProcessor = EdgeHitProcessor(networkService: networkService,
                                            networkResponseHandler: networkResponseHandler,
                                            getSharedState: getSharedState(extensionName:event:),
                                            readyForEvent: readyForEvent(_:))
        hitQueue = PersistentHitQueue(dataQueue: dataQueue, processor: hitProcessor)
        hitQueue?.handlePrivacyChange(status: DEFAULT_PRIVACY_STATUS)
    }
}<|MERGE_RESOLUTION|>--- conflicted
+++ resolved
@@ -36,11 +36,7 @@
     }
 
     public func onRegistered() {
-<<<<<<< HEAD
         registerListener(type: EventType.edge,
-=======
-        registerListener(type: EdgeConstants.EventType.EDGE,
->>>>>>> d545bf8c
                          source: EventSource.requestContent,
                          listener: handleExperienceEventRequest)
         registerListener(type: EventType.configuration,
@@ -54,13 +50,8 @@
     }
 
     public func readyForEvent(_ event: Event) -> Bool {
-<<<<<<< HEAD
         if event.type == EventType.edge, event.source == EventSource.requestContent {
-            let configurationSharedState = getSharedState(extensionName: Constants.SharedState.Configuration.STATE_OWNER_NAME,
-=======
-        if event.type == EdgeConstants.EventType.EDGE, event.source == EventSource.requestContent {
             let configurationSharedState = getSharedState(extensionName: EdgeConstants.SharedState.Configuration.STATE_OWNER_NAME,
->>>>>>> d545bf8c
                                                           event: event)
             let identitySharedState = getSharedState(extensionName: EdgeConstants.SharedState.Identity.STATE_OWNER_NAME,
                                                      event: event)
@@ -98,7 +89,7 @@
     /// Handles the configuration response event and the privacy status change
     /// - Parameter event: the configuration response event
     func handleConfigurationResponse(_ event: Event) {
-        if let privacyStatusStr = event.data?[Constants.EventDataKeys.GLOBAL_PRIVACY] as? String {
+        if let privacyStatusStr = event.data?[EdgeConstants.EventDataKeys.GLOBAL_PRIVACY] as? String {
             let privacyStatus = PrivacyStatus(rawValue: privacyStatusStr) ?? DEFAULT_PRIVACY_STATUS
             hitQueue?.handlePrivacyChange(status: privacyStatus)
             if privacyStatus == .optedOut {
@@ -113,12 +104,13 @@
     /// - Parameter event: the event to validate
     /// - Returns: true when Configuration shared state is nil or the new privacy status is opted out
     private func shouldIgnore(event: Event) -> Bool {
-        guard let configSharedState = getSharedState(extensionName: Constants.SharedState.Configuration.STATE_OWNER_NAME, event: event)?.value else {
+        guard let configSharedState = getSharedState(extensionName: EdgeConstants.SharedState.Configuration.STATE_OWNER_NAME,
+                                                     event: event)?.value else {
             Log.debug(label: LOG_TAG, "Configuration is unavailable - unable to process event '\(event.id)'.")
             return true
         }
 
-        let privacyStatusStr = configSharedState[Constants.EventDataKeys.GLOBAL_PRIVACY] as? String ?? ""
+        let privacyStatusStr = configSharedState[EdgeConstants.EventDataKeys.GLOBAL_PRIVACY] as? String ?? ""
         let privacyStatus = PrivacyStatus(rawValue: privacyStatusStr) ?? DEFAULT_PRIVACY_STATUS
         return privacyStatus == .optedOut
     }
