// !$*UTF8*$!
{
	archiveVersion = 1;
	classes = {
	};
	objectVersion = 51;
	objects = {

/* Begin PBXAggregateTarget section */
		D496756B25117262001F5F95 /* AEPEdgeXCF */ = {
			isa = PBXAggregateTarget;
			buildConfigurationList = D496756C25117263001F5F95 /* Build configuration list for PBXAggregateTarget "AEPEdgeXCF" */;
			buildPhases = (
			);
			dependencies = (
				D4ABABEC251A889C008076BF /* PBXTargetDependency */,
			);
			name = AEPEdgeXCF;
			productName = AEPEdgeXCF;
		};
/* End PBXAggregateTarget section */

/* Begin PBXBuildFile section */
		0B396C1DED86D405E03E1297 /* Pods_TestAppiOS.framework in Frameworks */ = {isa = PBXBuildFile; fileRef = 95F6DE4C5C71EF0E6BF93F61 /* Pods_TestAppiOS.framework */; };
		1CCD27D82459EEB900E912B2 /* XDMFormattersTests.swift in Sources */ = {isa = PBXBuildFile; fileRef = 1CCD27C72458CB8000E912B2 /* XDMFormattersTests.swift */; };
		1CCD27DC245A240F00E912B2 /* ExperienceEventTests.swift in Sources */ = {isa = PBXBuildFile; fileRef = 1CCD27C82458CB8000E912B2 /* ExperienceEventTests.swift */; };
		211BCB8126030DCD00AACFEF /* EdgeDataEntity.swift in Sources */ = {isa = PBXBuildFile; fileRef = 211BCB8026030DCD00AACFEF /* EdgeDataEntity.swift */; };
		216989652554B39900B2752C /* EdgeHit.swift in Sources */ = {isa = PBXBuildFile; fileRef = 216989642554B39900B2752C /* EdgeHit.swift */; };
		216989782554B61500B2752C /* EdgeHitProcessor.swift in Sources */ = {isa = PBXBuildFile; fileRef = 216989772554B61500B2752C /* EdgeHitProcessor.swift */; };
		216989B32555376A00B2752C /* EdgeHitProcessorTests.swift in Sources */ = {isa = PBXBuildFile; fileRef = 216989B22555376A00B2752C /* EdgeHitProcessorTests.swift */; };
		21888AF32555F9FC005677ED /* FileManager+Testable.swift in Sources */ = {isa = PBXBuildFile; fileRef = 21888AF22555F9FC005677ED /* FileManager+Testable.swift */; };
		2198DEE22604F8BE008ADB6A /* Atomic.swift in Sources */ = {isa = PBXBuildFile; fileRef = 2198DEE12604F8BE008ADB6A /* Atomic.swift */; };
		2198DEE826050458008ADB6A /* AtomicTests.swift in Sources */ = {isa = PBXBuildFile; fileRef = 2198DEE726050458008ADB6A /* AtomicTests.swift */; };
		21C0F88A2627B9D9003872DC /* EdgeEndpoint.swift in Sources */ = {isa = PBXBuildFile; fileRef = 21C0F8892627B9D9003872DC /* EdgeEndpoint.swift */; };
		21D7B7B22562F89C0010AE25 /* EdgeEventWarning.swift in Sources */ = {isa = PBXBuildFile; fileRef = 21D7B7B12562F89C0010AE25 /* EdgeEventWarning.swift */; };
		21FFBD5925631E3E00B48A8F /* EdgeEventWarningTests.swift in Sources */ = {isa = PBXBuildFile; fileRef = 21FFBD5825631E3E00B48A8F /* EdgeEventWarningTests.swift */; };
		21FFBD6C2563321600B48A8F /* EdgeEventErrorTests.swift in Sources */ = {isa = PBXBuildFile; fileRef = 21FFBD6B2563321600B48A8F /* EdgeEventErrorTests.swift */; };
		240E3C9924EF357100D44993 /* MockDataStore.swift in Sources */ = {isa = PBXBuildFile; fileRef = 240E3C9824EF357100D44993 /* MockDataStore.swift */; };
		240E3C9A24EF357100D44993 /* MockDataStore.swift in Sources */ = {isa = PBXBuildFile; fileRef = 240E3C9824EF357100D44993 /* MockDataStore.swift */; };
		2EDD05C1286EAA7000229CB2 /* AppDelegate.swift in Sources */ = {isa = PBXBuildFile; fileRef = D4D5B57C2432977F00CAB6E4 /* AppDelegate.swift */; };
		2EDD05C2286EAA7000229CB2 /* SceneDelegate.swift in Sources */ = {isa = PBXBuildFile; fileRef = D4D5B57E2432977F00CAB6E4 /* SceneDelegate.swift */; };
		2EDD05C3286EAA7000229CB2 /* AssuranceView.swift in Sources */ = {isa = PBXBuildFile; fileRef = BF4A717826DDAE4B00612434 /* AssuranceView.swift */; };
		2EDD05C4286EAA7000229CB2 /* ContentView.swift in Sources */ = {isa = PBXBuildFile; fileRef = D4D5B5802432977F00CAB6E4 /* ContentView.swift */; };
		2EDD05C6286EAA7000229CB2 /* AEPEdge.framework in Frameworks */ = {isa = PBXBuildFile; fileRef = D444995F2519506B0093B364 /* AEPEdge.framework */; };
		2EDD05CA286EAA7000229CB2 /* Preview Assets.xcassets in Resources */ = {isa = PBXBuildFile; fileRef = D4D5B5852432977F00CAB6E4 /* Preview Assets.xcassets */; };
		2EDD05CB286EAA7000229CB2 /* Assets.xcassets in Resources */ = {isa = PBXBuildFile; fileRef = D4D5B5822432977F00CAB6E4 /* Assets.xcassets */; };
		2EDFBCF02899B7CD00D22B25 /* EdgePathOverwriteTests.swift in Sources */ = {isa = PBXBuildFile; fileRef = 2EDFBCEF2899B7CD00D22B25 /* EdgePathOverwriteTests.swift */; };
		539CB6A537FE4E3966043257 /* Pods_AEPEdge.framework in Frameworks */ = {isa = PBXBuildFile; fileRef = 72ECA73E903564F0C329D34C /* Pods_AEPEdge.framework */; };
		98DB7A10F1131C46DB13267B /* Pods_TestApptvOS.framework in Frameworks */ = {isa = PBXBuildFile; fileRef = CB63C260A5C46A63FB19F95D /* Pods_TestApptvOS.framework */; };
		B07CA150E14A7D4568796887 /* Pods_FunctionalTests.framework in Frameworks */ = {isa = PBXBuildFile; fileRef = A08A969C313B65C23230D928 /* Pods_FunctionalTests.framework */; };
		BF024B7924C6238C002131E9 /* FakeIdentityExtension.swift in Sources */ = {isa = PBXBuildFile; fileRef = BF024B7824C6238C002131E9 /* FakeIdentityExtension.swift */; };
		BF0C0935246120B200892B5D /* NetworkResponseHandlerFunctionalTests.swift in Sources */ = {isa = PBXBuildFile; fileRef = D4D5B53524325AB700CAB6E4 /* NetworkResponseHandlerFunctionalTests.swift */; };
		BF0C09482465E42100892B5D /* TestableEdge.swift in Sources */ = {isa = PBXBuildFile; fileRef = BF0C09472465E42100892B5D /* TestableEdge.swift */; };
		BF0F924F27476E6C00378913 /* ImplementationDetails.swift in Sources */ = {isa = PBXBuildFile; fileRef = BF0F924E27476E6C00378913 /* ImplementationDetails.swift */; };
		BF0F92522756A57800378913 /* ImplementationDetailsTests.swift in Sources */ = {isa = PBXBuildFile; fileRef = BF0F92502756A3EF00378913 /* ImplementationDetailsTests.swift */; };
		BF4A717926DDAE4C00612434 /* AssuranceView.swift in Sources */ = {isa = PBXBuildFile; fileRef = BF4A717826DDAE4B00612434 /* AssuranceView.swift */; };
		BF74550D28BB18CD00FF3AEC /* EdgeProperties.swift in Sources */ = {isa = PBXBuildFile; fileRef = BF74550C28BB18CD00FF3AEC /* EdgeProperties.swift */; };
		BF74551128BC649A00FF3AEC /* EdgeStateTests.swift in Sources */ = {isa = PBXBuildFile; fileRef = BF74551028BC649A00FF3AEC /* EdgeStateTests.swift */; };
		BF7E5B3B2789189D00D5E0FF /* EdgeEndpointTests.swift in Sources */ = {isa = PBXBuildFile; fileRef = BF7E5B3A2789189D00D5E0FF /* EdgeEndpointTests.swift */; };
		BF947F74243BA0E10057A6CC /* KonductorConfigTests.swift in Sources */ = {isa = PBXBuildFile; fileRef = BF947F73243BA0E10057A6CC /* KonductorConfigTests.swift */; };
		BF947F7E243EA1300057A6CC /* RequestBuilderTests.swift in Sources */ = {isa = PBXBuildFile; fileRef = BF947F7D243EA1300057A6CC /* RequestBuilderTests.swift */; };
		BF947F88243F2EF70057A6CC /* StoreResponsePayloadTests.swift in Sources */ = {isa = PBXBuildFile; fileRef = BF947F87243F2EF70057A6CC /* StoreResponsePayloadTests.swift */; };
		BF947F912440F6660057A6CC /* StateMetadataTests.swift in Sources */ = {isa = PBXBuildFile; fileRef = BF947F902440F6660057A6CC /* StateMetadataTests.swift */; };
		BF947F9E244182B30057A6CC /* StoreResponsePayloadManagerTests.swift in Sources */ = {isa = PBXBuildFile; fileRef = BF947F9424414E3E0057A6CC /* StoreResponsePayloadManagerTests.swift */; };
		BF947FA0244569190057A6CC /* EdgeRequestTests.swift in Sources */ = {isa = PBXBuildFile; fileRef = BF947F9F244569190057A6CC /* EdgeRequestTests.swift */; };
		BF947FA4244613FB0057A6CC /* RequestMetadataTests.swift in Sources */ = {isa = PBXBuildFile; fileRef = BF947FA3244613FB0057A6CC /* RequestMetadataTests.swift */; };
<<<<<<< HEAD
		C188866170CB56E3822256BA /* Pods_UnitTests.framework in Frameworks */ = {isa = PBXBuildFile; fileRef = B67545E32EF8620A4790BC91 /* Pods_UnitTests.framework */; };
=======
		BFEEB5AB28D4E35D00B668B8 /* EdgePublicAPITests.swift in Sources */ = {isa = PBXBuildFile; fileRef = D45F2E8125EE1987000AC350 /* EdgePublicAPITests.swift */; };
		BFEEB5AD28D4E3E900B668B8 /* Edge+PublicAPITests.swift in Sources */ = {isa = PBXBuildFile; fileRef = BFEEB5AC28D4E3E900B668B8 /* Edge+PublicAPITests.swift */; };
>>>>>>> d76f3502
		D4000F35245A53FB0052C536 /* EdgeNetworkServiceTests.swift in Sources */ = {isa = PBXBuildFile; fileRef = D4000F34245A53FB0052C536 /* EdgeNetworkServiceTests.swift */; };
		D4145F4025D1D3200019EA4C /* EdgeHitTests.swift in Sources */ = {isa = PBXBuildFile; fileRef = D4145F3F25D1D3200019EA4C /* EdgeHitTests.swift */; };
		D4145FB525D5D0430019EA4C /* Event+Edge.swift in Sources */ = {isa = PBXBuildFile; fileRef = D4145FB425D5D0430019EA4C /* Event+Edge.swift */; };
		D4145FCD25DCB3270019EA4C /* ExperienceEventsEdgeHit.swift in Sources */ = {isa = PBXBuildFile; fileRef = D4145FCC25DCB3260019EA4C /* ExperienceEventsEdgeHit.swift */; };
		D4145FD325DCB3890019EA4C /* ConsentEdgeHit.swift in Sources */ = {isa = PBXBuildFile; fileRef = D4145FD225DCB3890019EA4C /* ConsentEdgeHit.swift */; };
		D42F36BA251C185000490C0D /* AEPEdge.h in Headers */ = {isa = PBXBuildFile; fileRef = D4D66AA2251910FB00B4866D /* AEPEdge.h */; settings = {ATTRIBUTES = (Public, ); }; };
		D42FB8E124635FA200E9321C /* MockResponseCallback.swift in Sources */ = {isa = PBXBuildFile; fileRef = D42FB8E024635FA200E9321C /* MockResponseCallback.swift */; };
		D43BAB0325BB758400B08CC0 /* EdgeConsentStatus.swift in Sources */ = {isa = PBXBuildFile; fileRef = D43BAB0225BB758300B08CC0 /* EdgeConsentStatus.swift */; };
		D447C82125C3E85D00FE12E5 /* EdgeConsentUpdate.swift in Sources */ = {isa = PBXBuildFile; fileRef = D447C82025C3E85D00FE12E5 /* EdgeConsentUpdate.swift */; };
		D447C82725C3EF0500FE12E5 /* EdgeConsentPayload.swift in Sources */ = {isa = PBXBuildFile; fileRef = D447C82625C3EF0500FE12E5 /* EdgeConsentPayload.swift */; };
		D44BBB75248DC54F00775DAC /* CountDownLatch.swift in Sources */ = {isa = PBXBuildFile; fileRef = D44BBB74248DC54F00775DAC /* CountDownLatch.swift */; };
		D44BBB982492F5C900775DAC /* UnitTestAssertions.swift in Sources */ = {isa = PBXBuildFile; fileRef = D44BBB972492F5C900775DAC /* UnitTestAssertions.swift */; };
		D45F2E5525E9E06C000AC350 /* Edge+ConsentTests.swift in Sources */ = {isa = PBXBuildFile; fileRef = D45F2E5425E9E06C000AC350 /* Edge+ConsentTests.swift */; };
		D45F2E6C25ED8EB1000AC350 /* TestableExtensionRuntime.swift in Sources */ = {isa = PBXBuildFile; fileRef = D45F2E6B25ED8EB1000AC350 /* TestableExtensionRuntime.swift */; };
		D45F2E7425EDD2EF000AC350 /* MockDataQueue.swift in Sources */ = {isa = PBXBuildFile; fileRef = D45F2E7325EDD2EF000AC350 /* MockDataQueue.swift */; };
		D45F2E7825EDE0D6000AC350 /* MockHitProcessor.swift in Sources */ = {isa = PBXBuildFile; fileRef = D45F2E7725EDE0D6000AC350 /* MockHitProcessor.swift */; };
		D45F2E7D25EE190A000AC350 /* MockDataQueue.swift in Sources */ = {isa = PBXBuildFile; fileRef = D45F2E7325EDD2EF000AC350 /* MockDataQueue.swift */; };
		D45F2E7E25EE190A000AC350 /* MockHitProcessor.swift in Sources */ = {isa = PBXBuildFile; fileRef = D45F2E7725EDE0D6000AC350 /* MockHitProcessor.swift */; };
		D45F2E8925EE214A000AC350 /* EdgeExtensionTests.swift in Sources */ = {isa = PBXBuildFile; fileRef = D45F2E6F25ED8EE3000AC350 /* EdgeExtensionTests.swift */; };
		D45F2E8E25EE2166000AC350 /* TestableExtensionRuntime.swift in Sources */ = {isa = PBXBuildFile; fileRef = D45F2E6B25ED8EB1000AC350 /* TestableExtensionRuntime.swift */; };
		D46553F7246A384900A150E2 /* NetworkResponseHandlerTests.swift in Sources */ = {isa = PBXBuildFile; fileRef = D46553F6246A384900A150E2 /* NetworkResponseHandlerTests.swift */; };
		D4655400246CBF5E00A150E2 /* FunctionalTestBase.swift in Sources */ = {isa = PBXBuildFile; fileRef = D46553FC246C9D1700A150E2 /* FunctionalTestBase.swift */; };
		D4655402246CD0B000A150E2 /* InstrumentedExtension.swift in Sources */ = {isa = PBXBuildFile; fileRef = D4655401246CD0B000A150E2 /* InstrumentedExtension.swift */; };
		D48CBD2224A17EEA00A24BD8 /* TestXDMSchema.swift in Sources */ = {isa = PBXBuildFile; fileRef = D48CBD2124A17EEA00A24BD8 /* TestXDMSchema.swift */; };
		D49A628F250AE4F500B7C4A3 /* EventHub+Test.swift in Sources */ = {isa = PBXBuildFile; fileRef = D49A628E250AE4F500B7C4A3 /* EventHub+Test.swift */; };
		D49A6290250AE4F500B7C4A3 /* EventHub+Test.swift in Sources */ = {isa = PBXBuildFile; fileRef = D49A628E250AE4F500B7C4A3 /* EventHub+Test.swift */; };
		D49A6294250AEEF000B7C4A3 /* UserDefaults+Test.swift in Sources */ = {isa = PBXBuildFile; fileRef = D49A6293250AEEF000B7C4A3 /* UserDefaults+Test.swift */; };
		D49A6295250AEEF000B7C4A3 /* UserDefaults+Test.swift in Sources */ = {isa = PBXBuildFile; fileRef = D49A6293250AEEF000B7C4A3 /* UserDefaults+Test.swift */; };
		D49A6298250AF39C00B7C4A3 /* NoConfigFunctionalTests.swift in Sources */ = {isa = PBXBuildFile; fileRef = BF0C092324608EEC00892B5D /* NoConfigFunctionalTests.swift */; };
		D49A6299250AF42000B7C4A3 /* IdentityStateFunctionalTests.swift in Sources */ = {isa = PBXBuildFile; fileRef = BF024B7E24C62BED002131E9 /* IdentityStateFunctionalTests.swift */; };
		D49A62DC250C311100B7C4A3 /* SampleFunctionalTests.swift in Sources */ = {isa = PBXBuildFile; fileRef = D49A62DB250C311100B7C4A3 /* SampleFunctionalTests.swift */; };
		D4A473C7248595CA00D31710 /* FunctionalTestConst.swift in Sources */ = {isa = PBXBuildFile; fileRef = D4A473C52485938D00D31710 /* FunctionalTestConst.swift */; };
		D4A473CB2485A8F300D31710 /* TestUtils.swift in Sources */ = {isa = PBXBuildFile; fileRef = BF947FA1244587520057A6CC /* TestUtils.swift */; };
		D4A473CD2485AA3D00D31710 /* TestUtils.swift in Sources */ = {isa = PBXBuildFile; fileRef = BF947FA1244587520057A6CC /* TestUtils.swift */; };
		D4A473D02485B86D00D31710 /* AEPEdgeFunctionalTests.swift in Sources */ = {isa = PBXBuildFile; fileRef = D4A473CF2485B86D00D31710 /* AEPEdgeFunctionalTests.swift */; };
		D4A81DEC25658F0D0042B00A /* CompletionHandlerTests.swift in Sources */ = {isa = PBXBuildFile; fileRef = D4A81DEB25658F0D0042B00A /* CompletionHandlerTests.swift */; };
		D4AB2D7B2808894800DC39CF /* QueryOptions.swift in Sources */ = {isa = PBXBuildFile; fileRef = D4AB2D7A2808894800DC39CF /* QueryOptions.swift */; };
		D4ABABAB251A7D41008076BF /* AEPEdge.framework in Frameworks */ = {isa = PBXBuildFile; fileRef = D444995F2519506B0093B364 /* AEPEdge.framework */; };
		D4ABABAE251A7D95008076BF /* AEPEdge.framework in Frameworks */ = {isa = PBXBuildFile; fileRef = D444995F2519506B0093B364 /* AEPEdge.framework */; };
		D4ABABC0251A7F5E008076BF /* AEPEdge.framework in Frameworks */ = {isa = PBXBuildFile; fileRef = D444995F2519506B0093B364 /* AEPEdge.framework */; };
		D4C6B436251A76CB0038F4F9 /* XDMFormatters.swift in Sources */ = {isa = PBXBuildFile; fileRef = 1CCD27CE24592B2800E912B2 /* XDMFormatters.swift */; };
		D4C6B437251A76CB0038F4F9 /* XDMProtocols.swift in Sources */ = {isa = PBXBuildFile; fileRef = 1CCD27CF24592B2800E912B2 /* XDMProtocols.swift */; };
		D4C6B438251A76CB0038F4F9 /* Edge+PublicAPI.swift in Sources */ = {isa = PBXBuildFile; fileRef = D4D5B4EA242EBB1600CAB6E4 /* Edge+PublicAPI.swift */; };
		D4C6B43A251A76CB0038F4F9 /* ExperienceEvent.swift in Sources */ = {isa = PBXBuildFile; fileRef = 1CCD27C52458CB2300E912B2 /* ExperienceEvent.swift */; };
		D4C6B43C251A76CB0038F4F9 /* EdgeEventError.swift in Sources */ = {isa = PBXBuildFile; fileRef = D46553FA246B6FBC00A150E2 /* EdgeEventError.swift */; };
		D4C6B43D251A76CB0038F4F9 /* EdgeEventHandle.swift in Sources */ = {isa = PBXBuildFile; fileRef = D46553F8246B43B900A150E2 /* EdgeEventHandle.swift */; };
		D4C6B43E251A76CB0038F4F9 /* EdgeRequest.swift in Sources */ = {isa = PBXBuildFile; fileRef = BF947F77243BE16C0057A6CC /* EdgeRequest.swift */; };
		D4C6B43F251A76CB0038F4F9 /* EdgeResponse.swift in Sources */ = {isa = PBXBuildFile; fileRef = D42FB8DA246261E600E9321C /* EdgeResponse.swift */; };
		D4C6B440251A76CB0038F4F9 /* EdgeNetworkService.swift in Sources */ = {isa = PBXBuildFile; fileRef = D4000F322459E2300052C536 /* EdgeNetworkService.swift */; };
		D4C6B442251A76CB0038F4F9 /* KonductorConfig.swift in Sources */ = {isa = PBXBuildFile; fileRef = BF947F71243BA0BA0057A6CC /* KonductorConfig.swift */; };
		D4C6B443251A76CB0038F4F9 /* NetworkResponseCallback.swift in Sources */ = {isa = PBXBuildFile; fileRef = D4000F36245B7E200052C536 /* NetworkResponseCallback.swift */; };
		D4C6B444251A76CB0038F4F9 /* NetworkResponseHandler.swift in Sources */ = {isa = PBXBuildFile; fileRef = D4000F302459E2080052C536 /* NetworkResponseHandler.swift */; };
		D4C6B445251A76CB0038F4F9 /* RequestBuilder.swift in Sources */ = {isa = PBXBuildFile; fileRef = BF947F7B243E75E60057A6CC /* RequestBuilder.swift */; };
		D4C6B447251A76CB0038F4F9 /* RequestMetadata.swift in Sources */ = {isa = PBXBuildFile; fileRef = BF947F79243BE3C00057A6CC /* RequestMetadata.swift */; };
		D4C6B448251A76CB0038F4F9 /* ResponseCallback.swift in Sources */ = {isa = PBXBuildFile; fileRef = D42FB8D124610A0000E9321C /* ResponseCallback.swift */; };
		D4C6B449251A76CB0038F4F9 /* CompletionHandlersManager.swift in Sources */ = {isa = PBXBuildFile; fileRef = D42FB8D324610F3C00E9321C /* CompletionHandlersManager.swift */; };
		D4C6B44A251A76CB0038F4F9 /* StateMetadata.swift in Sources */ = {isa = PBXBuildFile; fileRef = BF947F8E2440F0940057A6CC /* StateMetadata.swift */; };
		D4C6B44B251A76CB0038F4F9 /* StoreResponsePayload.swift in Sources */ = {isa = PBXBuildFile; fileRef = BF947F85243F24570057A6CC /* StoreResponsePayload.swift */; };
		D4C6B44C251A76CB0038F4F9 /* StoreResponsePayloadManager.swift in Sources */ = {isa = PBXBuildFile; fileRef = BF947F92244126D70057A6CC /* StoreResponsePayloadManager.swift */; };
		D4C6B44D251A76CB0038F4F9 /* EdgeConstants.swift in Sources */ = {isa = PBXBuildFile; fileRef = BF947F63243565CC0057A6CC /* EdgeConstants.swift */; };
		D4C6B44E251A76CB0038F4F9 /* Edge.swift in Sources */ = {isa = PBXBuildFile; fileRef = BF947F62243565CC0057A6CC /* Edge.swift */; };
		D4D5B57D2432977F00CAB6E4 /* AppDelegate.swift in Sources */ = {isa = PBXBuildFile; fileRef = D4D5B57C2432977F00CAB6E4 /* AppDelegate.swift */; };
		D4D5B57F2432977F00CAB6E4 /* SceneDelegate.swift in Sources */ = {isa = PBXBuildFile; fileRef = D4D5B57E2432977F00CAB6E4 /* SceneDelegate.swift */; };
		D4D5B5812432977F00CAB6E4 /* ContentView.swift in Sources */ = {isa = PBXBuildFile; fileRef = D4D5B5802432977F00CAB6E4 /* ContentView.swift */; };
		D4D5B5832432977F00CAB6E4 /* Assets.xcassets in Resources */ = {isa = PBXBuildFile; fileRef = D4D5B5822432977F00CAB6E4 /* Assets.xcassets */; };
		D4D5B5862432977F00CAB6E4 /* Preview Assets.xcassets in Resources */ = {isa = PBXBuildFile; fileRef = D4D5B5852432977F00CAB6E4 /* Preview Assets.xcassets */; };
		D4D5B5892432977F00CAB6E4 /* LaunchScreen.storyboard in Resources */ = {isa = PBXBuildFile; fileRef = D4D5B5872432977F00CAB6E4 /* LaunchScreen.storyboard */; };
		D4DE9B6D2592B8F900EDCD50 /* CompletionHandlerFunctionalTests.swift in Sources */ = {isa = PBXBuildFile; fileRef = D4DE9B6B2592B8F900EDCD50 /* CompletionHandlerFunctionalTests.swift */; };
		D4EC0D9725E6CEA00026EBAA /* EdgeHitQueueing+Consent.swift in Sources */ = {isa = PBXBuildFile; fileRef = D4EC0D9625E6CEA00026EBAA /* EdgeHitQueueing+Consent.swift */; };
		D4EC0DBB25E73FF10026EBAA /* EdgeState.swift in Sources */ = {isa = PBXBuildFile; fileRef = D4EC0DBA25E73FF10026EBAA /* EdgeState.swift */; };
		D4EED36C2489ACE200D4815C /* FunctionalTestNetworkService.swift in Sources */ = {isa = PBXBuildFile; fileRef = D4EED36B2489ACE200D4815C /* FunctionalTestNetworkService.swift */; };
		D4F74FE72447A8B800379258 /* MockNetworking.swift in Sources */ = {isa = PBXBuildFile; fileRef = D4F74FE62447A8B800379258 /* MockNetworking.swift */; };
		D4F74FE92447A92800379258 /* MockURLSession.swift in Sources */ = {isa = PBXBuildFile; fileRef = D4F74FE82447A92800379258 /* MockURLSession.swift */; };
		D4F74FEB2447A94900379258 /* MockTask.swift in Sources */ = {isa = PBXBuildFile; fileRef = D4F74FEA2447A94900379258 /* MockTask.swift */; };
/* End PBXBuildFile section */

/* Begin PBXContainerItemProxy section */
		D42F36A5251BEA7E00490C0D /* PBXContainerItemProxy */ = {
			isa = PBXContainerItemProxy;
			containerPortal = D4D5B4DF242EBB1600CAB6E4 /* Project object */;
			proxyType = 1;
			remoteGlobalIDString = D444995E2519506B0093B364;
			remoteInfo = AEPEdge;
		};
		D42F36A7251BEA8300490C0D /* PBXContainerItemProxy */ = {
			isa = PBXContainerItemProxy;
			containerPortal = D4D5B4DF242EBB1600CAB6E4 /* Project object */;
			proxyType = 1;
			remoteGlobalIDString = D444995E2519506B0093B364;
			remoteInfo = AEPEdge;
		};
		D4ABABEB251A889C008076BF /* PBXContainerItemProxy */ = {
			isa = PBXContainerItemProxy;
			containerPortal = D4D5B4DF242EBB1600CAB6E4 /* Project object */;
			proxyType = 1;
			remoteGlobalIDString = D444995E2519506B0093B364;
			remoteInfo = AEPEdge;
		};
/* End PBXContainerItemProxy section */

/* Begin PBXCopyFilesBuildPhase section */
		2EDD05CD286EAA7000229CB2 /* Embed Frameworks */ = {
			isa = PBXCopyFilesBuildPhase;
			buildActionMask = 2147483647;
			dstPath = "";
			dstSubfolderSpec = 10;
			files = (
			);
			name = "Embed Frameworks";
			runOnlyForDeploymentPostprocessing = 0;
		};
		D496750C25104C2E001F5F95 /* Embed Frameworks */ = {
			isa = PBXCopyFilesBuildPhase;
			buildActionMask = 2147483647;
			dstPath = "";
			dstSubfolderSpec = 10;
			files = (
			);
			name = "Embed Frameworks";
			runOnlyForDeploymentPostprocessing = 0;
		};
		D49675852511D55B001F5F95 /* Embed Frameworks */ = {
			isa = PBXCopyFilesBuildPhase;
			buildActionMask = 2147483647;
			dstPath = "";
			dstSubfolderSpec = 10;
			files = (
			);
			name = "Embed Frameworks";
			runOnlyForDeploymentPostprocessing = 0;
		};
		D49675A12511D710001F5F95 /* Embed Frameworks */ = {
			isa = PBXCopyFilesBuildPhase;
			buildActionMask = 2147483647;
			dstPath = "";
			dstSubfolderSpec = 10;
			files = (
			);
			name = "Embed Frameworks";
			runOnlyForDeploymentPostprocessing = 0;
		};
/* End PBXCopyFilesBuildPhase section */

/* Begin PBXFileReference section */
		150E0642B1043D763F030663 /* Pods-TestApptvOS.debug.xcconfig */ = {isa = PBXFileReference; includeInIndex = 1; lastKnownFileType = text.xcconfig; name = "Pods-TestApptvOS.debug.xcconfig"; path = "Target Support Files/Pods-TestApptvOS/Pods-TestApptvOS.debug.xcconfig"; sourceTree = "<group>"; };
		1CCD27C52458CB2300E912B2 /* ExperienceEvent.swift */ = {isa = PBXFileReference; fileEncoding = 4; lastKnownFileType = sourcecode.swift; path = ExperienceEvent.swift; sourceTree = "<group>"; };
		1CCD27C72458CB8000E912B2 /* XDMFormattersTests.swift */ = {isa = PBXFileReference; fileEncoding = 4; lastKnownFileType = sourcecode.swift; path = XDMFormattersTests.swift; sourceTree = "<group>"; };
		1CCD27C82458CB8000E912B2 /* ExperienceEventTests.swift */ = {isa = PBXFileReference; fileEncoding = 4; lastKnownFileType = sourcecode.swift; path = ExperienceEventTests.swift; sourceTree = "<group>"; };
		1CCD27CE24592B2800E912B2 /* XDMFormatters.swift */ = {isa = PBXFileReference; fileEncoding = 4; lastKnownFileType = sourcecode.swift; path = XDMFormatters.swift; sourceTree = "<group>"; };
		1CCD27CF24592B2800E912B2 /* XDMProtocols.swift */ = {isa = PBXFileReference; fileEncoding = 4; lastKnownFileType = sourcecode.swift; path = XDMProtocols.swift; sourceTree = "<group>"; };
		211BCB8026030DCD00AACFEF /* EdgeDataEntity.swift */ = {isa = PBXFileReference; lastKnownFileType = sourcecode.swift; path = EdgeDataEntity.swift; sourceTree = "<group>"; };
		216989642554B39900B2752C /* EdgeHit.swift */ = {isa = PBXFileReference; lastKnownFileType = sourcecode.swift; path = EdgeHit.swift; sourceTree = "<group>"; };
		216989772554B61500B2752C /* EdgeHitProcessor.swift */ = {isa = PBXFileReference; lastKnownFileType = sourcecode.swift; path = EdgeHitProcessor.swift; sourceTree = "<group>"; };
		216989B22555376A00B2752C /* EdgeHitProcessorTests.swift */ = {isa = PBXFileReference; lastKnownFileType = sourcecode.swift; path = EdgeHitProcessorTests.swift; sourceTree = "<group>"; };
		21888AF22555F9FC005677ED /* FileManager+Testable.swift */ = {isa = PBXFileReference; lastKnownFileType = sourcecode.swift; path = "FileManager+Testable.swift"; sourceTree = "<group>"; };
		2198DEE12604F8BE008ADB6A /* Atomic.swift */ = {isa = PBXFileReference; lastKnownFileType = sourcecode.swift; path = Atomic.swift; sourceTree = "<group>"; };
		2198DEE726050458008ADB6A /* AtomicTests.swift */ = {isa = PBXFileReference; lastKnownFileType = sourcecode.swift; path = AtomicTests.swift; sourceTree = "<group>"; };
		21C0F8892627B9D9003872DC /* EdgeEndpoint.swift */ = {isa = PBXFileReference; lastKnownFileType = sourcecode.swift; path = EdgeEndpoint.swift; sourceTree = "<group>"; };
		21D7B7B12562F89C0010AE25 /* EdgeEventWarning.swift */ = {isa = PBXFileReference; lastKnownFileType = sourcecode.swift; path = EdgeEventWarning.swift; sourceTree = "<group>"; };
		21FFBD5825631E3E00B48A8F /* EdgeEventWarningTests.swift */ = {isa = PBXFileReference; lastKnownFileType = sourcecode.swift; path = EdgeEventWarningTests.swift; sourceTree = "<group>"; };
		21FFBD6B2563321600B48A8F /* EdgeEventErrorTests.swift */ = {isa = PBXFileReference; lastKnownFileType = sourcecode.swift; path = EdgeEventErrorTests.swift; sourceTree = "<group>"; };
		240E3C9824EF357100D44993 /* MockDataStore.swift */ = {isa = PBXFileReference; fileEncoding = 4; lastKnownFileType = sourcecode.swift; path = MockDataStore.swift; sourceTree = "<group>"; };
		2614B28EBEBC8551B85403E1 /* Pods-AEPEdge.release.xcconfig */ = {isa = PBXFileReference; includeInIndex = 1; lastKnownFileType = text.xcconfig; name = "Pods-AEPEdge.release.xcconfig"; path = "Target Support Files/Pods-AEPEdge/Pods-AEPEdge.release.xcconfig"; sourceTree = "<group>"; };
		2EDD05D2286EAA7000229CB2 /* TestApptvOS.app */ = {isa = PBXFileReference; explicitFileType = wrapper.application; includeInIndex = 0; path = TestApptvOS.app; sourceTree = BUILT_PRODUCTS_DIR; };
		2EDFBCEF2899B7CD00D22B25 /* EdgePathOverwriteTests.swift */ = {isa = PBXFileReference; lastKnownFileType = sourcecode.swift; path = EdgePathOverwriteTests.swift; sourceTree = "<group>"; };
		5B5729C8A3F96E59534A1E94 /* Pods-TestAppiOS.release.xcconfig */ = {isa = PBXFileReference; includeInIndex = 1; lastKnownFileType = text.xcconfig; name = "Pods-TestAppiOS.release.xcconfig"; path = "Target Support Files/Pods-TestAppiOS/Pods-TestAppiOS.release.xcconfig"; sourceTree = "<group>"; };
		5FA204B04A95D854E9FA7DBF /* Pods-FunctionalTests.debug.xcconfig */ = {isa = PBXFileReference; includeInIndex = 1; lastKnownFileType = text.xcconfig; name = "Pods-FunctionalTests.debug.xcconfig"; path = "Target Support Files/Pods-FunctionalTests/Pods-FunctionalTests.debug.xcconfig"; sourceTree = "<group>"; };
		701D4AF6A9BF16982CCC5DF2 /* Pods-UnitTests.debug.xcconfig */ = {isa = PBXFileReference; includeInIndex = 1; lastKnownFileType = text.xcconfig; name = "Pods-UnitTests.debug.xcconfig"; path = "Target Support Files/Pods-UnitTests/Pods-UnitTests.debug.xcconfig"; sourceTree = "<group>"; };
		72ECA73E903564F0C329D34C /* Pods_AEPEdge.framework */ = {isa = PBXFileReference; explicitFileType = wrapper.framework; includeInIndex = 0; path = Pods_AEPEdge.framework; sourceTree = BUILT_PRODUCTS_DIR; };
		8356BBFAD3E86F71B34A2117 /* Pods-FunctionalTests.release.xcconfig */ = {isa = PBXFileReference; includeInIndex = 1; lastKnownFileType = text.xcconfig; name = "Pods-FunctionalTests.release.xcconfig"; path = "Target Support Files/Pods-FunctionalTests/Pods-FunctionalTests.release.xcconfig"; sourceTree = "<group>"; };
		95F6DE4C5C71EF0E6BF93F61 /* Pods_TestAppiOS.framework */ = {isa = PBXFileReference; explicitFileType = wrapper.framework; includeInIndex = 0; path = Pods_TestAppiOS.framework; sourceTree = BUILT_PRODUCTS_DIR; };
		A08A969C313B65C23230D928 /* Pods_FunctionalTests.framework */ = {isa = PBXFileReference; explicitFileType = wrapper.framework; includeInIndex = 0; path = Pods_FunctionalTests.framework; sourceTree = BUILT_PRODUCTS_DIR; };
		A156D013D36928B2126DB6D3 /* Pods-TestApptvOS.release.xcconfig */ = {isa = PBXFileReference; includeInIndex = 1; lastKnownFileType = text.xcconfig; name = "Pods-TestApptvOS.release.xcconfig"; path = "Target Support Files/Pods-TestApptvOS/Pods-TestApptvOS.release.xcconfig"; sourceTree = "<group>"; };
		A4FCF5CE3C7DCFC76FAFB9B4 /* Pods-UnitTests.release.xcconfig */ = {isa = PBXFileReference; includeInIndex = 1; lastKnownFileType = text.xcconfig; name = "Pods-UnitTests.release.xcconfig"; path = "Target Support Files/Pods-UnitTests/Pods-UnitTests.release.xcconfig"; sourceTree = "<group>"; };
		B67545E32EF8620A4790BC91 /* Pods_UnitTests.framework */ = {isa = PBXFileReference; explicitFileType = wrapper.framework; includeInIndex = 0; path = Pods_UnitTests.framework; sourceTree = BUILT_PRODUCTS_DIR; };
		BF024B7824C6238C002131E9 /* FakeIdentityExtension.swift */ = {isa = PBXFileReference; lastKnownFileType = sourcecode.swift; path = FakeIdentityExtension.swift; sourceTree = "<group>"; };
		BF024B7E24C62BED002131E9 /* IdentityStateFunctionalTests.swift */ = {isa = PBXFileReference; lastKnownFileType = sourcecode.swift; path = IdentityStateFunctionalTests.swift; sourceTree = "<group>"; };
		BF0C092324608EEC00892B5D /* NoConfigFunctionalTests.swift */ = {isa = PBXFileReference; lastKnownFileType = sourcecode.swift; path = NoConfigFunctionalTests.swift; sourceTree = "<group>"; };
		BF0C09472465E42100892B5D /* TestableEdge.swift */ = {isa = PBXFileReference; lastKnownFileType = sourcecode.swift; path = TestableEdge.swift; sourceTree = "<group>"; };
		BF0F924E27476E6C00378913 /* ImplementationDetails.swift */ = {isa = PBXFileReference; lastKnownFileType = sourcecode.swift; path = ImplementationDetails.swift; sourceTree = "<group>"; };
		BF0F92502756A3EF00378913 /* ImplementationDetailsTests.swift */ = {isa = PBXFileReference; lastKnownFileType = sourcecode.swift; path = ImplementationDetailsTests.swift; sourceTree = "<group>"; };
		BF4A717826DDAE4B00612434 /* AssuranceView.swift */ = {isa = PBXFileReference; lastKnownFileType = sourcecode.swift; path = AssuranceView.swift; sourceTree = "<group>"; };
		BF74550C28BB18CD00FF3AEC /* EdgeProperties.swift */ = {isa = PBXFileReference; lastKnownFileType = sourcecode.swift; path = EdgeProperties.swift; sourceTree = "<group>"; };
		BF74551028BC649A00FF3AEC /* EdgeStateTests.swift */ = {isa = PBXFileReference; lastKnownFileType = sourcecode.swift; path = EdgeStateTests.swift; sourceTree = "<group>"; };
		BF7E5B3A2789189D00D5E0FF /* EdgeEndpointTests.swift */ = {isa = PBXFileReference; lastKnownFileType = sourcecode.swift; path = EdgeEndpointTests.swift; sourceTree = "<group>"; };
		BF947F62243565CC0057A6CC /* Edge.swift */ = {isa = PBXFileReference; fileEncoding = 4; lastKnownFileType = sourcecode.swift; path = Edge.swift; sourceTree = "<group>"; };
		BF947F63243565CC0057A6CC /* EdgeConstants.swift */ = {isa = PBXFileReference; fileEncoding = 4; lastKnownFileType = sourcecode.swift; path = EdgeConstants.swift; sourceTree = "<group>"; };
		BF947F71243BA0BA0057A6CC /* KonductorConfig.swift */ = {isa = PBXFileReference; fileEncoding = 4; lastKnownFileType = sourcecode.swift; path = KonductorConfig.swift; sourceTree = "<group>"; };
		BF947F73243BA0E10057A6CC /* KonductorConfigTests.swift */ = {isa = PBXFileReference; lastKnownFileType = sourcecode.swift; path = KonductorConfigTests.swift; sourceTree = "<group>"; };
		BF947F77243BE16C0057A6CC /* EdgeRequest.swift */ = {isa = PBXFileReference; lastKnownFileType = sourcecode.swift; path = EdgeRequest.swift; sourceTree = "<group>"; };
		BF947F79243BE3C00057A6CC /* RequestMetadata.swift */ = {isa = PBXFileReference; lastKnownFileType = sourcecode.swift; path = RequestMetadata.swift; sourceTree = "<group>"; };
		BF947F7B243E75E60057A6CC /* RequestBuilder.swift */ = {isa = PBXFileReference; fileEncoding = 4; lastKnownFileType = sourcecode.swift; path = RequestBuilder.swift; sourceTree = "<group>"; };
		BF947F7D243EA1300057A6CC /* RequestBuilderTests.swift */ = {isa = PBXFileReference; lastKnownFileType = sourcecode.swift; path = RequestBuilderTests.swift; sourceTree = "<group>"; };
		BF947F85243F24570057A6CC /* StoreResponsePayload.swift */ = {isa = PBXFileReference; lastKnownFileType = sourcecode.swift; path = StoreResponsePayload.swift; sourceTree = "<group>"; };
		BF947F87243F2EF70057A6CC /* StoreResponsePayloadTests.swift */ = {isa = PBXFileReference; lastKnownFileType = sourcecode.swift; path = StoreResponsePayloadTests.swift; sourceTree = "<group>"; };
		BF947F8E2440F0940057A6CC /* StateMetadata.swift */ = {isa = PBXFileReference; lastKnownFileType = sourcecode.swift; path = StateMetadata.swift; sourceTree = "<group>"; };
		BF947F902440F6660057A6CC /* StateMetadataTests.swift */ = {isa = PBXFileReference; lastKnownFileType = sourcecode.swift; path = StateMetadataTests.swift; sourceTree = "<group>"; };
		BF947F92244126D70057A6CC /* StoreResponsePayloadManager.swift */ = {isa = PBXFileReference; lastKnownFileType = sourcecode.swift; path = StoreResponsePayloadManager.swift; sourceTree = "<group>"; };
		BF947F9424414E3E0057A6CC /* StoreResponsePayloadManagerTests.swift */ = {isa = PBXFileReference; lastKnownFileType = sourcecode.swift; path = StoreResponsePayloadManagerTests.swift; sourceTree = "<group>"; };
		BF947F9F244569190057A6CC /* EdgeRequestTests.swift */ = {isa = PBXFileReference; lastKnownFileType = sourcecode.swift; path = EdgeRequestTests.swift; sourceTree = "<group>"; };
		BF947FA1244587520057A6CC /* TestUtils.swift */ = {isa = PBXFileReference; lastKnownFileType = sourcecode.swift; path = TestUtils.swift; sourceTree = "<group>"; };
		BF947FA3244613FB0057A6CC /* RequestMetadataTests.swift */ = {isa = PBXFileReference; lastKnownFileType = sourcecode.swift; path = RequestMetadataTests.swift; sourceTree = "<group>"; };
<<<<<<< HEAD
		CB63C260A5C46A63FB19F95D /* Pods_TestApptvOS.framework */ = {isa = PBXFileReference; explicitFileType = wrapper.framework; includeInIndex = 0; path = Pods_TestApptvOS.framework; sourceTree = BUILT_PRODUCTS_DIR; };
=======
		BFEEB5AC28D4E3E900B668B8 /* Edge+PublicAPITests.swift */ = {isa = PBXFileReference; lastKnownFileType = sourcecode.swift; path = "Edge+PublicAPITests.swift"; sourceTree = "<group>"; };
>>>>>>> d76f3502
		D4000F302459E2080052C536 /* NetworkResponseHandler.swift */ = {isa = PBXFileReference; lastKnownFileType = sourcecode.swift; path = NetworkResponseHandler.swift; sourceTree = "<group>"; };
		D4000F322459E2300052C536 /* EdgeNetworkService.swift */ = {isa = PBXFileReference; lastKnownFileType = sourcecode.swift; path = EdgeNetworkService.swift; sourceTree = "<group>"; };
		D4000F34245A53FB0052C536 /* EdgeNetworkServiceTests.swift */ = {isa = PBXFileReference; lastKnownFileType = sourcecode.swift; path = EdgeNetworkServiceTests.swift; sourceTree = "<group>"; };
		D4000F36245B7E200052C536 /* NetworkResponseCallback.swift */ = {isa = PBXFileReference; lastKnownFileType = sourcecode.swift; path = NetworkResponseCallback.swift; sourceTree = "<group>"; };
		D4145F3F25D1D3200019EA4C /* EdgeHitTests.swift */ = {isa = PBXFileReference; lastKnownFileType = sourcecode.swift; path = EdgeHitTests.swift; sourceTree = "<group>"; };
		D4145FB425D5D0430019EA4C /* Event+Edge.swift */ = {isa = PBXFileReference; lastKnownFileType = sourcecode.swift; path = "Event+Edge.swift"; sourceTree = "<group>"; };
		D4145FCC25DCB3260019EA4C /* ExperienceEventsEdgeHit.swift */ = {isa = PBXFileReference; lastKnownFileType = sourcecode.swift; path = ExperienceEventsEdgeHit.swift; sourceTree = "<group>"; };
		D4145FD225DCB3890019EA4C /* ConsentEdgeHit.swift */ = {isa = PBXFileReference; lastKnownFileType = sourcecode.swift; path = ConsentEdgeHit.swift; sourceTree = "<group>"; };
		D42FB8D124610A0000E9321C /* ResponseCallback.swift */ = {isa = PBXFileReference; lastKnownFileType = sourcecode.swift; path = ResponseCallback.swift; sourceTree = "<group>"; };
		D42FB8D324610F3C00E9321C /* CompletionHandlersManager.swift */ = {isa = PBXFileReference; lastKnownFileType = sourcecode.swift; path = CompletionHandlersManager.swift; sourceTree = "<group>"; };
		D42FB8DA246261E600E9321C /* EdgeResponse.swift */ = {isa = PBXFileReference; lastKnownFileType = sourcecode.swift; path = EdgeResponse.swift; sourceTree = "<group>"; };
		D42FB8E024635FA200E9321C /* MockResponseCallback.swift */ = {isa = PBXFileReference; lastKnownFileType = sourcecode.swift; path = MockResponseCallback.swift; sourceTree = "<group>"; };
		D43BAB0225BB758300B08CC0 /* EdgeConsentStatus.swift */ = {isa = PBXFileReference; lastKnownFileType = sourcecode.swift; path = EdgeConsentStatus.swift; sourceTree = "<group>"; };
		D444995F2519506B0093B364 /* AEPEdge.framework */ = {isa = PBXFileReference; explicitFileType = wrapper.framework; includeInIndex = 0; path = AEPEdge.framework; sourceTree = BUILT_PRODUCTS_DIR; };
		D4449B262519964E0093B364 /* libAEPCore.a */ = {isa = PBXFileReference; explicitFileType = archive.ar; path = libAEPCore.a; sourceTree = BUILT_PRODUCTS_DIR; };
		D4449B282519964E0093B364 /* libAEPServices.a */ = {isa = PBXFileReference; explicitFileType = archive.ar; path = libAEPServices.a; sourceTree = BUILT_PRODUCTS_DIR; };
		D447C82025C3E85D00FE12E5 /* EdgeConsentUpdate.swift */ = {isa = PBXFileReference; lastKnownFileType = sourcecode.swift; path = EdgeConsentUpdate.swift; sourceTree = "<group>"; };
		D447C82625C3EF0500FE12E5 /* EdgeConsentPayload.swift */ = {isa = PBXFileReference; lastKnownFileType = sourcecode.swift; path = EdgeConsentPayload.swift; sourceTree = "<group>"; };
		D44BBB74248DC54F00775DAC /* CountDownLatch.swift */ = {isa = PBXFileReference; lastKnownFileType = sourcecode.swift; path = CountDownLatch.swift; sourceTree = "<group>"; };
		D44BBB972492F5C900775DAC /* UnitTestAssertions.swift */ = {isa = PBXFileReference; lastKnownFileType = sourcecode.swift; path = UnitTestAssertions.swift; sourceTree = "<group>"; };
		D45F2E5425E9E06C000AC350 /* Edge+ConsentTests.swift */ = {isa = PBXFileReference; lastKnownFileType = sourcecode.swift; path = "Edge+ConsentTests.swift"; sourceTree = "<group>"; };
		D45F2E6B25ED8EB1000AC350 /* TestableExtensionRuntime.swift */ = {isa = PBXFileReference; lastKnownFileType = sourcecode.swift; path = TestableExtensionRuntime.swift; sourceTree = "<group>"; };
		D45F2E6F25ED8EE3000AC350 /* EdgeExtensionTests.swift */ = {isa = PBXFileReference; lastKnownFileType = sourcecode.swift; path = EdgeExtensionTests.swift; sourceTree = "<group>"; };
		D45F2E7325EDD2EF000AC350 /* MockDataQueue.swift */ = {isa = PBXFileReference; lastKnownFileType = sourcecode.swift; path = MockDataQueue.swift; sourceTree = "<group>"; };
		D45F2E7725EDE0D6000AC350 /* MockHitProcessor.swift */ = {isa = PBXFileReference; lastKnownFileType = sourcecode.swift; path = MockHitProcessor.swift; sourceTree = "<group>"; };
		D45F2E8125EE1987000AC350 /* EdgePublicAPITests.swift */ = {isa = PBXFileReference; lastKnownFileType = sourcecode.swift; path = EdgePublicAPITests.swift; sourceTree = "<group>"; };
		D46553F6246A384900A150E2 /* NetworkResponseHandlerTests.swift */ = {isa = PBXFileReference; lastKnownFileType = sourcecode.swift; path = NetworkResponseHandlerTests.swift; sourceTree = "<group>"; };
		D46553F8246B43B900A150E2 /* EdgeEventHandle.swift */ = {isa = PBXFileReference; lastKnownFileType = sourcecode.swift; path = EdgeEventHandle.swift; sourceTree = "<group>"; };
		D46553FA246B6FBC00A150E2 /* EdgeEventError.swift */ = {isa = PBXFileReference; lastKnownFileType = sourcecode.swift; path = EdgeEventError.swift; sourceTree = "<group>"; };
		D46553FC246C9D1700A150E2 /* FunctionalTestBase.swift */ = {isa = PBXFileReference; lastKnownFileType = sourcecode.swift; path = FunctionalTestBase.swift; sourceTree = "<group>"; };
		D4655401246CD0B000A150E2 /* InstrumentedExtension.swift */ = {isa = PBXFileReference; lastKnownFileType = sourcecode.swift; path = InstrumentedExtension.swift; sourceTree = "<group>"; };
		D48CBD2124A17EEA00A24BD8 /* TestXDMSchema.swift */ = {isa = PBXFileReference; lastKnownFileType = sourcecode.swift; path = TestXDMSchema.swift; sourceTree = "<group>"; };
		D4967534251130D3001F5F95 /* Info.plist */ = {isa = PBXFileReference; fileEncoding = 4; lastKnownFileType = text.plist.xml; path = Info.plist; sourceTree = "<group>"; };
		D49A628E250AE4F500B7C4A3 /* EventHub+Test.swift */ = {isa = PBXFileReference; lastKnownFileType = sourcecode.swift; path = "EventHub+Test.swift"; sourceTree = "<group>"; };
		D49A6293250AEEF000B7C4A3 /* UserDefaults+Test.swift */ = {isa = PBXFileReference; lastKnownFileType = sourcecode.swift; path = "UserDefaults+Test.swift"; sourceTree = "<group>"; };
		D49A62DB250C311100B7C4A3 /* SampleFunctionalTests.swift */ = {isa = PBXFileReference; lastKnownFileType = sourcecode.swift; path = SampleFunctionalTests.swift; sourceTree = "<group>"; };
		D4A473C52485938D00D31710 /* FunctionalTestConst.swift */ = {isa = PBXFileReference; lastKnownFileType = sourcecode.swift; path = FunctionalTestConst.swift; sourceTree = "<group>"; };
		D4A473CF2485B86D00D31710 /* AEPEdgeFunctionalTests.swift */ = {isa = PBXFileReference; lastKnownFileType = sourcecode.swift; path = AEPEdgeFunctionalTests.swift; sourceTree = "<group>"; };
		D4A81DEB25658F0D0042B00A /* CompletionHandlerTests.swift */ = {isa = PBXFileReference; lastKnownFileType = sourcecode.swift; path = CompletionHandlerTests.swift; sourceTree = "<group>"; };
		D4AB2D7A2808894800DC39CF /* QueryOptions.swift */ = {isa = PBXFileReference; lastKnownFileType = sourcecode.swift; path = QueryOptions.swift; sourceTree = "<group>"; };
		D4ABABDA251A8142008076BF /* UIKit.framework */ = {isa = PBXFileReference; lastKnownFileType = wrapper.framework; name = UIKit.framework; path = System/Library/Frameworks/UIKit.framework; sourceTree = SDKROOT; };
		D4D5B4EA242EBB1600CAB6E4 /* Edge+PublicAPI.swift */ = {isa = PBXFileReference; lastKnownFileType = sourcecode.swift; path = "Edge+PublicAPI.swift"; sourceTree = "<group>"; };
		D4D5B5212432599B00CAB6E4 /* UnitTests.xctest */ = {isa = PBXFileReference; explicitFileType = wrapper.cfbundle; includeInIndex = 0; path = UnitTests.xctest; sourceTree = BUILT_PRODUCTS_DIR; };
		D4D5B5252432599B00CAB6E4 /* Info.plist */ = {isa = PBXFileReference; lastKnownFileType = text.plist.xml; path = Info.plist; sourceTree = "<group>"; };
		D4D5B53324325AB700CAB6E4 /* FunctionalTests.xctest */ = {isa = PBXFileReference; explicitFileType = wrapper.cfbundle; includeInIndex = 0; path = FunctionalTests.xctest; sourceTree = BUILT_PRODUCTS_DIR; };
		D4D5B53524325AB700CAB6E4 /* NetworkResponseHandlerFunctionalTests.swift */ = {isa = PBXFileReference; lastKnownFileType = sourcecode.swift; path = NetworkResponseHandlerFunctionalTests.swift; sourceTree = "<group>"; };
		D4D5B53724325AB700CAB6E4 /* Info.plist */ = {isa = PBXFileReference; lastKnownFileType = text.plist.xml; path = Info.plist; sourceTree = "<group>"; };
		D4D5B57A2432977F00CAB6E4 /* TestAppiOS.app */ = {isa = PBXFileReference; explicitFileType = wrapper.application; includeInIndex = 0; path = TestAppiOS.app; sourceTree = BUILT_PRODUCTS_DIR; };
		D4D5B57C2432977F00CAB6E4 /* AppDelegate.swift */ = {isa = PBXFileReference; lastKnownFileType = sourcecode.swift; path = AppDelegate.swift; sourceTree = "<group>"; };
		D4D5B57E2432977F00CAB6E4 /* SceneDelegate.swift */ = {isa = PBXFileReference; lastKnownFileType = sourcecode.swift; path = SceneDelegate.swift; sourceTree = "<group>"; };
		D4D5B5802432977F00CAB6E4 /* ContentView.swift */ = {isa = PBXFileReference; lastKnownFileType = sourcecode.swift; path = ContentView.swift; sourceTree = "<group>"; };
		D4D5B5822432977F00CAB6E4 /* Assets.xcassets */ = {isa = PBXFileReference; lastKnownFileType = folder.assetcatalog; path = Assets.xcassets; sourceTree = "<group>"; };
		D4D5B5852432977F00CAB6E4 /* Preview Assets.xcassets */ = {isa = PBXFileReference; lastKnownFileType = folder.assetcatalog; path = "Preview Assets.xcassets"; sourceTree = "<group>"; };
		D4D5B5882432977F00CAB6E4 /* Base */ = {isa = PBXFileReference; lastKnownFileType = file.storyboard; name = Base; path = Base.lproj/LaunchScreen.storyboard; sourceTree = "<group>"; };
		D4D5B58A2432977F00CAB6E4 /* Info.plist */ = {isa = PBXFileReference; lastKnownFileType = text.plist.xml; path = Info.plist; sourceTree = "<group>"; };
		D4D669112514278200B4866D /* AEPCore.framework */ = {isa = PBXFileReference; explicitFileType = wrapper.framework; path = AEPCore.framework; sourceTree = BUILT_PRODUCTS_DIR; };
		D4D669132514278200B4866D /* AEPRulesEngine.framework */ = {isa = PBXFileReference; explicitFileType = wrapper.framework; path = AEPRulesEngine.framework; sourceTree = BUILT_PRODUCTS_DIR; };
		D4D669152514278200B4866D /* AEPServices.framework */ = {isa = PBXFileReference; explicitFileType = wrapper.framework; path = AEPServices.framework; sourceTree = BUILT_PRODUCTS_DIR; };
		D4D669B3251434CC00B4866D /* AEPCore.framework */ = {isa = PBXFileReference; explicitFileType = wrapper.framework; path = AEPCore.framework; sourceTree = BUILT_PRODUCTS_DIR; };
		D4D669B5251434CC00B4866D /* AEPRulesEngine.framework */ = {isa = PBXFileReference; explicitFileType = wrapper.framework; path = AEPRulesEngine.framework; sourceTree = BUILT_PRODUCTS_DIR; };
		D4D669B7251434CC00B4866D /* AEPServices.framework */ = {isa = PBXFileReference; explicitFileType = wrapper.framework; path = AEPServices.framework; sourceTree = BUILT_PRODUCTS_DIR; };
		D4D66A5A25190B9800B4866D /* AEPCore.framework */ = {isa = PBXFileReference; explicitFileType = wrapper.framework; path = AEPCore.framework; sourceTree = BUILT_PRODUCTS_DIR; };
		D4D66A7425190C8400B4866D /* AEPCore.framework */ = {isa = PBXFileReference; explicitFileType = wrapper.framework; path = AEPCore.framework; sourceTree = BUILT_PRODUCTS_DIR; };
		D4D66AA2251910FB00B4866D /* AEPEdge.h */ = {isa = PBXFileReference; lastKnownFileType = sourcecode.c.h; path = AEPEdge.h; sourceTree = "<group>"; };
		D4DE9B6B2592B8F900EDCD50 /* CompletionHandlerFunctionalTests.swift */ = {isa = PBXFileReference; lastKnownFileType = sourcecode.swift; path = CompletionHandlerFunctionalTests.swift; sourceTree = "<group>"; };
		D4EC0D9625E6CEA00026EBAA /* EdgeHitQueueing+Consent.swift */ = {isa = PBXFileReference; lastKnownFileType = sourcecode.swift; path = "EdgeHitQueueing+Consent.swift"; sourceTree = "<group>"; };
		D4EC0DBA25E73FF10026EBAA /* EdgeState.swift */ = {isa = PBXFileReference; lastKnownFileType = sourcecode.swift; path = EdgeState.swift; sourceTree = "<group>"; };
		D4EED36B2489ACE200D4815C /* FunctionalTestNetworkService.swift */ = {isa = PBXFileReference; lastKnownFileType = sourcecode.swift; path = FunctionalTestNetworkService.swift; sourceTree = "<group>"; };
		D4F74FE62447A8B800379258 /* MockNetworking.swift */ = {isa = PBXFileReference; lastKnownFileType = sourcecode.swift; path = MockNetworking.swift; sourceTree = "<group>"; };
		D4F74FE82447A92800379258 /* MockURLSession.swift */ = {isa = PBXFileReference; lastKnownFileType = sourcecode.swift; path = MockURLSession.swift; sourceTree = "<group>"; };
		D4F74FEA2447A94900379258 /* MockTask.swift */ = {isa = PBXFileReference; lastKnownFileType = sourcecode.swift; path = MockTask.swift; sourceTree = "<group>"; };
		DE0A73B7ED7785D4F32B82C7 /* Pods-TestAppiOS.debug.xcconfig */ = {isa = PBXFileReference; includeInIndex = 1; lastKnownFileType = text.xcconfig; name = "Pods-TestAppiOS.debug.xcconfig"; path = "Target Support Files/Pods-TestAppiOS/Pods-TestAppiOS.debug.xcconfig"; sourceTree = "<group>"; };
		DFF2072F2D4CDD5D869C509E /* Pods-AEPEdge.debug.xcconfig */ = {isa = PBXFileReference; includeInIndex = 1; lastKnownFileType = text.xcconfig; name = "Pods-AEPEdge.debug.xcconfig"; path = "Target Support Files/Pods-AEPEdge/Pods-AEPEdge.debug.xcconfig"; sourceTree = "<group>"; };
/* End PBXFileReference section */

/* Begin PBXFrameworksBuildPhase section */
		2EDD05C5286EAA7000229CB2 /* Frameworks */ = {
			isa = PBXFrameworksBuildPhase;
			buildActionMask = 2147483647;
			files = (
				2EDD05C6286EAA7000229CB2 /* AEPEdge.framework in Frameworks */,
				98DB7A10F1131C46DB13267B /* Pods_TestApptvOS.framework in Frameworks */,
			);
			runOnlyForDeploymentPostprocessing = 0;
		};
		D444995C2519506B0093B364 /* Frameworks */ = {
			isa = PBXFrameworksBuildPhase;
			buildActionMask = 2147483647;
			files = (
				539CB6A537FE4E3966043257 /* Pods_AEPEdge.framework in Frameworks */,
			);
			runOnlyForDeploymentPostprocessing = 0;
		};
		D4D5B51E2432599B00CAB6E4 /* Frameworks */ = {
			isa = PBXFrameworksBuildPhase;
			buildActionMask = 2147483647;
			files = (
				D4ABABAE251A7D95008076BF /* AEPEdge.framework in Frameworks */,
				C188866170CB56E3822256BA /* Pods_UnitTests.framework in Frameworks */,
			);
			runOnlyForDeploymentPostprocessing = 0;
		};
		D4D5B53024325AB700CAB6E4 /* Frameworks */ = {
			isa = PBXFrameworksBuildPhase;
			buildActionMask = 2147483647;
			files = (
				D4ABABAB251A7D41008076BF /* AEPEdge.framework in Frameworks */,
				B07CA150E14A7D4568796887 /* Pods_FunctionalTests.framework in Frameworks */,
			);
			runOnlyForDeploymentPostprocessing = 0;
		};
		D4D5B5772432977F00CAB6E4 /* Frameworks */ = {
			isa = PBXFrameworksBuildPhase;
			buildActionMask = 2147483647;
			files = (
				D4ABABC0251A7F5E008076BF /* AEPEdge.framework in Frameworks */,
				0B396C1DED86D405E03E1297 /* Pods_TestAppiOS.framework in Frameworks */,
			);
			runOnlyForDeploymentPostprocessing = 0;
		};
/* End PBXFrameworksBuildPhase section */

/* Begin PBXGroup section */
		1CCD27CD24592B2800E912B2 /* xdm */ = {
			isa = PBXGroup;
			children = (
				1CCD27CE24592B2800E912B2 /* XDMFormatters.swift */,
				1CCD27CF24592B2800E912B2 /* XDMProtocols.swift */,
			);
			path = xdm;
			sourceTree = "<group>";
		};
		3BB2159D8E84140309C411FF /* Frameworks */ = {
			isa = PBXGroup;
			children = (
				D4ABABDA251A8142008076BF /* UIKit.framework */,
				D4449B262519964E0093B364 /* libAEPCore.a */,
				D4449B282519964E0093B364 /* libAEPServices.a */,
				D4D66A7425190C8400B4866D /* AEPCore.framework */,
				D4D66A5A25190B9800B4866D /* AEPCore.framework */,
				D4D669B3251434CC00B4866D /* AEPCore.framework */,
				D4D669B5251434CC00B4866D /* AEPRulesEngine.framework */,
				D4D669B7251434CC00B4866D /* AEPServices.framework */,
				D4D669112514278200B4866D /* AEPCore.framework */,
				D4D669132514278200B4866D /* AEPRulesEngine.framework */,
				D4D669152514278200B4866D /* AEPServices.framework */,
				72ECA73E903564F0C329D34C /* Pods_AEPEdge.framework */,
				A08A969C313B65C23230D928 /* Pods_FunctionalTests.framework */,
				95F6DE4C5C71EF0E6BF93F61 /* Pods_TestAppiOS.framework */,
				CB63C260A5C46A63FB19F95D /* Pods_TestApptvOS.framework */,
				B67545E32EF8620A4790BC91 /* Pods_UnitTests.framework */,
			);
			name = Frameworks;
			sourceTree = "<group>";
		};
		BF0C093B2462159400892B5D /* util */ = {
			isa = PBXGroup;
			children = (
				D44BBB74248DC54F00775DAC /* CountDownLatch.swift */,
				BF024B7824C6238C002131E9 /* FakeIdentityExtension.swift */,
				21888AF22555F9FC005677ED /* FileManager+Testable.swift */,
				D46553FC246C9D1700A150E2 /* FunctionalTestBase.swift */,
				D4A473C52485938D00D31710 /* FunctionalTestConst.swift */,
				D4EED36B2489ACE200D4815C /* FunctionalTestNetworkService.swift */,
				D4655401246CD0B000A150E2 /* InstrumentedExtension.swift */,
				BF0C09472465E42100892B5D /* TestableEdge.swift */,
				D48CBD2124A17EEA00A24BD8 /* TestXDMSchema.swift */,
			);
			path = util;
			sourceTree = "<group>";
		};
		D42FB8D02461086200E9321C /* EdgeNetworkHandlers */ = {
			isa = PBXGroup;
			children = (
				2198DEE12604F8BE008ADB6A /* Atomic.swift */,
				21C0F8892627B9D9003872DC /* EdgeEndpoint.swift */,
				216989642554B39900B2752C /* EdgeHit.swift */,
				211BCB8026030DCD00AACFEF /* EdgeDataEntity.swift */,
				D4145FD225DCB3890019EA4C /* ConsentEdgeHit.swift */,
				D4145FCC25DCB3260019EA4C /* ExperienceEventsEdgeHit.swift */,
				216989772554B61500B2752C /* EdgeHitProcessor.swift */,
				D46553FA246B6FBC00A150E2 /* EdgeEventError.swift */,
				21D7B7B12562F89C0010AE25 /* EdgeEventWarning.swift */,
				BF947F77243BE16C0057A6CC /* EdgeRequest.swift */,
				D447C82025C3E85D00FE12E5 /* EdgeConsentUpdate.swift */,
				D447C82625C3EF0500FE12E5 /* EdgeConsentPayload.swift */,
				D42FB8DA246261E600E9321C /* EdgeResponse.swift */,
				D4000F322459E2300052C536 /* EdgeNetworkService.swift */,
				BF947F71243BA0BA0057A6CC /* KonductorConfig.swift */,
				D4000F36245B7E200052C536 /* NetworkResponseCallback.swift */,
				D4000F302459E2080052C536 /* NetworkResponseHandler.swift */,
				D4AB2D7A2808894800DC39CF /* QueryOptions.swift */,
				BF947F7B243E75E60057A6CC /* RequestBuilder.swift */,
				BF947F79243BE3C00057A6CC /* RequestMetadata.swift */,
				D42FB8D124610A0000E9321C /* ResponseCallback.swift */,
				D42FB8D324610F3C00E9321C /* CompletionHandlersManager.swift */,
				BF947F8E2440F0940057A6CC /* StateMetadata.swift */,
				BF947F85243F24570057A6CC /* StoreResponsePayload.swift */,
				BF947F92244126D70057A6CC /* StoreResponsePayloadManager.swift */,
			);
			path = EdgeNetworkHandlers;
			sourceTree = "<group>";
		};
		D42FB8D52462159300E9321C /* public */ = {
			isa = PBXGroup;
			children = (
				D4D5B4EA242EBB1600CAB6E4 /* Edge+PublicAPI.swift */,
				D46553F8246B43B900A150E2 /* EdgeEventHandle.swift */,
				1CCD27C52458CB2300E912B2 /* ExperienceEvent.swift */,
			);
			name = public;
			sourceTree = "<group>";
		};
		D4655403246DF3B000A150E2 /* TestUtils */ = {
			isa = PBXGroup;
			children = (
				D45F2E6B25ED8EB1000AC350 /* TestableExtensionRuntime.swift */,
				D45F2E7325EDD2EF000AC350 /* MockDataQueue.swift */,
				D45F2E7725EDE0D6000AC350 /* MockHitProcessor.swift */,
				240E3C9824EF357100D44993 /* MockDataStore.swift */,
				BF947FA1244587520057A6CC /* TestUtils.swift */,
				D49A628E250AE4F500B7C4A3 /* EventHub+Test.swift */,
				D49A6293250AEEF000B7C4A3 /* UserDefaults+Test.swift */,
			);
			name = TestUtils;
			path = Tests/TestUtils;
			sourceTree = "<group>";
		};
		D4D5B4DE242EBB1600CAB6E4 = {
			isa = PBXGroup;
			children = (
				D4D5B4E9242EBB1600CAB6E4 /* Sources */,
				D4D5B4F1242EBD2200CAB6E4 /* UnitTests */,
				D4D5B4F2242EBFAE00CAB6E4 /* FunctionalTests */,
				D4655403246DF3B000A150E2 /* TestUtils */,
				D4D5B57B2432977F00CAB6E4 /* TestAppSwiftUI */,
				D4D5B4E8242EBB1600CAB6E4 /* Products */,
				E5239B915F53B993A1976FC4 /* Pods */,
				3BB2159D8E84140309C411FF /* Frameworks */,
			);
			sourceTree = "<group>";
		};
		D4D5B4E8242EBB1600CAB6E4 /* Products */ = {
			isa = PBXGroup;
			children = (
				D4D5B5212432599B00CAB6E4 /* UnitTests.xctest */,
				D4D5B53324325AB700CAB6E4 /* FunctionalTests.xctest */,
				D4D5B57A2432977F00CAB6E4 /* TestAppiOS.app */,
				D444995F2519506B0093B364 /* AEPEdge.framework */,
				2EDD05D2286EAA7000229CB2 /* TestApptvOS.app */,
			);
			name = Products;
			sourceTree = "<group>";
		};
		D4D5B4E9242EBB1600CAB6E4 /* Sources */ = {
			isa = PBXGroup;
			children = (
				1CCD27CD24592B2800E912B2 /* xdm */,
				D42FB8D52462159300E9321C /* public */,
				D42FB8D02461086200E9321C /* EdgeNetworkHandlers */,
				D43BAB0225BB758300B08CC0 /* EdgeConsentStatus.swift */,
				BF947F63243565CC0057A6CC /* EdgeConstants.swift */,
				BF947F62243565CC0057A6CC /* Edge.swift */,
				D4EC0D9625E6CEA00026EBAA /* EdgeHitQueueing+Consent.swift */,
				BF74550C28BB18CD00FF3AEC /* EdgeProperties.swift */,
				D4EC0DBA25E73FF10026EBAA /* EdgeState.swift */,
				D4145FB425D5D0430019EA4C /* Event+Edge.swift */,
				BF0F924E27476E6C00378913 /* ImplementationDetails.swift */,
				D4967534251130D3001F5F95 /* Info.plist */,
				D4D66AA2251910FB00B4866D /* AEPEdge.h */,
			);
			path = Sources;
			sourceTree = "<group>";
		};
		D4D5B4F1242EBD2200CAB6E4 /* UnitTests */ = {
			isa = PBXGroup;
			children = (
				D4F74FEC2447A95400379258 /* utils */,
				2198DEE726050458008ADB6A /* AtomicTests.swift */,
				D4A81DEB25658F0D0042B00A /* CompletionHandlerTests.swift */,
				BF7E5B3A2789189D00D5E0FF /* EdgeEndpointTests.swift */,
				21FFBD6B2563321600B48A8F /* EdgeEventErrorTests.swift */,
				21FFBD5825631E3E00B48A8F /* EdgeEventWarningTests.swift */,
				D45F2E6F25ED8EE3000AC350 /* EdgeExtensionTests.swift */,
				216989B22555376A00B2752C /* EdgeHitProcessorTests.swift */,
				D4145F3F25D1D3200019EA4C /* EdgeHitTests.swift */,
				D4000F34245A53FB0052C536 /* EdgeNetworkServiceTests.swift */,
				D45F2E8125EE1987000AC350 /* EdgePublicAPITests.swift */,
				BF947F9F244569190057A6CC /* EdgeRequestTests.swift */,
				BF74551028BC649A00FF3AEC /* EdgeStateTests.swift */,
				1CCD27C82458CB8000E912B2 /* ExperienceEventTests.swift */,
				BF0F92502756A3EF00378913 /* ImplementationDetailsTests.swift */,
				BF947F73243BA0E10057A6CC /* KonductorConfigTests.swift */,
				D46553F6246A384900A150E2 /* NetworkResponseHandlerTests.swift */,
				BF947F7D243EA1300057A6CC /* RequestBuilderTests.swift */,
				BF947FA3244613FB0057A6CC /* RequestMetadataTests.swift */,
				BF947F902440F6660057A6CC /* StateMetadataTests.swift */,
				BF947F9424414E3E0057A6CC /* StoreResponsePayloadManagerTests.swift */,
				BF947F87243F2EF70057A6CC /* StoreResponsePayloadTests.swift */,
				1CCD27C72458CB8000E912B2 /* XDMFormattersTests.swift */,
				D4D5B5252432599B00CAB6E4 /* Info.plist */,
			);
			name = UnitTests;
			path = Tests/UnitTests;
			sourceTree = "<group>";
		};
		D4D5B4F2242EBFAE00CAB6E4 /* FunctionalTests */ = {
			isa = PBXGroup;
			children = (
				BF0C093B2462159400892B5D /* util */,
				D4A473CF2485B86D00D31710 /* AEPEdgeFunctionalTests.swift */,
				D4DE9B6B2592B8F900EDCD50 /* CompletionHandlerFunctionalTests.swift */,
				D45F2E5425E9E06C000AC350 /* Edge+ConsentTests.swift */,
				2EDFBCEF2899B7CD00D22B25 /* EdgePathOverwriteTests.swift */,
				BFEEB5AC28D4E3E900B668B8 /* Edge+PublicAPITests.swift */,
				BF024B7E24C62BED002131E9 /* IdentityStateFunctionalTests.swift */,
				D4D5B53524325AB700CAB6E4 /* NetworkResponseHandlerFunctionalTests.swift */,
				BF0C092324608EEC00892B5D /* NoConfigFunctionalTests.swift */,
				D49A62DB250C311100B7C4A3 /* SampleFunctionalTests.swift */,
				D4D5B53724325AB700CAB6E4 /* Info.plist */,
			);
			name = FunctionalTests;
			path = Tests/FunctionalTests;
			sourceTree = "<group>";
		};
		D4D5B57B2432977F00CAB6E4 /* TestAppSwiftUI */ = {
			isa = PBXGroup;
			children = (
				D4D5B57C2432977F00CAB6E4 /* AppDelegate.swift */,
				D4D5B57E2432977F00CAB6E4 /* SceneDelegate.swift */,
				D4D5B5802432977F00CAB6E4 /* ContentView.swift */,
				D4D5B5822432977F00CAB6E4 /* Assets.xcassets */,
				D4D5B5872432977F00CAB6E4 /* LaunchScreen.storyboard */,
				D4D5B58A2432977F00CAB6E4 /* Info.plist */,
				D4D5B5842432977F00CAB6E4 /* Preview Content */,
				BF4A717826DDAE4B00612434 /* AssuranceView.swift */,
			);
			name = TestAppSwiftUI;
			path = TestApps/TestAppSwiftUI;
			sourceTree = "<group>";
		};
		D4D5B5842432977F00CAB6E4 /* Preview Content */ = {
			isa = PBXGroup;
			children = (
				D4D5B5852432977F00CAB6E4 /* Preview Assets.xcassets */,
			);
			path = "Preview Content";
			sourceTree = "<group>";
		};
		D4F74FEC2447A95400379258 /* utils */ = {
			isa = PBXGroup;
			children = (
				D4F74FE62447A8B800379258 /* MockNetworking.swift */,
				D4F74FE82447A92800379258 /* MockURLSession.swift */,
				D4F74FEA2447A94900379258 /* MockTask.swift */,
				D42FB8E024635FA200E9321C /* MockResponseCallback.swift */,
				D44BBB972492F5C900775DAC /* UnitTestAssertions.swift */,
			);
			name = utils;
			sourceTree = "<group>";
		};
		E5239B915F53B993A1976FC4 /* Pods */ = {
			isa = PBXGroup;
			children = (
				DFF2072F2D4CDD5D869C509E /* Pods-AEPEdge.debug.xcconfig */,
				2614B28EBEBC8551B85403E1 /* Pods-AEPEdge.release.xcconfig */,
				5FA204B04A95D854E9FA7DBF /* Pods-FunctionalTests.debug.xcconfig */,
				8356BBFAD3E86F71B34A2117 /* Pods-FunctionalTests.release.xcconfig */,
				DE0A73B7ED7785D4F32B82C7 /* Pods-TestAppiOS.debug.xcconfig */,
				5B5729C8A3F96E59534A1E94 /* Pods-TestAppiOS.release.xcconfig */,
				150E0642B1043D763F030663 /* Pods-TestApptvOS.debug.xcconfig */,
				A156D013D36928B2126DB6D3 /* Pods-TestApptvOS.release.xcconfig */,
				701D4AF6A9BF16982CCC5DF2 /* Pods-UnitTests.debug.xcconfig */,
				A4FCF5CE3C7DCFC76FAFB9B4 /* Pods-UnitTests.release.xcconfig */,
			);
			path = Pods;
			sourceTree = "<group>";
		};
/* End PBXGroup section */

/* Begin PBXHeadersBuildPhase section */
		D444995A2519506B0093B364 /* Headers */ = {
			isa = PBXHeadersBuildPhase;
			buildActionMask = 2147483647;
			files = (
				D42F36BA251C185000490C0D /* AEPEdge.h in Headers */,
			);
			runOnlyForDeploymentPostprocessing = 0;
		};
/* End PBXHeadersBuildPhase section */

/* Begin PBXNativeTarget section */
		2EDD05BE286EAA7000229CB2 /* TestApptvOS */ = {
			isa = PBXNativeTarget;
			buildConfigurationList = 2EDD05CF286EAA7000229CB2 /* Build configuration list for PBXNativeTarget "TestApptvOS" */;
			buildPhases = (
				1A90226AB852566EF294A59F /* [CP] Check Pods Manifest.lock */,
				2EDD05C0286EAA7000229CB2 /* Sources */,
				2EDD05C5286EAA7000229CB2 /* Frameworks */,
				2EDD05C8286EAA7000229CB2 /* Resources */,
				2EDD05CC286EAA7000229CB2 /* ShellScript */,
				2EDD05CD286EAA7000229CB2 /* Embed Frameworks */,
				3D76DCE0BE09861990064ECE /* [CP] Embed Pods Frameworks */,
			);
			buildRules = (
			);
			dependencies = (
			);
			name = TestApptvOS;
			productName = TestAppSwiftUI;
			productReference = 2EDD05D2286EAA7000229CB2 /* TestApptvOS.app */;
			productType = "com.apple.product-type.application";
		};
		D444995E2519506B0093B364 /* AEPEdge */ = {
			isa = PBXNativeTarget;
			buildConfigurationList = D44499642519506B0093B364 /* Build configuration list for PBXNativeTarget "AEPEdge" */;
			buildPhases = (
				77BA27FCDD95E0BCE387ECBD /* [CP] Check Pods Manifest.lock */,
				D444995A2519506B0093B364 /* Headers */,
				D444995B2519506B0093B364 /* Sources */,
				D444995C2519506B0093B364 /* Frameworks */,
				D444995D2519506B0093B364 /* Resources */,
				D42F36B7251BEBF100490C0D /* Run Script */,
			);
			buildRules = (
			);
			dependencies = (
			);
			name = AEPEdge;
			productName = AEPEdge;
			productReference = D444995F2519506B0093B364 /* AEPEdge.framework */;
			productType = "com.apple.product-type.framework";
		};
		D4D5B5202432599B00CAB6E4 /* UnitTests */ = {
			isa = PBXNativeTarget;
			buildConfigurationList = D4D5B5292432599B00CAB6E4 /* Build configuration list for PBXNativeTarget "UnitTests" */;
			buildPhases = (
				E085B1A27647842EC281143A /* [CP] Check Pods Manifest.lock */,
				D4D5B51D2432599B00CAB6E4 /* Sources */,
				D4D5B51E2432599B00CAB6E4 /* Frameworks */,
				D4D5B51F2432599B00CAB6E4 /* Resources */,
				BF024B7524C01AB2002131E9 /* ShellScript */,
				D49675852511D55B001F5F95 /* Embed Frameworks */,
				140822646A28B060A5BD6D91 /* [CP] Embed Pods Frameworks */,
			);
			buildRules = (
			);
			dependencies = (
				D42F36A6251BEA7E00490C0D /* PBXTargetDependency */,
			);
			name = UnitTests;
			productName = UnitTests;
			productReference = D4D5B5212432599B00CAB6E4 /* UnitTests.xctest */;
			productType = "com.apple.product-type.bundle.unit-test";
		};
		D4D5B53224325AB700CAB6E4 /* FunctionalTests */ = {
			isa = PBXNativeTarget;
			buildConfigurationList = D4D5B53B24325AB800CAB6E4 /* Build configuration list for PBXNativeTarget "FunctionalTests" */;
			buildPhases = (
				1E866A8E4D113B31257FE9F8 /* [CP] Check Pods Manifest.lock */,
				D4D5B52F24325AB700CAB6E4 /* Sources */,
				D4D5B53024325AB700CAB6E4 /* Frameworks */,
				D4D5B53124325AB700CAB6E4 /* Resources */,
				BF024B7624C01D02002131E9 /* ShellScript */,
				D49675A12511D710001F5F95 /* Embed Frameworks */,
				12939BB36570D82BE1726D5A /* [CP] Embed Pods Frameworks */,
			);
			buildRules = (
			);
			dependencies = (
				D42F36A8251BEA8300490C0D /* PBXTargetDependency */,
			);
			name = FunctionalTests;
			productName = functionalTests;
			productReference = D4D5B53324325AB700CAB6E4 /* FunctionalTests.xctest */;
			productType = "com.apple.product-type.bundle.unit-test";
		};
		D4D5B5792432977F00CAB6E4 /* TestAppiOS */ = {
			isa = PBXNativeTarget;
			buildConfigurationList = D4D5B58D2432977F00CAB6E4 /* Build configuration list for PBXNativeTarget "TestAppiOS" */;
			buildPhases = (
				704202473AAF7F56448F06EE /* [CP] Check Pods Manifest.lock */,
				D4D5B5762432977F00CAB6E4 /* Sources */,
				D4D5B5772432977F00CAB6E4 /* Frameworks */,
				D4D5B5782432977F00CAB6E4 /* Resources */,
				BF024B7424BFDC8B002131E9 /* ShellScript */,
				D496750C25104C2E001F5F95 /* Embed Frameworks */,
				95C30507523C2C6AB3AA7F39 /* [CP] Embed Pods Frameworks */,
			);
			buildRules = (
			);
			dependencies = (
			);
			name = TestAppiOS;
			productName = TestAppSwiftUI;
			productReference = D4D5B57A2432977F00CAB6E4 /* TestAppiOS.app */;
			productType = "com.apple.product-type.application";
		};
/* End PBXNativeTarget section */

/* Begin PBXProject section */
		D4D5B4DF242EBB1600CAB6E4 /* Project object */ = {
			isa = PBXProject;
			attributes = {
				LastSwiftUpdateCheck = 1200;
				LastUpgradeCheck = 1160;
				TargetAttributes = {
					D444995E2519506B0093B364 = {
						CreatedOnToolsVersion = 12.0;
					};
					D496756B25117262001F5F95 = {
						CreatedOnToolsVersion = 11.7;
					};
					D4D5B5202432599B00CAB6E4 = {
						CreatedOnToolsVersion = 11.3.1;
					};
					D4D5B53224325AB700CAB6E4 = {
						CreatedOnToolsVersion = 11.3.1;
					};
					D4D5B5792432977F00CAB6E4 = {
						CreatedOnToolsVersion = 11.3.1;
					};
				};
			};
			buildConfigurationList = D4D5B4E2242EBB1600CAB6E4 /* Build configuration list for PBXProject "AEPEdge" */;
			compatibilityVersion = "Xcode 9.3";
			developmentRegion = en;
			hasScannedForEncodings = 0;
			knownRegions = (
				en,
				Base,
			);
			mainGroup = D4D5B4DE242EBB1600CAB6E4;
			productRefGroup = D4D5B4E8242EBB1600CAB6E4 /* Products */;
			projectDirPath = "";
			projectRoot = "";
			targets = (
				D444995E2519506B0093B364 /* AEPEdge */,
				D4D5B5202432599B00CAB6E4 /* UnitTests */,
				D4D5B53224325AB700CAB6E4 /* FunctionalTests */,
				D4D5B5792432977F00CAB6E4 /* TestAppiOS */,
				D496756B25117262001F5F95 /* AEPEdgeXCF */,
				2EDD05BE286EAA7000229CB2 /* TestApptvOS */,
			);
		};
/* End PBXProject section */

/* Begin PBXResourcesBuildPhase section */
		2EDD05C8286EAA7000229CB2 /* Resources */ = {
			isa = PBXResourcesBuildPhase;
			buildActionMask = 2147483647;
			files = (
				2EDD05CA286EAA7000229CB2 /* Preview Assets.xcassets in Resources */,
				2EDD05CB286EAA7000229CB2 /* Assets.xcassets in Resources */,
			);
			runOnlyForDeploymentPostprocessing = 0;
		};
		D444995D2519506B0093B364 /* Resources */ = {
			isa = PBXResourcesBuildPhase;
			buildActionMask = 2147483647;
			files = (
			);
			runOnlyForDeploymentPostprocessing = 0;
		};
		D4D5B51F2432599B00CAB6E4 /* Resources */ = {
			isa = PBXResourcesBuildPhase;
			buildActionMask = 2147483647;
			files = (
			);
			runOnlyForDeploymentPostprocessing = 0;
		};
		D4D5B53124325AB700CAB6E4 /* Resources */ = {
			isa = PBXResourcesBuildPhase;
			buildActionMask = 2147483647;
			files = (
			);
			runOnlyForDeploymentPostprocessing = 0;
		};
		D4D5B5782432977F00CAB6E4 /* Resources */ = {
			isa = PBXResourcesBuildPhase;
			buildActionMask = 2147483647;
			files = (
				D4D5B5892432977F00CAB6E4 /* LaunchScreen.storyboard in Resources */,
				D4D5B5862432977F00CAB6E4 /* Preview Assets.xcassets in Resources */,
				D4D5B5832432977F00CAB6E4 /* Assets.xcassets in Resources */,
			);
			runOnlyForDeploymentPostprocessing = 0;
		};
/* End PBXResourcesBuildPhase section */

/* Begin PBXShellScriptBuildPhase section */
		12939BB36570D82BE1726D5A /* [CP] Embed Pods Frameworks */ = {
			isa = PBXShellScriptBuildPhase;
			buildActionMask = 2147483647;
			files = (
			);
			inputFileListPaths = (
				"${PODS_ROOT}/Target Support Files/Pods-FunctionalTests/Pods-FunctionalTests-frameworks-${CONFIGURATION}-input-files.xcfilelist",
			);
			name = "[CP] Embed Pods Frameworks";
			outputFileListPaths = (
				"${PODS_ROOT}/Target Support Files/Pods-FunctionalTests/Pods-FunctionalTests-frameworks-${CONFIGURATION}-output-files.xcfilelist",
			);
			runOnlyForDeploymentPostprocessing = 0;
			shellPath = /bin/sh;
			shellScript = "\"${PODS_ROOT}/Target Support Files/Pods-FunctionalTests/Pods-FunctionalTests-frameworks.sh\"\n";
			showEnvVarsInLog = 0;
		};
		140822646A28B060A5BD6D91 /* [CP] Embed Pods Frameworks */ = {
			isa = PBXShellScriptBuildPhase;
			buildActionMask = 2147483647;
			files = (
			);
			inputFileListPaths = (
				"${PODS_ROOT}/Target Support Files/Pods-UnitTests/Pods-UnitTests-frameworks-${CONFIGURATION}-input-files.xcfilelist",
			);
			name = "[CP] Embed Pods Frameworks";
			outputFileListPaths = (
				"${PODS_ROOT}/Target Support Files/Pods-UnitTests/Pods-UnitTests-frameworks-${CONFIGURATION}-output-files.xcfilelist",
			);
			runOnlyForDeploymentPostprocessing = 0;
			shellPath = /bin/sh;
			shellScript = "\"${PODS_ROOT}/Target Support Files/Pods-UnitTests/Pods-UnitTests-frameworks.sh\"\n";
			showEnvVarsInLog = 0;
		};
		1A90226AB852566EF294A59F /* [CP] Check Pods Manifest.lock */ = {
			isa = PBXShellScriptBuildPhase;
			buildActionMask = 2147483647;
			files = (
			);
			inputFileListPaths = (
			);
			inputPaths = (
				"${PODS_PODFILE_DIR_PATH}/Podfile.lock",
				"${PODS_ROOT}/Manifest.lock",
			);
			name = "[CP] Check Pods Manifest.lock";
			outputFileListPaths = (
			);
			outputPaths = (
				"$(DERIVED_FILE_DIR)/Pods-TestApptvOS-checkManifestLockResult.txt",
			);
			runOnlyForDeploymentPostprocessing = 0;
			shellPath = /bin/sh;
			shellScript = "diff \"${PODS_PODFILE_DIR_PATH}/Podfile.lock\" \"${PODS_ROOT}/Manifest.lock\" > /dev/null\nif [ $? != 0 ] ; then\n    # print error to STDERR\n    echo \"error: The sandbox is not in sync with the Podfile.lock. Run 'pod install' or update your CocoaPods installation.\" >&2\n    exit 1\nfi\n# This output is used by Xcode 'outputs' to avoid re-running this script phase.\necho \"SUCCESS\" > \"${SCRIPT_OUTPUT_FILE_0}\"\n";
			showEnvVarsInLog = 0;
		};
		1E866A8E4D113B31257FE9F8 /* [CP] Check Pods Manifest.lock */ = {
			isa = PBXShellScriptBuildPhase;
			buildActionMask = 2147483647;
			files = (
			);
			inputFileListPaths = (
			);
			inputPaths = (
				"${PODS_PODFILE_DIR_PATH}/Podfile.lock",
				"${PODS_ROOT}/Manifest.lock",
			);
			name = "[CP] Check Pods Manifest.lock";
			outputFileListPaths = (
			);
			outputPaths = (
				"$(DERIVED_FILE_DIR)/Pods-FunctionalTests-checkManifestLockResult.txt",
			);
			runOnlyForDeploymentPostprocessing = 0;
			shellPath = /bin/sh;
			shellScript = "diff \"${PODS_PODFILE_DIR_PATH}/Podfile.lock\" \"${PODS_ROOT}/Manifest.lock\" > /dev/null\nif [ $? != 0 ] ; then\n    # print error to STDERR\n    echo \"error: The sandbox is not in sync with the Podfile.lock. Run 'pod install' or update your CocoaPods installation.\" >&2\n    exit 1\nfi\n# This output is used by Xcode 'outputs' to avoid re-running this script phase.\necho \"SUCCESS\" > \"${SCRIPT_OUTPUT_FILE_0}\"\n";
			showEnvVarsInLog = 0;
		};
		2EDD05CC286EAA7000229CB2 /* ShellScript */ = {
			isa = PBXShellScriptBuildPhase;
			buildActionMask = 2147483647;
			files = (
			);
			inputFileListPaths = (
			);
			inputPaths = (
			);
			outputFileListPaths = (
			);
			outputPaths = (
			);
			runOnlyForDeploymentPostprocessing = 0;
			shellPath = /bin/sh;
			shellScript = "if [[ -z ${ADB_SKIP_LINT} || ${ADB_SKIP_LINT} -ne \"YES\" ]]; then\n    if which swiftlint >/dev/null; then\n        ./Pods/SwiftLint/swiftlint lint --config ${SRCROOT}/.swiftlint.yml TestApps/TestAppSwiftUI\n    else\n        echo \"warning: SwiftLint is not installed, please run the pod install command from the project root directory.\"\n    fi\nelse\n    echo \"Skipping linting build phase as ADB_SKIP_LINT flag is YES.\"\nfi\n";
		};
		3D76DCE0BE09861990064ECE /* [CP] Embed Pods Frameworks */ = {
			isa = PBXShellScriptBuildPhase;
			buildActionMask = 2147483647;
			files = (
			);
			inputFileListPaths = (
				"${PODS_ROOT}/Target Support Files/Pods-TestApptvOS/Pods-TestApptvOS-frameworks-${CONFIGURATION}-input-files.xcfilelist",
			);
			name = "[CP] Embed Pods Frameworks";
			outputFileListPaths = (
				"${PODS_ROOT}/Target Support Files/Pods-TestApptvOS/Pods-TestApptvOS-frameworks-${CONFIGURATION}-output-files.xcfilelist",
			);
			runOnlyForDeploymentPostprocessing = 0;
			shellPath = /bin/sh;
			shellScript = "\"${PODS_ROOT}/Target Support Files/Pods-TestApptvOS/Pods-TestApptvOS-frameworks.sh\"\n";
			showEnvVarsInLog = 0;
		};
		704202473AAF7F56448F06EE /* [CP] Check Pods Manifest.lock */ = {
			isa = PBXShellScriptBuildPhase;
			buildActionMask = 2147483647;
			files = (
			);
			inputFileListPaths = (
			);
			inputPaths = (
				"${PODS_PODFILE_DIR_PATH}/Podfile.lock",
				"${PODS_ROOT}/Manifest.lock",
			);
			name = "[CP] Check Pods Manifest.lock";
			outputFileListPaths = (
			);
			outputPaths = (
				"$(DERIVED_FILE_DIR)/Pods-TestAppiOS-checkManifestLockResult.txt",
			);
			runOnlyForDeploymentPostprocessing = 0;
			shellPath = /bin/sh;
			shellScript = "diff \"${PODS_PODFILE_DIR_PATH}/Podfile.lock\" \"${PODS_ROOT}/Manifest.lock\" > /dev/null\nif [ $? != 0 ] ; then\n    # print error to STDERR\n    echo \"error: The sandbox is not in sync with the Podfile.lock. Run 'pod install' or update your CocoaPods installation.\" >&2\n    exit 1\nfi\n# This output is used by Xcode 'outputs' to avoid re-running this script phase.\necho \"SUCCESS\" > \"${SCRIPT_OUTPUT_FILE_0}\"\n";
			showEnvVarsInLog = 0;
		};
		77BA27FCDD95E0BCE387ECBD /* [CP] Check Pods Manifest.lock */ = {
			isa = PBXShellScriptBuildPhase;
			buildActionMask = 2147483647;
			files = (
			);
			inputFileListPaths = (
			);
			inputPaths = (
				"${PODS_PODFILE_DIR_PATH}/Podfile.lock",
				"${PODS_ROOT}/Manifest.lock",
			);
			name = "[CP] Check Pods Manifest.lock";
			outputFileListPaths = (
			);
			outputPaths = (
				"$(DERIVED_FILE_DIR)/Pods-AEPEdge-checkManifestLockResult.txt",
			);
			runOnlyForDeploymentPostprocessing = 0;
			shellPath = /bin/sh;
			shellScript = "diff \"${PODS_PODFILE_DIR_PATH}/Podfile.lock\" \"${PODS_ROOT}/Manifest.lock\" > /dev/null\nif [ $? != 0 ] ; then\n    # print error to STDERR\n    echo \"error: The sandbox is not in sync with the Podfile.lock. Run 'pod install' or update your CocoaPods installation.\" >&2\n    exit 1\nfi\n# This output is used by Xcode 'outputs' to avoid re-running this script phase.\necho \"SUCCESS\" > \"${SCRIPT_OUTPUT_FILE_0}\"\n";
			showEnvVarsInLog = 0;
		};
		95C30507523C2C6AB3AA7F39 /* [CP] Embed Pods Frameworks */ = {
			isa = PBXShellScriptBuildPhase;
			buildActionMask = 2147483647;
			files = (
			);
			inputFileListPaths = (
				"${PODS_ROOT}/Target Support Files/Pods-TestAppiOS/Pods-TestAppiOS-frameworks-${CONFIGURATION}-input-files.xcfilelist",
			);
			name = "[CP] Embed Pods Frameworks";
			outputFileListPaths = (
				"${PODS_ROOT}/Target Support Files/Pods-TestAppiOS/Pods-TestAppiOS-frameworks-${CONFIGURATION}-output-files.xcfilelist",
			);
			runOnlyForDeploymentPostprocessing = 0;
			shellPath = /bin/sh;
			shellScript = "\"${PODS_ROOT}/Target Support Files/Pods-TestAppiOS/Pods-TestAppiOS-frameworks.sh\"\n";
			showEnvVarsInLog = 0;
		};
		BF024B7424BFDC8B002131E9 /* ShellScript */ = {
			isa = PBXShellScriptBuildPhase;
			buildActionMask = 2147483647;
			files = (
			);
			inputFileListPaths = (
			);
			inputPaths = (
			);
			outputFileListPaths = (
			);
			outputPaths = (
			);
			runOnlyForDeploymentPostprocessing = 0;
			shellPath = /bin/sh;
			shellScript = "if [[ -z ${ADB_SKIP_LINT} || ${ADB_SKIP_LINT} -ne \"YES\" ]]; then\n    if which swiftlint >/dev/null; then\n        ./Pods/SwiftLint/swiftlint lint --config ${SRCROOT}/.swiftlint.yml TestApps/TestAppSwiftUI\n    else\n        echo \"warning: SwiftLint is not installed, please run the pod install command from the project root directory.\"\n    fi\nelse\n    echo \"Skipping linting build phase as ADB_SKIP_LINT flag is YES.\"\nfi\n";
		};
		BF024B7524C01AB2002131E9 /* ShellScript */ = {
			isa = PBXShellScriptBuildPhase;
			buildActionMask = 2147483647;
			files = (
			);
			inputFileListPaths = (
			);
			inputPaths = (
			);
			outputFileListPaths = (
			);
			outputPaths = (
			);
			runOnlyForDeploymentPostprocessing = 0;
			shellPath = /bin/sh;
			shellScript = "if [[ -z ${ADB_SKIP_LINT} || ${ADB_SKIP_LINT} -ne \"YES\" ]]; then\n    if which swiftlint >/dev/null; then\n        ./Pods/SwiftLint/swiftlint lint --config Tests/TestUtils/.swiftlint.yml --lenient Tests/UnitTests Tests/TestUtils\n    else\n        echo \"warning: SwiftLint is not installed, please run the pod install command from the project root directory.\"\n    fi\nelse\n    echo \"Skipping linting build phase as ADB_SKIP_LINT flag is YES.\"\nfi\n";
		};
		BF024B7624C01D02002131E9 /* ShellScript */ = {
			isa = PBXShellScriptBuildPhase;
			buildActionMask = 2147483647;
			files = (
			);
			inputFileListPaths = (
			);
			inputPaths = (
			);
			outputFileListPaths = (
			);
			outputPaths = (
			);
			runOnlyForDeploymentPostprocessing = 0;
			shellPath = /bin/sh;
			shellScript = "if [[ -z ${ADB_SKIP_LINT} || ${ADB_SKIP_LINT} -ne \"YES\" ]]; then\n    if which swiftlint >/dev/null; then\n        ./Pods/SwiftLint/swiftlint lint --config Tests/TestUtils/.swiftlint.yml --lenient Tests/FunctionalTests Tests/TestUtils\n    else\n        echo \"warning: SwiftLint is not installed, please run the pod install command from the project root directory.\"\n    fi\nelse\n    echo \"Skipping linting build phase as ADB_SKIP_LINT flag is YES.\"\nfi\n";
		};
		D42F36B7251BEBF100490C0D /* Run Script */ = {
			isa = PBXShellScriptBuildPhase;
			buildActionMask = 2147483647;
			files = (
			);
			inputFileListPaths = (
			);
			inputPaths = (
			);
			name = "Run Script";
			outputFileListPaths = (
			);
			outputPaths = (
			);
			runOnlyForDeploymentPostprocessing = 0;
			shellPath = /bin/sh;
			shellScript = "if [[ -z ${ADB_SKIP_LINT} || ${ADB_SKIP_LINT} -ne \"YES\" ]]; then\n    if which swiftlint >/dev/null; then\n        ./Pods/SwiftLint/swiftlint lint --config ${SRCROOT}/.swiftlint.yml Sources\n    else\n        echo \"warning: SwiftLint is not installed, please run the pod install command from the project root directory.\"\n    fi\nelse\n    echo \"Skipping linting build phase as ADB_SKIP_LINT flag is YES.\"\nfi\n";
		};
		E085B1A27647842EC281143A /* [CP] Check Pods Manifest.lock */ = {
			isa = PBXShellScriptBuildPhase;
			buildActionMask = 2147483647;
			files = (
			);
			inputFileListPaths = (
			);
			inputPaths = (
				"${PODS_PODFILE_DIR_PATH}/Podfile.lock",
				"${PODS_ROOT}/Manifest.lock",
			);
			name = "[CP] Check Pods Manifest.lock";
			outputFileListPaths = (
			);
			outputPaths = (
				"$(DERIVED_FILE_DIR)/Pods-UnitTests-checkManifestLockResult.txt",
			);
			runOnlyForDeploymentPostprocessing = 0;
			shellPath = /bin/sh;
			shellScript = "diff \"${PODS_PODFILE_DIR_PATH}/Podfile.lock\" \"${PODS_ROOT}/Manifest.lock\" > /dev/null\nif [ $? != 0 ] ; then\n    # print error to STDERR\n    echo \"error: The sandbox is not in sync with the Podfile.lock. Run 'pod install' or update your CocoaPods installation.\" >&2\n    exit 1\nfi\n# This output is used by Xcode 'outputs' to avoid re-running this script phase.\necho \"SUCCESS\" > \"${SCRIPT_OUTPUT_FILE_0}\"\n";
			showEnvVarsInLog = 0;
		};
/* End PBXShellScriptBuildPhase section */

/* Begin PBXSourcesBuildPhase section */
		2EDD05C0286EAA7000229CB2 /* Sources */ = {
			isa = PBXSourcesBuildPhase;
			buildActionMask = 2147483647;
			files = (
				2EDD05C1286EAA7000229CB2 /* AppDelegate.swift in Sources */,
				2EDD05C2286EAA7000229CB2 /* SceneDelegate.swift in Sources */,
				2EDD05C3286EAA7000229CB2 /* AssuranceView.swift in Sources */,
				2EDD05C4286EAA7000229CB2 /* ContentView.swift in Sources */,
			);
			runOnlyForDeploymentPostprocessing = 0;
		};
		D444995B2519506B0093B364 /* Sources */ = {
			isa = PBXSourcesBuildPhase;
			buildActionMask = 2147483647;
			files = (
				D4EC0DBB25E73FF10026EBAA /* EdgeState.swift in Sources */,
				D4C6B436251A76CB0038F4F9 /* XDMFormatters.swift in Sources */,
				BF0F924F27476E6C00378913 /* ImplementationDetails.swift in Sources */,
				D4C6B437251A76CB0038F4F9 /* XDMProtocols.swift in Sources */,
				D4C6B438251A76CB0038F4F9 /* Edge+PublicAPI.swift in Sources */,
				D4AB2D7B2808894800DC39CF /* QueryOptions.swift in Sources */,
				2198DEE22604F8BE008ADB6A /* Atomic.swift in Sources */,
				D4C6B43A251A76CB0038F4F9 /* ExperienceEvent.swift in Sources */,
				D4C6B43C251A76CB0038F4F9 /* EdgeEventError.swift in Sources */,
				D447C82725C3EF0500FE12E5 /* EdgeConsentPayload.swift in Sources */,
				D4145FB525D5D0430019EA4C /* Event+Edge.swift in Sources */,
				D4C6B43D251A76CB0038F4F9 /* EdgeEventHandle.swift in Sources */,
				D4C6B43E251A76CB0038F4F9 /* EdgeRequest.swift in Sources */,
				BF74550D28BB18CD00FF3AEC /* EdgeProperties.swift in Sources */,
				D43BAB0325BB758400B08CC0 /* EdgeConsentStatus.swift in Sources */,
				D4C6B43F251A76CB0038F4F9 /* EdgeResponse.swift in Sources */,
				D4C6B440251A76CB0038F4F9 /* EdgeNetworkService.swift in Sources */,
				D4C6B442251A76CB0038F4F9 /* KonductorConfig.swift in Sources */,
				21C0F88A2627B9D9003872DC /* EdgeEndpoint.swift in Sources */,
				D4145FD325DCB3890019EA4C /* ConsentEdgeHit.swift in Sources */,
				D4145FCD25DCB3270019EA4C /* ExperienceEventsEdgeHit.swift in Sources */,
				D4C6B443251A76CB0038F4F9 /* NetworkResponseCallback.swift in Sources */,
				D4C6B444251A76CB0038F4F9 /* NetworkResponseHandler.swift in Sources */,
				D4C6B445251A76CB0038F4F9 /* RequestBuilder.swift in Sources */,
				D447C82125C3E85D00FE12E5 /* EdgeConsentUpdate.swift in Sources */,
				D4EC0D9725E6CEA00026EBAA /* EdgeHitQueueing+Consent.swift in Sources */,
				216989782554B61500B2752C /* EdgeHitProcessor.swift in Sources */,
				D4C6B447251A76CB0038F4F9 /* RequestMetadata.swift in Sources */,
				D4C6B448251A76CB0038F4F9 /* ResponseCallback.swift in Sources */,
				D4C6B449251A76CB0038F4F9 /* CompletionHandlersManager.swift in Sources */,
				216989652554B39900B2752C /* EdgeHit.swift in Sources */,
				21D7B7B22562F89C0010AE25 /* EdgeEventWarning.swift in Sources */,
				D4C6B44A251A76CB0038F4F9 /* StateMetadata.swift in Sources */,
				D4C6B44B251A76CB0038F4F9 /* StoreResponsePayload.swift in Sources */,
				211BCB8126030DCD00AACFEF /* EdgeDataEntity.swift in Sources */,
				D4C6B44C251A76CB0038F4F9 /* StoreResponsePayloadManager.swift in Sources */,
				D4C6B44D251A76CB0038F4F9 /* EdgeConstants.swift in Sources */,
				D4C6B44E251A76CB0038F4F9 /* Edge.swift in Sources */,
			);
			runOnlyForDeploymentPostprocessing = 0;
		};
		D4D5B51D2432599B00CAB6E4 /* Sources */ = {
			isa = PBXSourcesBuildPhase;
			buildActionMask = 2147483647;
			files = (
				D45F2E8925EE214A000AC350 /* EdgeExtensionTests.swift in Sources */,
				240E3C9924EF357100D44993 /* MockDataStore.swift in Sources */,
				D45F2E7D25EE190A000AC350 /* MockDataQueue.swift in Sources */,
				D4A473CD2485AA3D00D31710 /* TestUtils.swift in Sources */,
				21FFBD5925631E3E00B48A8F /* EdgeEventWarningTests.swift in Sources */,
				BF947F912440F6660057A6CC /* StateMetadataTests.swift in Sources */,
				BF947FA0244569190057A6CC /* EdgeRequestTests.swift in Sources */,
				1CCD27D82459EEB900E912B2 /* XDMFormattersTests.swift in Sources */,
				D42FB8E124635FA200E9321C /* MockResponseCallback.swift in Sources */,
				BF947FA4244613FB0057A6CC /* RequestMetadataTests.swift in Sources */,
				BF947F7E243EA1300057A6CC /* RequestBuilderTests.swift in Sources */,
				BF947F88243F2EF70057A6CC /* StoreResponsePayloadTests.swift in Sources */,
				D49A6294250AEEF000B7C4A3 /* UserDefaults+Test.swift in Sources */,
				BF947F9E244182B30057A6CC /* StoreResponsePayloadManagerTests.swift in Sources */,
				D45F2E8E25EE2166000AC350 /* TestableExtensionRuntime.swift in Sources */,
				D44BBB982492F5C900775DAC /* UnitTestAssertions.swift in Sources */,
				BF0F92522756A57800378913 /* ImplementationDetailsTests.swift in Sources */,
				D49A628F250AE4F500B7C4A3 /* EventHub+Test.swift in Sources */,
				BF947F74243BA0E10057A6CC /* KonductorConfigTests.swift in Sources */,
				BF74551128BC649A00FF3AEC /* EdgeStateTests.swift in Sources */,
				D45F2E7E25EE190A000AC350 /* MockHitProcessor.swift in Sources */,
				D4F74FE92447A92800379258 /* MockURLSession.swift in Sources */,
				D4145F4025D1D3200019EA4C /* EdgeHitTests.swift in Sources */,
				216989B32555376A00B2752C /* EdgeHitProcessorTests.swift in Sources */,
				D4F74FEB2447A94900379258 /* MockTask.swift in Sources */,
				D4000F35245A53FB0052C536 /* EdgeNetworkServiceTests.swift in Sources */,
				D46553F7246A384900A150E2 /* NetworkResponseHandlerTests.swift in Sources */,
				21FFBD6C2563321600B48A8F /* EdgeEventErrorTests.swift in Sources */,
				BF7E5B3B2789189D00D5E0FF /* EdgeEndpointTests.swift in Sources */,
				2198DEE826050458008ADB6A /* AtomicTests.swift in Sources */,
				BFEEB5AB28D4E35D00B668B8 /* EdgePublicAPITests.swift in Sources */,
				D4A81DEC25658F0D0042B00A /* CompletionHandlerTests.swift in Sources */,
				D4F74FE72447A8B800379258 /* MockNetworking.swift in Sources */,
				1CCD27DC245A240F00E912B2 /* ExperienceEventTests.swift in Sources */,
			);
			runOnlyForDeploymentPostprocessing = 0;
		};
		D4D5B52F24325AB700CAB6E4 /* Sources */ = {
			isa = PBXSourcesBuildPhase;
			buildActionMask = 2147483647;
			files = (
				D45F2E7825EDE0D6000AC350 /* MockHitProcessor.swift in Sources */,
				D4DE9B6D2592B8F900EDCD50 /* CompletionHandlerFunctionalTests.swift in Sources */,
				D44BBB75248DC54F00775DAC /* CountDownLatch.swift in Sources */,
				D4A473CB2485A8F300D31710 /* TestUtils.swift in Sources */,
				D4A473C7248595CA00D31710 /* FunctionalTestConst.swift in Sources */,
				D4655400246CBF5E00A150E2 /* FunctionalTestBase.swift in Sources */,
				BF0C09482465E42100892B5D /* TestableEdge.swift in Sources */,
				BFEEB5AD28D4E3E900B668B8 /* Edge+PublicAPITests.swift in Sources */,
				D4A473D02485B86D00D31710 /* AEPEdgeFunctionalTests.swift in Sources */,
				D49A62DC250C311100B7C4A3 /* SampleFunctionalTests.swift in Sources */,
				BF024B7924C6238C002131E9 /* FakeIdentityExtension.swift in Sources */,
				D45F2E7425EDD2EF000AC350 /* MockDataQueue.swift in Sources */,
				D4655402246CD0B000A150E2 /* InstrumentedExtension.swift in Sources */,
				D48CBD2224A17EEA00A24BD8 /* TestXDMSchema.swift in Sources */,
				D4EED36C2489ACE200D4815C /* FunctionalTestNetworkService.swift in Sources */,
				D49A6298250AF39C00B7C4A3 /* NoConfigFunctionalTests.swift in Sources */,
				240E3C9A24EF357100D44993 /* MockDataStore.swift in Sources */,
				D45F2E5525E9E06C000AC350 /* Edge+ConsentTests.swift in Sources */,
				D45F2E6C25ED8EB1000AC350 /* TestableExtensionRuntime.swift in Sources */,
				D49A6295250AEEF000B7C4A3 /* UserDefaults+Test.swift in Sources */,
				D49A6290250AE4F500B7C4A3 /* EventHub+Test.swift in Sources */,
				D49A6299250AF42000B7C4A3 /* IdentityStateFunctionalTests.swift in Sources */,
				BF0C0935246120B200892B5D /* NetworkResponseHandlerFunctionalTests.swift in Sources */,
				2EDFBCF02899B7CD00D22B25 /* EdgePathOverwriteTests.swift in Sources */,
				21888AF32555F9FC005677ED /* FileManager+Testable.swift in Sources */,
			);
			runOnlyForDeploymentPostprocessing = 0;
		};
		D4D5B5762432977F00CAB6E4 /* Sources */ = {
			isa = PBXSourcesBuildPhase;
			buildActionMask = 2147483647;
			files = (
				D4D5B57D2432977F00CAB6E4 /* AppDelegate.swift in Sources */,
				D4D5B57F2432977F00CAB6E4 /* SceneDelegate.swift in Sources */,
				BF4A717926DDAE4C00612434 /* AssuranceView.swift in Sources */,
				D4D5B5812432977F00CAB6E4 /* ContentView.swift in Sources */,
			);
			runOnlyForDeploymentPostprocessing = 0;
		};
/* End PBXSourcesBuildPhase section */

/* Begin PBXTargetDependency section */
		D42F36A6251BEA7E00490C0D /* PBXTargetDependency */ = {
			isa = PBXTargetDependency;
			target = D444995E2519506B0093B364 /* AEPEdge */;
			targetProxy = D42F36A5251BEA7E00490C0D /* PBXContainerItemProxy */;
		};
		D42F36A8251BEA8300490C0D /* PBXTargetDependency */ = {
			isa = PBXTargetDependency;
			target = D444995E2519506B0093B364 /* AEPEdge */;
			targetProxy = D42F36A7251BEA8300490C0D /* PBXContainerItemProxy */;
		};
		D4ABABEC251A889C008076BF /* PBXTargetDependency */ = {
			isa = PBXTargetDependency;
			target = D444995E2519506B0093B364 /* AEPEdge */;
			targetProxy = D4ABABEB251A889C008076BF /* PBXContainerItemProxy */;
		};
/* End PBXTargetDependency section */

/* Begin PBXVariantGroup section */
		D4D5B5872432977F00CAB6E4 /* LaunchScreen.storyboard */ = {
			isa = PBXVariantGroup;
			children = (
				D4D5B5882432977F00CAB6E4 /* Base */,
			);
			name = LaunchScreen.storyboard;
			sourceTree = "<group>";
		};
/* End PBXVariantGroup section */

/* Begin XCBuildConfiguration section */
		2EDD05D0286EAA7000229CB2 /* Debug */ = {
			isa = XCBuildConfiguration;
			baseConfigurationReference = 150E0642B1043D763F030663 /* Pods-TestApptvOS.debug.xcconfig */;
			buildSettings = {
				ALWAYS_EMBED_SWIFT_STANDARD_LIBRARIES = "$(inherited)";
				ASSETCATALOG_COMPILER_APPICON_NAME = AppIcon;
				BUNDLE_LOADER = "";
				CODE_SIGN_STYLE = Automatic;
				DEVELOPMENT_ASSET_PATHS = "\"TestApps/TestAppSwiftUI/Preview Content\"";
				DEVELOPMENT_TEAM = FKGEE875K4;
				ENABLE_PREVIEWS = YES;
				GCC_NO_COMMON_BLOCKS = NO;
				INFOPLIST_FILE = TestApps/TestAppSwiftUI/Info.plist;
				IPHONEOS_DEPLOYMENT_TARGET = 13.0;
				LD_RUNPATH_SEARCH_PATHS = (
					"$(inherited)",
					"@executable_path/Frameworks",
				);
				OTHER_LDFLAGS = "$(inherited)";
				PRODUCT_BUNDLE_IDENTIFIER = com.adobe.aep.edge.TestAppSwiftUI;
				PRODUCT_NAME = "$(TARGET_NAME)";
				SDKROOT = appletvos;
				SUPPORTED_PLATFORMS = "appletvsimulator appletvos";
				SWIFT_VERSION = 5.0;
				TARGETED_DEVICE_FAMILY = 3;
				TVOS_DEPLOYMENT_TARGET = 15.0;
			};
			name = Debug;
		};
		2EDD05D1286EAA7000229CB2 /* Release */ = {
			isa = XCBuildConfiguration;
			baseConfigurationReference = A156D013D36928B2126DB6D3 /* Pods-TestApptvOS.release.xcconfig */;
			buildSettings = {
				ALWAYS_EMBED_SWIFT_STANDARD_LIBRARIES = "$(inherited)";
				ASSETCATALOG_COMPILER_APPICON_NAME = AppIcon;
				BUNDLE_LOADER = "";
				CODE_SIGN_STYLE = Automatic;
				DEVELOPMENT_ASSET_PATHS = "\"TestApps/TestAppSwiftUI/Preview Content\"";
				DEVELOPMENT_TEAM = FKGEE875K4;
				ENABLE_PREVIEWS = YES;
				GCC_NO_COMMON_BLOCKS = NO;
				INFOPLIST_FILE = TestApps/TestAppSwiftUI/Info.plist;
				IPHONEOS_DEPLOYMENT_TARGET = 13.0;
				LD_RUNPATH_SEARCH_PATHS = (
					"$(inherited)",
					"@executable_path/Frameworks",
				);
				OTHER_LDFLAGS = "$(inherited)";
				PRODUCT_BUNDLE_IDENTIFIER = com.adobe.aep.edge.TestAppSwiftUI;
				PRODUCT_NAME = "$(TARGET_NAME)";
				SDKROOT = appletvos;
				SUPPORTED_PLATFORMS = "appletvsimulator appletvos";
				SWIFT_VERSION = 5.0;
				TARGETED_DEVICE_FAMILY = 3;
				TVOS_DEPLOYMENT_TARGET = 15.0;
			};
			name = Release;
		};
		D44499652519506B0093B364 /* Debug */ = {
			isa = XCBuildConfiguration;
			baseConfigurationReference = DFF2072F2D4CDD5D869C509E /* Pods-AEPEdge.debug.xcconfig */;
			buildSettings = {
				BUILD_LIBRARY_FOR_DISTRIBUTION = YES;
				CODE_SIGN_IDENTITY = "Apple Development";
				CODE_SIGN_STYLE = Automatic;
				CURRENT_PROJECT_VERSION = 1;
				DEFINES_MODULE = YES;
				DEVELOPMENT_TEAM = "";
				DYLIB_COMPATIBILITY_VERSION = 1;
				DYLIB_CURRENT_VERSION = 1;
				DYLIB_INSTALL_NAME_BASE = "@rpath";
				FRAMEWORK_SEARCH_PATHS = "$(inherited)";
				HEADER_SEARCH_PATHS = "$(inherited)";
				INFOPLIST_FILE = Sources/Info.plist;
				INSTALL_PATH = "$(LOCAL_LIBRARY_DIR)/Frameworks";
				IPHONEOS_DEPLOYMENT_TARGET = 10.0;
				LD_RUNPATH_SEARCH_PATHS = (
					"$(inherited)",
					"@executable_path/Frameworks",
					"@loader_path/Frameworks",
				);
				MARKETING_VERSION = 1.4.1;
				OTHER_LDFLAGS = "$(inherited)";
				PRODUCT_BUNDLE_IDENTIFIER = com.adobe.aep.edge;
				PRODUCT_NAME = "$(TARGET_NAME:c99extidentifier)";
				SKIP_INSTALL = YES;
				SUPPORTED_PLATFORMS = "iphonesimulator iphoneos appletvsimulator appletvos";
				SWIFT_VERSION = 5.0;
				TARGETED_DEVICE_FAMILY = "1,2,3";
				TVOS_DEPLOYMENT_TARGET = 10.0;
				VERSIONING_SYSTEM = "apple-generic";
				VERSION_INFO_PREFIX = "";
			};
			name = Debug;
		};
		D44499662519506B0093B364 /* Release */ = {
			isa = XCBuildConfiguration;
			baseConfigurationReference = 2614B28EBEBC8551B85403E1 /* Pods-AEPEdge.release.xcconfig */;
			buildSettings = {
				BUILD_LIBRARY_FOR_DISTRIBUTION = YES;
				CODE_SIGN_IDENTITY = "Apple Development";
				CODE_SIGN_STYLE = Automatic;
				CURRENT_PROJECT_VERSION = 1;
				DEFINES_MODULE = YES;
				DEVELOPMENT_TEAM = "";
				DYLIB_COMPATIBILITY_VERSION = 1;
				DYLIB_CURRENT_VERSION = 1;
				DYLIB_INSTALL_NAME_BASE = "@rpath";
				HEADER_SEARCH_PATHS = "$(inherited)";
				INFOPLIST_FILE = Sources/Info.plist;
				INSTALL_PATH = "$(LOCAL_LIBRARY_DIR)/Frameworks";
				IPHONEOS_DEPLOYMENT_TARGET = 10.0;
				LD_RUNPATH_SEARCH_PATHS = (
					"$(inherited)",
					"@executable_path/Frameworks",
					"@loader_path/Frameworks",
				);
				MARKETING_VERSION = 1.4.1;
				OTHER_LDFLAGS = "$(inherited)";
				PRODUCT_BUNDLE_IDENTIFIER = com.adobe.aep.edge;
				PRODUCT_NAME = "$(TARGET_NAME:c99extidentifier)";
				SKIP_INSTALL = YES;
				SUPPORTED_PLATFORMS = "iphonesimulator iphoneos appletvsimulator appletvos";
				SWIFT_VERSION = 5.0;
				TARGETED_DEVICE_FAMILY = "1,2,3";
				TVOS_DEPLOYMENT_TARGET = 10.0;
				VERSIONING_SYSTEM = "apple-generic";
				VERSION_INFO_PREFIX = "";
			};
			name = Release;
		};
		D496756D25117263001F5F95 /* Debug */ = {
			isa = XCBuildConfiguration;
			buildSettings = {
				BUILD_LIBRARY_FOR_DISTRIBUTION = YES;
				CODE_SIGN_STYLE = Automatic;
				CURRENT_PROJECT_VERSION = 1;
				DEVELOPMENT_TEAM = FKGEE875K4;
				PRODUCT_NAME = "$(TARGET_NAME)";
				VERSIONING_SYSTEM = "apple-generic";
			};
			name = Debug;
		};
		D496756E25117263001F5F95 /* Release */ = {
			isa = XCBuildConfiguration;
			buildSettings = {
				BUILD_LIBRARY_FOR_DISTRIBUTION = YES;
				CODE_SIGN_STYLE = Automatic;
				CURRENT_PROJECT_VERSION = 1;
				DEVELOPMENT_TEAM = FKGEE875K4;
				PRODUCT_NAME = "$(TARGET_NAME)";
				VERSIONING_SYSTEM = "apple-generic";
			};
			name = Release;
		};
		D4D5B4EC242EBB1600CAB6E4 /* Debug */ = {
			isa = XCBuildConfiguration;
			buildSettings = {
				ALWAYS_SEARCH_USER_PATHS = NO;
				CLANG_ALLOW_NON_MODULAR_INCLUDES_IN_FRAMEWORK_MODULES = NO;
				CLANG_ANALYZER_NONNULL = YES;
				CLANG_ANALYZER_NUMBER_OBJECT_CONVERSION = YES_AGGRESSIVE;
				CLANG_CXX_LANGUAGE_STANDARD = "gnu++14";
				CLANG_CXX_LIBRARY = "libc++";
				CLANG_ENABLE_MODULES = YES;
				CLANG_ENABLE_OBJC_ARC = YES;
				CLANG_ENABLE_OBJC_WEAK = YES;
				CLANG_WARN_BLOCK_CAPTURE_AUTORELEASING = YES;
				CLANG_WARN_BOOL_CONVERSION = YES;
				CLANG_WARN_COMMA = YES;
				CLANG_WARN_CONSTANT_CONVERSION = YES;
				CLANG_WARN_DEPRECATED_OBJC_IMPLEMENTATIONS = YES;
				CLANG_WARN_DIRECT_OBJC_ISA_USAGE = YES_ERROR;
				CLANG_WARN_DOCUMENTATION_COMMENTS = YES;
				CLANG_WARN_EMPTY_BODY = YES;
				CLANG_WARN_ENUM_CONVERSION = YES;
				CLANG_WARN_INFINITE_RECURSION = YES;
				CLANG_WARN_INT_CONVERSION = YES;
				CLANG_WARN_NON_LITERAL_NULL_CONVERSION = YES;
				CLANG_WARN_OBJC_IMPLICIT_RETAIN_SELF = YES;
				CLANG_WARN_OBJC_LITERAL_CONVERSION = YES;
				CLANG_WARN_OBJC_ROOT_CLASS = YES_ERROR;
				CLANG_WARN_RANGE_LOOP_ANALYSIS = YES;
				CLANG_WARN_STRICT_PROTOTYPES = YES;
				CLANG_WARN_SUSPICIOUS_MOVE = YES;
				CLANG_WARN_UNGUARDED_AVAILABILITY = YES_AGGRESSIVE;
				CLANG_WARN_UNREACHABLE_CODE = YES;
				CLANG_WARN__DUPLICATE_METHOD_MATCH = YES;
				COPY_PHASE_STRIP = NO;
				DEBUG_INFORMATION_FORMAT = dwarf;
				ENABLE_STRICT_OBJC_MSGSEND = YES;
				ENABLE_TESTABILITY = YES;
				GCC_C_LANGUAGE_STANDARD = gnu11;
				GCC_DYNAMIC_NO_PIC = NO;
				GCC_NO_COMMON_BLOCKS = YES;
				GCC_OPTIMIZATION_LEVEL = 0;
				GCC_PREPROCESSOR_DEFINITIONS = (
					"DEBUG=1",
					"$(inherited)",
				);
				GCC_WARN_64_TO_32_BIT_CONVERSION = YES;
				GCC_WARN_ABOUT_RETURN_TYPE = YES_ERROR;
				GCC_WARN_UNDECLARED_SELECTOR = YES;
				GCC_WARN_UNINITIALIZED_AUTOS = YES_AGGRESSIVE;
				GCC_WARN_UNUSED_FUNCTION = YES;
				GCC_WARN_UNUSED_VARIABLE = YES;
				IPHONEOS_DEPLOYMENT_TARGET = 10.0;
				MTL_ENABLE_DEBUG_INFO = INCLUDE_SOURCE;
				MTL_FAST_MATH = YES;
				ONLY_ACTIVE_ARCH = YES;
				SDKROOT = iphoneos;
				SWIFT_ACTIVE_COMPILATION_CONDITIONS = DEBUG;
				SWIFT_OPTIMIZATION_LEVEL = "-Onone";
			};
			name = Debug;
		};
		D4D5B4ED242EBB1600CAB6E4 /* Release */ = {
			isa = XCBuildConfiguration;
			buildSettings = {
				ALWAYS_SEARCH_USER_PATHS = NO;
				CLANG_ALLOW_NON_MODULAR_INCLUDES_IN_FRAMEWORK_MODULES = NO;
				CLANG_ANALYZER_NONNULL = YES;
				CLANG_ANALYZER_NUMBER_OBJECT_CONVERSION = YES_AGGRESSIVE;
				CLANG_CXX_LANGUAGE_STANDARD = "gnu++14";
				CLANG_CXX_LIBRARY = "libc++";
				CLANG_ENABLE_MODULES = YES;
				CLANG_ENABLE_OBJC_ARC = YES;
				CLANG_ENABLE_OBJC_WEAK = YES;
				CLANG_WARN_BLOCK_CAPTURE_AUTORELEASING = YES;
				CLANG_WARN_BOOL_CONVERSION = YES;
				CLANG_WARN_COMMA = YES;
				CLANG_WARN_CONSTANT_CONVERSION = YES;
				CLANG_WARN_DEPRECATED_OBJC_IMPLEMENTATIONS = YES;
				CLANG_WARN_DIRECT_OBJC_ISA_USAGE = YES_ERROR;
				CLANG_WARN_DOCUMENTATION_COMMENTS = YES;
				CLANG_WARN_EMPTY_BODY = YES;
				CLANG_WARN_ENUM_CONVERSION = YES;
				CLANG_WARN_INFINITE_RECURSION = YES;
				CLANG_WARN_INT_CONVERSION = YES;
				CLANG_WARN_NON_LITERAL_NULL_CONVERSION = YES;
				CLANG_WARN_OBJC_IMPLICIT_RETAIN_SELF = YES;
				CLANG_WARN_OBJC_LITERAL_CONVERSION = YES;
				CLANG_WARN_OBJC_ROOT_CLASS = YES_ERROR;
				CLANG_WARN_RANGE_LOOP_ANALYSIS = YES;
				CLANG_WARN_STRICT_PROTOTYPES = YES;
				CLANG_WARN_SUSPICIOUS_MOVE = YES;
				CLANG_WARN_UNGUARDED_AVAILABILITY = YES_AGGRESSIVE;
				CLANG_WARN_UNREACHABLE_CODE = YES;
				CLANG_WARN__DUPLICATE_METHOD_MATCH = YES;
				COPY_PHASE_STRIP = NO;
				DEBUG_INFORMATION_FORMAT = "dwarf-with-dsym";
				ENABLE_NS_ASSERTIONS = NO;
				ENABLE_STRICT_OBJC_MSGSEND = YES;
				GCC_C_LANGUAGE_STANDARD = gnu11;
				GCC_NO_COMMON_BLOCKS = YES;
				GCC_WARN_64_TO_32_BIT_CONVERSION = YES;
				GCC_WARN_ABOUT_RETURN_TYPE = YES_ERROR;
				GCC_WARN_UNDECLARED_SELECTOR = YES;
				GCC_WARN_UNINITIALIZED_AUTOS = YES_AGGRESSIVE;
				GCC_WARN_UNUSED_FUNCTION = YES;
				GCC_WARN_UNUSED_VARIABLE = YES;
				IPHONEOS_DEPLOYMENT_TARGET = 10.0;
				MTL_ENABLE_DEBUG_INFO = NO;
				MTL_FAST_MATH = YES;
				SDKROOT = iphoneos;
				SWIFT_COMPILATION_MODE = wholemodule;
				SWIFT_OPTIMIZATION_LEVEL = "-O";
				VALIDATE_PRODUCT = YES;
			};
			name = Release;
		};
		D4D5B52A2432599B00CAB6E4 /* Debug */ = {
			isa = XCBuildConfiguration;
			baseConfigurationReference = 701D4AF6A9BF16982CCC5DF2 /* Pods-UnitTests.debug.xcconfig */;
			buildSettings = {
				CODE_SIGN_STYLE = Automatic;
				DEVELOPMENT_TEAM = FKGEE875K4;
				INFOPLIST_FILE = Tests/UnitTests/Info.plist;
				IPHONEOS_DEPLOYMENT_TARGET = 10.0;
				LD_RUNPATH_SEARCH_PATHS = (
					"$(inherited)",
					"@executable_path/Frameworks",
					"@loader_path/Frameworks",
				);
				PRODUCT_BUNDLE_IDENTIFIER = com.adobe.UnitTests;
				PRODUCT_NAME = "$(TARGET_NAME)";
				SUPPORTED_PLATFORMS = "iphonesimulator iphoneos appletvsimulator appletvos";
				SWIFT_VERSION = 5.0;
				TARGETED_DEVICE_FAMILY = "1,2,3";
				TVOS_DEPLOYMENT_TARGET = 10.0;
			};
			name = Debug;
		};
		D4D5B52B2432599B00CAB6E4 /* Release */ = {
			isa = XCBuildConfiguration;
			baseConfigurationReference = A4FCF5CE3C7DCFC76FAFB9B4 /* Pods-UnitTests.release.xcconfig */;
			buildSettings = {
				CODE_SIGN_STYLE = Automatic;
				DEVELOPMENT_TEAM = FKGEE875K4;
				INFOPLIST_FILE = Tests/UnitTests/Info.plist;
				IPHONEOS_DEPLOYMENT_TARGET = 10.0;
				LD_RUNPATH_SEARCH_PATHS = (
					"$(inherited)",
					"@executable_path/Frameworks",
					"@loader_path/Frameworks",
				);
				PRODUCT_BUNDLE_IDENTIFIER = com.adobe.UnitTests;
				PRODUCT_NAME = "$(TARGET_NAME)";
				SUPPORTED_PLATFORMS = "iphonesimulator iphoneos appletvsimulator appletvos";
				SWIFT_VERSION = 5.0;
				TARGETED_DEVICE_FAMILY = "1,2,3";
				TVOS_DEPLOYMENT_TARGET = 10.0;
			};
			name = Release;
		};
		D4D5B53C24325AB800CAB6E4 /* Debug */ = {
			isa = XCBuildConfiguration;
			baseConfigurationReference = 5FA204B04A95D854E9FA7DBF /* Pods-FunctionalTests.debug.xcconfig */;
			buildSettings = {
				CODE_SIGN_STYLE = Automatic;
				DEVELOPMENT_TEAM = FKGEE875K4;
				INFOPLIST_FILE = Tests/FunctionalTests/Info.plist;
				IPHONEOS_DEPLOYMENT_TARGET = 10.0;
				LD_RUNPATH_SEARCH_PATHS = (
					"$(inherited)",
					"@executable_path/Frameworks",
					"@loader_path/Frameworks",
				);
				MACOSX_DEPLOYMENT_TARGET = 10.6;
				PRODUCT_BUNDLE_IDENTIFIER = com.adobe.functionalTests;
				PRODUCT_NAME = "$(TARGET_NAME)";
				SUPPORTED_PLATFORMS = "iphonesimulator iphoneos appletvsimulator appletvos";
				SWIFT_VERSION = 5.0;
				TARGETED_DEVICE_FAMILY = "1,2,3";
				TVOS_DEPLOYMENT_TARGET = 10.0;
				WATCHOS_DEPLOYMENT_TARGET = 4.0;
			};
			name = Debug;
		};
		D4D5B53D24325AB800CAB6E4 /* Release */ = {
			isa = XCBuildConfiguration;
			baseConfigurationReference = 8356BBFAD3E86F71B34A2117 /* Pods-FunctionalTests.release.xcconfig */;
			buildSettings = {
				CODE_SIGN_STYLE = Automatic;
				DEVELOPMENT_TEAM = FKGEE875K4;
				INFOPLIST_FILE = Tests/FunctionalTests/Info.plist;
				IPHONEOS_DEPLOYMENT_TARGET = 10.0;
				LD_RUNPATH_SEARCH_PATHS = (
					"$(inherited)",
					"@executable_path/Frameworks",
					"@loader_path/Frameworks",
				);
				MACOSX_DEPLOYMENT_TARGET = 10.6;
				PRODUCT_BUNDLE_IDENTIFIER = com.adobe.functionalTests;
				PRODUCT_NAME = "$(TARGET_NAME)";
				SUPPORTED_PLATFORMS = "iphonesimulator iphoneos appletvsimulator appletvos";
				SWIFT_VERSION = 5.0;
				TARGETED_DEVICE_FAMILY = "1,2,3";
				TVOS_DEPLOYMENT_TARGET = 10.0;
				WATCHOS_DEPLOYMENT_TARGET = 4.0;
			};
			name = Release;
		};
		D4D5B58B2432977F00CAB6E4 /* Debug */ = {
			isa = XCBuildConfiguration;
			baseConfigurationReference = DE0A73B7ED7785D4F32B82C7 /* Pods-TestAppiOS.debug.xcconfig */;
			buildSettings = {
				ALWAYS_EMBED_SWIFT_STANDARD_LIBRARIES = "$(inherited)";
				ASSETCATALOG_COMPILER_APPICON_NAME = AppIcon;
				BUNDLE_LOADER = "";
				CODE_SIGN_STYLE = Automatic;
				DEVELOPMENT_ASSET_PATHS = "\"TestApps/TestAppSwiftUI/Preview Content\"";
				DEVELOPMENT_TEAM = FKGEE875K4;
				ENABLE_PREVIEWS = YES;
				GCC_NO_COMMON_BLOCKS = NO;
				INFOPLIST_FILE = TestApps/TestAppSwiftUI/Info.plist;
				IPHONEOS_DEPLOYMENT_TARGET = 13.0;
				LD_RUNPATH_SEARCH_PATHS = (
					"$(inherited)",
					"@executable_path/Frameworks",
				);
				OTHER_LDFLAGS = "$(inherited)";
				PRODUCT_BUNDLE_IDENTIFIER = com.adobe.aep.edge.TestAppSwiftUI;
				PRODUCT_NAME = "$(TARGET_NAME)";
				SWIFT_VERSION = 5.0;
				TARGETED_DEVICE_FAMILY = "1,2";
				TVOS_DEPLOYMENT_TARGET = 13.0;
			};
			name = Debug;
		};
		D4D5B58C2432977F00CAB6E4 /* Release */ = {
			isa = XCBuildConfiguration;
			baseConfigurationReference = 5B5729C8A3F96E59534A1E94 /* Pods-TestAppiOS.release.xcconfig */;
			buildSettings = {
				ALWAYS_EMBED_SWIFT_STANDARD_LIBRARIES = "$(inherited)";
				ASSETCATALOG_COMPILER_APPICON_NAME = AppIcon;
				BUNDLE_LOADER = "";
				CODE_SIGN_STYLE = Automatic;
				DEVELOPMENT_ASSET_PATHS = "\"TestApps/TestAppSwiftUI/Preview Content\"";
				DEVELOPMENT_TEAM = FKGEE875K4;
				ENABLE_PREVIEWS = YES;
				GCC_NO_COMMON_BLOCKS = NO;
				INFOPLIST_FILE = TestApps/TestAppSwiftUI/Info.plist;
				IPHONEOS_DEPLOYMENT_TARGET = 13.0;
				LD_RUNPATH_SEARCH_PATHS = (
					"$(inherited)",
					"@executable_path/Frameworks",
				);
				OTHER_LDFLAGS = "$(inherited)";
				PRODUCT_BUNDLE_IDENTIFIER = com.adobe.aep.edge.TestAppSwiftUI;
				PRODUCT_NAME = "$(TARGET_NAME)";
				SWIFT_VERSION = 5.0;
				TARGETED_DEVICE_FAMILY = "1,2";
				TVOS_DEPLOYMENT_TARGET = 13.0;
			};
			name = Release;
		};
/* End XCBuildConfiguration section */

/* Begin XCConfigurationList section */
		2EDD05CF286EAA7000229CB2 /* Build configuration list for PBXNativeTarget "TestApptvOS" */ = {
			isa = XCConfigurationList;
			buildConfigurations = (
				2EDD05D0286EAA7000229CB2 /* Debug */,
				2EDD05D1286EAA7000229CB2 /* Release */,
			);
			defaultConfigurationIsVisible = 0;
			defaultConfigurationName = Release;
		};
		D44499642519506B0093B364 /* Build configuration list for PBXNativeTarget "AEPEdge" */ = {
			isa = XCConfigurationList;
			buildConfigurations = (
				D44499652519506B0093B364 /* Debug */,
				D44499662519506B0093B364 /* Release */,
			);
			defaultConfigurationIsVisible = 0;
			defaultConfigurationName = Release;
		};
		D496756C25117263001F5F95 /* Build configuration list for PBXAggregateTarget "AEPEdgeXCF" */ = {
			isa = XCConfigurationList;
			buildConfigurations = (
				D496756D25117263001F5F95 /* Debug */,
				D496756E25117263001F5F95 /* Release */,
			);
			defaultConfigurationIsVisible = 0;
			defaultConfigurationName = Release;
		};
		D4D5B4E2242EBB1600CAB6E4 /* Build configuration list for PBXProject "AEPEdge" */ = {
			isa = XCConfigurationList;
			buildConfigurations = (
				D4D5B4EC242EBB1600CAB6E4 /* Debug */,
				D4D5B4ED242EBB1600CAB6E4 /* Release */,
			);
			defaultConfigurationIsVisible = 0;
			defaultConfigurationName = Release;
		};
		D4D5B5292432599B00CAB6E4 /* Build configuration list for PBXNativeTarget "UnitTests" */ = {
			isa = XCConfigurationList;
			buildConfigurations = (
				D4D5B52A2432599B00CAB6E4 /* Debug */,
				D4D5B52B2432599B00CAB6E4 /* Release */,
			);
			defaultConfigurationIsVisible = 0;
			defaultConfigurationName = Release;
		};
		D4D5B53B24325AB800CAB6E4 /* Build configuration list for PBXNativeTarget "FunctionalTests" */ = {
			isa = XCConfigurationList;
			buildConfigurations = (
				D4D5B53C24325AB800CAB6E4 /* Debug */,
				D4D5B53D24325AB800CAB6E4 /* Release */,
			);
			defaultConfigurationIsVisible = 0;
			defaultConfigurationName = Release;
		};
		D4D5B58D2432977F00CAB6E4 /* Build configuration list for PBXNativeTarget "TestAppiOS" */ = {
			isa = XCConfigurationList;
			buildConfigurations = (
				D4D5B58B2432977F00CAB6E4 /* Debug */,
				D4D5B58C2432977F00CAB6E4 /* Release */,
			);
			defaultConfigurationIsVisible = 0;
			defaultConfigurationName = Release;
		};
/* End XCConfigurationList section */
	};
	rootObject = D4D5B4DF242EBB1600CAB6E4 /* Project object */;
}<|MERGE_RESOLUTION|>--- conflicted
+++ resolved
@@ -64,12 +64,9 @@
 		BF947F9E244182B30057A6CC /* StoreResponsePayloadManagerTests.swift in Sources */ = {isa = PBXBuildFile; fileRef = BF947F9424414E3E0057A6CC /* StoreResponsePayloadManagerTests.swift */; };
 		BF947FA0244569190057A6CC /* EdgeRequestTests.swift in Sources */ = {isa = PBXBuildFile; fileRef = BF947F9F244569190057A6CC /* EdgeRequestTests.swift */; };
 		BF947FA4244613FB0057A6CC /* RequestMetadataTests.swift in Sources */ = {isa = PBXBuildFile; fileRef = BF947FA3244613FB0057A6CC /* RequestMetadataTests.swift */; };
-<<<<<<< HEAD
 		C188866170CB56E3822256BA /* Pods_UnitTests.framework in Frameworks */ = {isa = PBXBuildFile; fileRef = B67545E32EF8620A4790BC91 /* Pods_UnitTests.framework */; };
-=======
 		BFEEB5AB28D4E35D00B668B8 /* EdgePublicAPITests.swift in Sources */ = {isa = PBXBuildFile; fileRef = D45F2E8125EE1987000AC350 /* EdgePublicAPITests.swift */; };
 		BFEEB5AD28D4E3E900B668B8 /* Edge+PublicAPITests.swift in Sources */ = {isa = PBXBuildFile; fileRef = BFEEB5AC28D4E3E900B668B8 /* Edge+PublicAPITests.swift */; };
->>>>>>> d76f3502
 		D4000F35245A53FB0052C536 /* EdgeNetworkServiceTests.swift in Sources */ = {isa = PBXBuildFile; fileRef = D4000F34245A53FB0052C536 /* EdgeNetworkServiceTests.swift */; };
 		D4145F4025D1D3200019EA4C /* EdgeHitTests.swift in Sources */ = {isa = PBXBuildFile; fileRef = D4145F3F25D1D3200019EA4C /* EdgeHitTests.swift */; };
 		D4145FB525D5D0430019EA4C /* Event+Edge.swift in Sources */ = {isa = PBXBuildFile; fileRef = D4145FB425D5D0430019EA4C /* Event+Edge.swift */; };
@@ -272,11 +269,8 @@
 		BF947F9F244569190057A6CC /* EdgeRequestTests.swift */ = {isa = PBXFileReference; lastKnownFileType = sourcecode.swift; path = EdgeRequestTests.swift; sourceTree = "<group>"; };
 		BF947FA1244587520057A6CC /* TestUtils.swift */ = {isa = PBXFileReference; lastKnownFileType = sourcecode.swift; path = TestUtils.swift; sourceTree = "<group>"; };
 		BF947FA3244613FB0057A6CC /* RequestMetadataTests.swift */ = {isa = PBXFileReference; lastKnownFileType = sourcecode.swift; path = RequestMetadataTests.swift; sourceTree = "<group>"; };
-<<<<<<< HEAD
 		CB63C260A5C46A63FB19F95D /* Pods_TestApptvOS.framework */ = {isa = PBXFileReference; explicitFileType = wrapper.framework; includeInIndex = 0; path = Pods_TestApptvOS.framework; sourceTree = BUILT_PRODUCTS_DIR; };
-=======
 		BFEEB5AC28D4E3E900B668B8 /* Edge+PublicAPITests.swift */ = {isa = PBXFileReference; lastKnownFileType = sourcecode.swift; path = "Edge+PublicAPITests.swift"; sourceTree = "<group>"; };
->>>>>>> d76f3502
 		D4000F302459E2080052C536 /* NetworkResponseHandler.swift */ = {isa = PBXFileReference; lastKnownFileType = sourcecode.swift; path = NetworkResponseHandler.swift; sourceTree = "<group>"; };
 		D4000F322459E2300052C536 /* EdgeNetworkService.swift */ = {isa = PBXFileReference; lastKnownFileType = sourcecode.swift; path = EdgeNetworkService.swift; sourceTree = "<group>"; };
 		D4000F34245A53FB0052C536 /* EdgeNetworkServiceTests.swift */ = {isa = PBXFileReference; lastKnownFileType = sourcecode.swift; path = EdgeNetworkServiceTests.swift; sourceTree = "<group>"; };
