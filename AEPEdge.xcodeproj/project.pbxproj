--- conflicted
+++ resolved
@@ -21,6 +21,7 @@
 /* End PBXAggregateTarget section */
 
 /* Begin PBXBuildFile section */
+		0B396C1DED86D405E03E1297 /* Pods_TestAppiOS.framework in Frameworks */ = {isa = PBXBuildFile; fileRef = 95F6DE4C5C71EF0E6BF93F61 /* Pods_TestAppiOS.framework */; };
 		1CCD27D82459EEB900E912B2 /* XDMFormattersTests.swift in Sources */ = {isa = PBXBuildFile; fileRef = 1CCD27C72458CB8000E912B2 /* XDMFormattersTests.swift */; };
 		1CCD27DC245A240F00E912B2 /* ExperienceEventTests.swift in Sources */ = {isa = PBXBuildFile; fileRef = 1CCD27C82458CB8000E912B2 /* ExperienceEventTests.swift */; };
 		211BCB8126030DCD00AACFEF /* EdgeDataEntity.swift in Sources */ = {isa = PBXBuildFile; fileRef = 211BCB8026030DCD00AACFEF /* EdgeDataEntity.swift */; };
@@ -36,7 +37,6 @@
 		21FFBD6C2563321600B48A8F /* EdgeEventErrorTests.swift in Sources */ = {isa = PBXBuildFile; fileRef = 21FFBD6B2563321600B48A8F /* EdgeEventErrorTests.swift */; };
 		240E3C9924EF357100D44993 /* MockDataStore.swift in Sources */ = {isa = PBXBuildFile; fileRef = 240E3C9824EF357100D44993 /* MockDataStore.swift */; };
 		240E3C9A24EF357100D44993 /* MockDataStore.swift in Sources */ = {isa = PBXBuildFile; fileRef = 240E3C9824EF357100D44993 /* MockDataStore.swift */; };
-<<<<<<< HEAD
 		2EDD05C1286EAA7000229CB2 /* AppDelegate.swift in Sources */ = {isa = PBXBuildFile; fileRef = D4D5B57C2432977F00CAB6E4 /* AppDelegate.swift */; };
 		2EDD05C2286EAA7000229CB2 /* SceneDelegate.swift in Sources */ = {isa = PBXBuildFile; fileRef = D4D5B57E2432977F00CAB6E4 /* SceneDelegate.swift */; };
 		2EDD05C3286EAA7000229CB2 /* AssuranceView.swift in Sources */ = {isa = PBXBuildFile; fileRef = BF4A717826DDAE4B00612434 /* AssuranceView.swift */; };
@@ -44,15 +44,10 @@
 		2EDD05C6286EAA7000229CB2 /* AEPEdge.framework in Frameworks */ = {isa = PBXBuildFile; fileRef = D444995F2519506B0093B364 /* AEPEdge.framework */; };
 		2EDD05CA286EAA7000229CB2 /* Preview Assets.xcassets in Resources */ = {isa = PBXBuildFile; fileRef = D4D5B5852432977F00CAB6E4 /* Preview Assets.xcassets */; };
 		2EDD05CB286EAA7000229CB2 /* Assets.xcassets in Resources */ = {isa = PBXBuildFile; fileRef = D4D5B5822432977F00CAB6E4 /* Assets.xcassets */; };
-		8DF59A603F078B158063CE01 /* Pods_TestApptvOS.framework in Frameworks */ = {isa = PBXBuildFile; fileRef = F59FBD569A08B1D4C82B3A35 /* Pods_TestApptvOS.framework */; };
-		A5E9686266139CC56D81F138 /* Pods_UnitTests.framework in Frameworks */ = {isa = PBXBuildFile; fileRef = 44A8ACE187C06BF659DDCCC3 /* Pods_UnitTests.framework */; };
-		B814945901BED5863D44326E /* Pods_AEPEdge.framework in Frameworks */ = {isa = PBXBuildFile; fileRef = 148139D8E46E70AC4AE6F338 /* Pods_AEPEdge.framework */; };
-=======
 		2EDFBCF02899B7CD00D22B25 /* EdgePathOverwriteTests.swift in Sources */ = {isa = PBXBuildFile; fileRef = 2EDFBCEF2899B7CD00D22B25 /* EdgePathOverwriteTests.swift */; };
-		5804F75855E57988DC5C245B /* Pods_UnitTests.framework in Frameworks */ = {isa = PBXBuildFile; fileRef = 38ACBDAC9AE339F84DF409D1 /* Pods_UnitTests.framework */; };
-		7E7B67894A1302219783DA58 /* Pods_FunctionalTests.framework in Frameworks */ = {isa = PBXBuildFile; fileRef = 6E5B0480095B7AF83B4EB0F2 /* Pods_FunctionalTests.framework */; };
-		B7D4701BFC537BD352F382F6 /* Pods_AEPEdge.framework in Frameworks */ = {isa = PBXBuildFile; fileRef = 6253B77554A8077411EEBD74 /* Pods_AEPEdge.framework */; };
->>>>>>> ebffb920
+		539CB6A537FE4E3966043257 /* Pods_AEPEdge.framework in Frameworks */ = {isa = PBXBuildFile; fileRef = 72ECA73E903564F0C329D34C /* Pods_AEPEdge.framework */; };
+		98DB7A10F1131C46DB13267B /* Pods_TestApptvOS.framework in Frameworks */ = {isa = PBXBuildFile; fileRef = CB63C260A5C46A63FB19F95D /* Pods_TestApptvOS.framework */; };
+		B07CA150E14A7D4568796887 /* Pods_FunctionalTests.framework in Frameworks */ = {isa = PBXBuildFile; fileRef = A08A969C313B65C23230D928 /* Pods_FunctionalTests.framework */; };
 		BF024B7924C6238C002131E9 /* FakeIdentityExtension.swift in Sources */ = {isa = PBXBuildFile; fileRef = BF024B7824C6238C002131E9 /* FakeIdentityExtension.swift */; };
 		BF0C0935246120B200892B5D /* NetworkResponseHandlerFunctionalTests.swift in Sources */ = {isa = PBXBuildFile; fileRef = D4D5B53524325AB700CAB6E4 /* NetworkResponseHandlerFunctionalTests.swift */; };
 		BF0C09482465E42100892B5D /* TestableEdge.swift in Sources */ = {isa = PBXBuildFile; fileRef = BF0C09472465E42100892B5D /* TestableEdge.swift */; };
@@ -67,6 +62,7 @@
 		BF947F9E244182B30057A6CC /* StoreResponsePayloadManagerTests.swift in Sources */ = {isa = PBXBuildFile; fileRef = BF947F9424414E3E0057A6CC /* StoreResponsePayloadManagerTests.swift */; };
 		BF947FA0244569190057A6CC /* EdgeRequestTests.swift in Sources */ = {isa = PBXBuildFile; fileRef = BF947F9F244569190057A6CC /* EdgeRequestTests.swift */; };
 		BF947FA4244613FB0057A6CC /* RequestMetadataTests.swift in Sources */ = {isa = PBXBuildFile; fileRef = BF947FA3244613FB0057A6CC /* RequestMetadataTests.swift */; };
+		C188866170CB56E3822256BA /* Pods_UnitTests.framework in Frameworks */ = {isa = PBXBuildFile; fileRef = B67545E32EF8620A4790BC91 /* Pods_UnitTests.framework */; };
 		D4000F35245A53FB0052C536 /* EdgeNetworkServiceTests.swift in Sources */ = {isa = PBXBuildFile; fileRef = D4000F34245A53FB0052C536 /* EdgeNetworkServiceTests.swift */; };
 		D4145F4025D1D3200019EA4C /* EdgeHitTests.swift in Sources */ = {isa = PBXBuildFile; fileRef = D4145F3F25D1D3200019EA4C /* EdgeHitTests.swift */; };
 		D4145FB525D5D0430019EA4C /* Event+Edge.swift in Sources */ = {isa = PBXBuildFile; fileRef = D4145FB425D5D0430019EA4C /* Event+Edge.swift */; };
@@ -142,8 +138,6 @@
 		D4F74FE72447A8B800379258 /* MockNetworking.swift in Sources */ = {isa = PBXBuildFile; fileRef = D4F74FE62447A8B800379258 /* MockNetworking.swift */; };
 		D4F74FE92447A92800379258 /* MockURLSession.swift in Sources */ = {isa = PBXBuildFile; fileRef = D4F74FE82447A92800379258 /* MockURLSession.swift */; };
 		D4F74FEB2447A94900379258 /* MockTask.swift in Sources */ = {isa = PBXBuildFile; fileRef = D4F74FEA2447A94900379258 /* MockTask.swift */; };
-		DD5EC5D90DC3FF41281BED1C /* Pods_TestAppiOS.framework in Frameworks */ = {isa = PBXBuildFile; fileRef = 987A4DCFD2DE1F01F04C369E /* Pods_TestAppiOS.framework */; };
-		F2710D738D5B0C7AF5EFB448 /* Pods_FunctionalTests.framework in Frameworks */ = {isa = PBXBuildFile; fileRef = C8A1145EA42FBB8A4CE890DF /* Pods_FunctionalTests.framework */; };
 /* End PBXBuildFile section */
 
 /* Begin PBXContainerItemProxy section */
@@ -214,9 +208,7 @@
 /* End PBXCopyFilesBuildPhase section */
 
 /* Begin PBXFileReference section */
-		0ADC3AE85FB288DC018BD7C1 /* Pods-AEPEdge.debug.xcconfig */ = {isa = PBXFileReference; includeInIndex = 1; lastKnownFileType = text.xcconfig; name = "Pods-AEPEdge.debug.xcconfig"; path = "Target Support Files/Pods-AEPEdge/Pods-AEPEdge.debug.xcconfig"; sourceTree = "<group>"; };
-		0B2612A9D26ACD5BA0D595A5 /* Pods-UnitTests.debug.xcconfig */ = {isa = PBXFileReference; includeInIndex = 1; lastKnownFileType = text.xcconfig; name = "Pods-UnitTests.debug.xcconfig"; path = "Target Support Files/Pods-UnitTests/Pods-UnitTests.debug.xcconfig"; sourceTree = "<group>"; };
-		148139D8E46E70AC4AE6F338 /* Pods_AEPEdge.framework */ = {isa = PBXFileReference; explicitFileType = wrapper.framework; includeInIndex = 0; path = Pods_AEPEdge.framework; sourceTree = BUILT_PRODUCTS_DIR; };
+		150E0642B1043D763F030663 /* Pods-TestApptvOS.debug.xcconfig */ = {isa = PBXFileReference; includeInIndex = 1; lastKnownFileType = text.xcconfig; name = "Pods-TestApptvOS.debug.xcconfig"; path = "Target Support Files/Pods-TestApptvOS/Pods-TestApptvOS.debug.xcconfig"; sourceTree = "<group>"; };
 		1CCD27C52458CB2300E912B2 /* ExperienceEvent.swift */ = {isa = PBXFileReference; fileEncoding = 4; lastKnownFileType = sourcecode.swift; path = ExperienceEvent.swift; sourceTree = "<group>"; };
 		1CCD27C72458CB8000E912B2 /* XDMFormattersTests.swift */ = {isa = PBXFileReference; fileEncoding = 4; lastKnownFileType = sourcecode.swift; path = XDMFormattersTests.swift; sourceTree = "<group>"; };
 		1CCD27C82458CB8000E912B2 /* ExperienceEventTests.swift */ = {isa = PBXFileReference; fileEncoding = 4; lastKnownFileType = sourcecode.swift; path = ExperienceEventTests.swift; sourceTree = "<group>"; };
@@ -234,26 +226,19 @@
 		21FFBD5825631E3E00B48A8F /* EdgeEventWarningTests.swift */ = {isa = PBXFileReference; lastKnownFileType = sourcecode.swift; path = EdgeEventWarningTests.swift; sourceTree = "<group>"; };
 		21FFBD6B2563321600B48A8F /* EdgeEventErrorTests.swift */ = {isa = PBXFileReference; lastKnownFileType = sourcecode.swift; path = EdgeEventErrorTests.swift; sourceTree = "<group>"; };
 		240E3C9824EF357100D44993 /* MockDataStore.swift */ = {isa = PBXFileReference; fileEncoding = 4; lastKnownFileType = sourcecode.swift; path = MockDataStore.swift; sourceTree = "<group>"; };
-<<<<<<< HEAD
+		2614B28EBEBC8551B85403E1 /* Pods-AEPEdge.release.xcconfig */ = {isa = PBXFileReference; includeInIndex = 1; lastKnownFileType = text.xcconfig; name = "Pods-AEPEdge.release.xcconfig"; path = "Target Support Files/Pods-AEPEdge/Pods-AEPEdge.release.xcconfig"; sourceTree = "<group>"; };
 		2EDD05D2286EAA7000229CB2 /* TestApptvOS.app */ = {isa = PBXFileReference; explicitFileType = wrapper.application; includeInIndex = 0; path = TestApptvOS.app; sourceTree = BUILT_PRODUCTS_DIR; };
-		34A7E28E0E8E73B2AA4986CE /* Pods-TestAppiOS.debug.xcconfig */ = {isa = PBXFileReference; includeInIndex = 1; lastKnownFileType = text.xcconfig; name = "Pods-TestAppiOS.debug.xcconfig"; path = "Target Support Files/Pods-TestAppiOS/Pods-TestAppiOS.debug.xcconfig"; sourceTree = "<group>"; };
-		44A8ACE187C06BF659DDCCC3 /* Pods_UnitTests.framework */ = {isa = PBXFileReference; explicitFileType = wrapper.framework; includeInIndex = 0; path = Pods_UnitTests.framework; sourceTree = BUILT_PRODUCTS_DIR; };
-		4B5A1CC66FF450B81D6F7081 /* Pods-TestApptvOS.release.xcconfig */ = {isa = PBXFileReference; includeInIndex = 1; lastKnownFileType = text.xcconfig; name = "Pods-TestApptvOS.release.xcconfig"; path = "Target Support Files/Pods-TestApptvOS/Pods-TestApptvOS.release.xcconfig"; sourceTree = "<group>"; };
-		4CD2FACF4D9FFCAC2C960E0C /* Pods-UnitTests.release.xcconfig */ = {isa = PBXFileReference; includeInIndex = 1; lastKnownFileType = text.xcconfig; name = "Pods-UnitTests.release.xcconfig"; path = "Target Support Files/Pods-UnitTests/Pods-UnitTests.release.xcconfig"; sourceTree = "<group>"; };
-		6BFD28B02AA568F0BCCCAA54 /* Pods-TestAppiOS.release.xcconfig */ = {isa = PBXFileReference; includeInIndex = 1; lastKnownFileType = text.xcconfig; name = "Pods-TestAppiOS.release.xcconfig"; path = "Target Support Files/Pods-TestAppiOS/Pods-TestAppiOS.release.xcconfig"; sourceTree = "<group>"; };
-		834DE92482F732A357DF7D09 /* Pods-AEPEdge.release.xcconfig */ = {isa = PBXFileReference; includeInIndex = 1; lastKnownFileType = text.xcconfig; name = "Pods-AEPEdge.release.xcconfig"; path = "Target Support Files/Pods-AEPEdge/Pods-AEPEdge.release.xcconfig"; sourceTree = "<group>"; };
-		987A4DCFD2DE1F01F04C369E /* Pods_TestAppiOS.framework */ = {isa = PBXFileReference; explicitFileType = wrapper.framework; includeInIndex = 0; path = Pods_TestAppiOS.framework; sourceTree = BUILT_PRODUCTS_DIR; };
-		998C1C381F902FFEF4658E9C /* Pods-FunctionalTests.debug.xcconfig */ = {isa = PBXFileReference; includeInIndex = 1; lastKnownFileType = text.xcconfig; name = "Pods-FunctionalTests.debug.xcconfig"; path = "Target Support Files/Pods-FunctionalTests/Pods-FunctionalTests.debug.xcconfig"; sourceTree = "<group>"; };
-=======
 		2EDFBCEF2899B7CD00D22B25 /* EdgePathOverwriteTests.swift */ = {isa = PBXFileReference; lastKnownFileType = sourcecode.swift; path = EdgePathOverwriteTests.swift; sourceTree = "<group>"; };
-		368B7986489CB5AF47A9DEBF /* Pods-TestAppSwiftUI.debug.xcconfig */ = {isa = PBXFileReference; includeInIndex = 1; lastKnownFileType = text.xcconfig; name = "Pods-TestAppSwiftUI.debug.xcconfig"; path = "Target Support Files/Pods-TestAppSwiftUI/Pods-TestAppSwiftUI.debug.xcconfig"; sourceTree = "<group>"; };
-		38ACBDAC9AE339F84DF409D1 /* Pods_UnitTests.framework */ = {isa = PBXFileReference; explicitFileType = wrapper.framework; includeInIndex = 0; path = Pods_UnitTests.framework; sourceTree = BUILT_PRODUCTS_DIR; };
-		5D22D82A33CBDE146CA99CD2 /* Pods-FunctionalTests.release.xcconfig */ = {isa = PBXFileReference; includeInIndex = 1; lastKnownFileType = text.xcconfig; name = "Pods-FunctionalTests.release.xcconfig"; path = "Target Support Files/Pods-FunctionalTests/Pods-FunctionalTests.release.xcconfig"; sourceTree = "<group>"; };
-		6253B77554A8077411EEBD74 /* Pods_AEPEdge.framework */ = {isa = PBXFileReference; explicitFileType = wrapper.framework; includeInIndex = 0; path = Pods_AEPEdge.framework; sourceTree = BUILT_PRODUCTS_DIR; };
-		6E5B0480095B7AF83B4EB0F2 /* Pods_FunctionalTests.framework */ = {isa = PBXFileReference; explicitFileType = wrapper.framework; includeInIndex = 0; path = Pods_FunctionalTests.framework; sourceTree = BUILT_PRODUCTS_DIR; };
-		86E54A7D2D9AB8229F95C9F8 /* Pods-AEPEdge.debug.xcconfig */ = {isa = PBXFileReference; includeInIndex = 1; lastKnownFileType = text.xcconfig; name = "Pods-AEPEdge.debug.xcconfig"; path = "Target Support Files/Pods-AEPEdge/Pods-AEPEdge.debug.xcconfig"; sourceTree = "<group>"; };
-		AE377C809413F38580F6F2CE /* Pods-TestAppSwiftUI.release.xcconfig */ = {isa = PBXFileReference; includeInIndex = 1; lastKnownFileType = text.xcconfig; name = "Pods-TestAppSwiftUI.release.xcconfig"; path = "Target Support Files/Pods-TestAppSwiftUI/Pods-TestAppSwiftUI.release.xcconfig"; sourceTree = "<group>"; };
->>>>>>> ebffb920
+		5B5729C8A3F96E59534A1E94 /* Pods-TestAppiOS.release.xcconfig */ = {isa = PBXFileReference; includeInIndex = 1; lastKnownFileType = text.xcconfig; name = "Pods-TestAppiOS.release.xcconfig"; path = "Target Support Files/Pods-TestAppiOS/Pods-TestAppiOS.release.xcconfig"; sourceTree = "<group>"; };
+		5FA204B04A95D854E9FA7DBF /* Pods-FunctionalTests.debug.xcconfig */ = {isa = PBXFileReference; includeInIndex = 1; lastKnownFileType = text.xcconfig; name = "Pods-FunctionalTests.debug.xcconfig"; path = "Target Support Files/Pods-FunctionalTests/Pods-FunctionalTests.debug.xcconfig"; sourceTree = "<group>"; };
+		701D4AF6A9BF16982CCC5DF2 /* Pods-UnitTests.debug.xcconfig */ = {isa = PBXFileReference; includeInIndex = 1; lastKnownFileType = text.xcconfig; name = "Pods-UnitTests.debug.xcconfig"; path = "Target Support Files/Pods-UnitTests/Pods-UnitTests.debug.xcconfig"; sourceTree = "<group>"; };
+		72ECA73E903564F0C329D34C /* Pods_AEPEdge.framework */ = {isa = PBXFileReference; explicitFileType = wrapper.framework; includeInIndex = 0; path = Pods_AEPEdge.framework; sourceTree = BUILT_PRODUCTS_DIR; };
+		8356BBFAD3E86F71B34A2117 /* Pods-FunctionalTests.release.xcconfig */ = {isa = PBXFileReference; includeInIndex = 1; lastKnownFileType = text.xcconfig; name = "Pods-FunctionalTests.release.xcconfig"; path = "Target Support Files/Pods-FunctionalTests/Pods-FunctionalTests.release.xcconfig"; sourceTree = "<group>"; };
+		95F6DE4C5C71EF0E6BF93F61 /* Pods_TestAppiOS.framework */ = {isa = PBXFileReference; explicitFileType = wrapper.framework; includeInIndex = 0; path = Pods_TestAppiOS.framework; sourceTree = BUILT_PRODUCTS_DIR; };
+		A08A969C313B65C23230D928 /* Pods_FunctionalTests.framework */ = {isa = PBXFileReference; explicitFileType = wrapper.framework; includeInIndex = 0; path = Pods_FunctionalTests.framework; sourceTree = BUILT_PRODUCTS_DIR; };
+		A156D013D36928B2126DB6D3 /* Pods-TestApptvOS.release.xcconfig */ = {isa = PBXFileReference; includeInIndex = 1; lastKnownFileType = text.xcconfig; name = "Pods-TestApptvOS.release.xcconfig"; path = "Target Support Files/Pods-TestApptvOS/Pods-TestApptvOS.release.xcconfig"; sourceTree = "<group>"; };
+		A4FCF5CE3C7DCFC76FAFB9B4 /* Pods-UnitTests.release.xcconfig */ = {isa = PBXFileReference; includeInIndex = 1; lastKnownFileType = text.xcconfig; name = "Pods-UnitTests.release.xcconfig"; path = "Target Support Files/Pods-UnitTests/Pods-UnitTests.release.xcconfig"; sourceTree = "<group>"; };
+		B67545E32EF8620A4790BC91 /* Pods_UnitTests.framework */ = {isa = PBXFileReference; explicitFileType = wrapper.framework; includeInIndex = 0; path = Pods_UnitTests.framework; sourceTree = BUILT_PRODUCTS_DIR; };
 		BF024B7824C6238C002131E9 /* FakeIdentityExtension.swift */ = {isa = PBXFileReference; lastKnownFileType = sourcecode.swift; path = FakeIdentityExtension.swift; sourceTree = "<group>"; };
 		BF024B7E24C62BED002131E9 /* IdentityStateFunctionalTests.swift */ = {isa = PBXFileReference; lastKnownFileType = sourcecode.swift; path = IdentityStateFunctionalTests.swift; sourceTree = "<group>"; };
 		BF0C092324608EEC00892B5D /* NoConfigFunctionalTests.swift */ = {isa = PBXFileReference; lastKnownFileType = sourcecode.swift; path = NoConfigFunctionalTests.swift; sourceTree = "<group>"; };
@@ -279,7 +264,7 @@
 		BF947F9F244569190057A6CC /* EdgeRequestTests.swift */ = {isa = PBXFileReference; lastKnownFileType = sourcecode.swift; path = EdgeRequestTests.swift; sourceTree = "<group>"; };
 		BF947FA1244587520057A6CC /* TestUtils.swift */ = {isa = PBXFileReference; lastKnownFileType = sourcecode.swift; path = TestUtils.swift; sourceTree = "<group>"; };
 		BF947FA3244613FB0057A6CC /* RequestMetadataTests.swift */ = {isa = PBXFileReference; lastKnownFileType = sourcecode.swift; path = RequestMetadataTests.swift; sourceTree = "<group>"; };
-		C8A1145EA42FBB8A4CE890DF /* Pods_FunctionalTests.framework */ = {isa = PBXFileReference; explicitFileType = wrapper.framework; includeInIndex = 0; path = Pods_FunctionalTests.framework; sourceTree = BUILT_PRODUCTS_DIR; };
+		CB63C260A5C46A63FB19F95D /* Pods_TestApptvOS.framework */ = {isa = PBXFileReference; explicitFileType = wrapper.framework; includeInIndex = 0; path = Pods_TestApptvOS.framework; sourceTree = BUILT_PRODUCTS_DIR; };
 		D4000F302459E2080052C536 /* NetworkResponseHandler.swift */ = {isa = PBXFileReference; lastKnownFileType = sourcecode.swift; path = NetworkResponseHandler.swift; sourceTree = "<group>"; };
 		D4000F322459E2300052C536 /* EdgeNetworkService.swift */ = {isa = PBXFileReference; lastKnownFileType = sourcecode.swift; path = EdgeNetworkService.swift; sourceTree = "<group>"; };
 		D4000F34245A53FB0052C536 /* EdgeNetworkServiceTests.swift */ = {isa = PBXFileReference; lastKnownFileType = sourcecode.swift; path = EdgeNetworkServiceTests.swift; sourceTree = "<group>"; };
@@ -351,9 +336,8 @@
 		D4F74FE62447A8B800379258 /* MockNetworking.swift */ = {isa = PBXFileReference; lastKnownFileType = sourcecode.swift; path = MockNetworking.swift; sourceTree = "<group>"; };
 		D4F74FE82447A92800379258 /* MockURLSession.swift */ = {isa = PBXFileReference; lastKnownFileType = sourcecode.swift; path = MockURLSession.swift; sourceTree = "<group>"; };
 		D4F74FEA2447A94900379258 /* MockTask.swift */ = {isa = PBXFileReference; lastKnownFileType = sourcecode.swift; path = MockTask.swift; sourceTree = "<group>"; };
-		EAB146624C51197050E5D31F /* Pods-TestApptvOS.debug.xcconfig */ = {isa = PBXFileReference; includeInIndex = 1; lastKnownFileType = text.xcconfig; name = "Pods-TestApptvOS.debug.xcconfig"; path = "Target Support Files/Pods-TestApptvOS/Pods-TestApptvOS.debug.xcconfig"; sourceTree = "<group>"; };
-		F1F26ADBC1F9E3D20461A952 /* Pods-FunctionalTests.release.xcconfig */ = {isa = PBXFileReference; includeInIndex = 1; lastKnownFileType = text.xcconfig; name = "Pods-FunctionalTests.release.xcconfig"; path = "Target Support Files/Pods-FunctionalTests/Pods-FunctionalTests.release.xcconfig"; sourceTree = "<group>"; };
-		F59FBD569A08B1D4C82B3A35 /* Pods_TestApptvOS.framework */ = {isa = PBXFileReference; explicitFileType = wrapper.framework; includeInIndex = 0; path = Pods_TestApptvOS.framework; sourceTree = BUILT_PRODUCTS_DIR; };
+		DE0A73B7ED7785D4F32B82C7 /* Pods-TestAppiOS.debug.xcconfig */ = {isa = PBXFileReference; includeInIndex = 1; lastKnownFileType = text.xcconfig; name = "Pods-TestAppiOS.debug.xcconfig"; path = "Target Support Files/Pods-TestAppiOS/Pods-TestAppiOS.debug.xcconfig"; sourceTree = "<group>"; };
+		DFF2072F2D4CDD5D869C509E /* Pods-AEPEdge.debug.xcconfig */ = {isa = PBXFileReference; includeInIndex = 1; lastKnownFileType = text.xcconfig; name = "Pods-AEPEdge.debug.xcconfig"; path = "Target Support Files/Pods-AEPEdge/Pods-AEPEdge.debug.xcconfig"; sourceTree = "<group>"; };
 /* End PBXFileReference section */
 
 /* Begin PBXFrameworksBuildPhase section */
@@ -362,7 +346,7 @@
 			buildActionMask = 2147483647;
 			files = (
 				2EDD05C6286EAA7000229CB2 /* AEPEdge.framework in Frameworks */,
-				8DF59A603F078B158063CE01 /* Pods_TestApptvOS.framework in Frameworks */,
+				98DB7A10F1131C46DB13267B /* Pods_TestApptvOS.framework in Frameworks */,
 			);
 			runOnlyForDeploymentPostprocessing = 0;
 		};
@@ -370,7 +354,7 @@
 			isa = PBXFrameworksBuildPhase;
 			buildActionMask = 2147483647;
 			files = (
-				B814945901BED5863D44326E /* Pods_AEPEdge.framework in Frameworks */,
+				539CB6A537FE4E3966043257 /* Pods_AEPEdge.framework in Frameworks */,
 			);
 			runOnlyForDeploymentPostprocessing = 0;
 		};
@@ -379,7 +363,7 @@
 			buildActionMask = 2147483647;
 			files = (
 				D4ABABAE251A7D95008076BF /* AEPEdge.framework in Frameworks */,
-				A5E9686266139CC56D81F138 /* Pods_UnitTests.framework in Frameworks */,
+				C188866170CB56E3822256BA /* Pods_UnitTests.framework in Frameworks */,
 			);
 			runOnlyForDeploymentPostprocessing = 0;
 		};
@@ -388,7 +372,7 @@
 			buildActionMask = 2147483647;
 			files = (
 				D4ABABAB251A7D41008076BF /* AEPEdge.framework in Frameworks */,
-				F2710D738D5B0C7AF5EFB448 /* Pods_FunctionalTests.framework in Frameworks */,
+				B07CA150E14A7D4568796887 /* Pods_FunctionalTests.framework in Frameworks */,
 			);
 			runOnlyForDeploymentPostprocessing = 0;
 		};
@@ -397,7 +381,7 @@
 			buildActionMask = 2147483647;
 			files = (
 				D4ABABC0251A7F5E008076BF /* AEPEdge.framework in Frameworks */,
-				DD5EC5D90DC3FF41281BED1C /* Pods_TestAppiOS.framework in Frameworks */,
+				0B396C1DED86D405E03E1297 /* Pods_TestAppiOS.framework in Frameworks */,
 			);
 			runOnlyForDeploymentPostprocessing = 0;
 		};
@@ -427,11 +411,11 @@
 				D4D669112514278200B4866D /* AEPCore.framework */,
 				D4D669132514278200B4866D /* AEPRulesEngine.framework */,
 				D4D669152514278200B4866D /* AEPServices.framework */,
-				148139D8E46E70AC4AE6F338 /* Pods_AEPEdge.framework */,
-				C8A1145EA42FBB8A4CE890DF /* Pods_FunctionalTests.framework */,
-				987A4DCFD2DE1F01F04C369E /* Pods_TestAppiOS.framework */,
-				F59FBD569A08B1D4C82B3A35 /* Pods_TestApptvOS.framework */,
-				44A8ACE187C06BF659DDCCC3 /* Pods_UnitTests.framework */,
+				72ECA73E903564F0C329D34C /* Pods_AEPEdge.framework */,
+				A08A969C313B65C23230D928 /* Pods_FunctionalTests.framework */,
+				95F6DE4C5C71EF0E6BF93F61 /* Pods_TestAppiOS.framework */,
+				CB63C260A5C46A63FB19F95D /* Pods_TestApptvOS.framework */,
+				B67545E32EF8620A4790BC91 /* Pods_UnitTests.framework */,
 			);
 			name = Frameworks;
 			sourceTree = "<group>";
@@ -642,16 +626,16 @@
 		E5239B915F53B993A1976FC4 /* Pods */ = {
 			isa = PBXGroup;
 			children = (
-				0ADC3AE85FB288DC018BD7C1 /* Pods-AEPEdge.debug.xcconfig */,
-				834DE92482F732A357DF7D09 /* Pods-AEPEdge.release.xcconfig */,
-				998C1C381F902FFEF4658E9C /* Pods-FunctionalTests.debug.xcconfig */,
-				F1F26ADBC1F9E3D20461A952 /* Pods-FunctionalTests.release.xcconfig */,
-				34A7E28E0E8E73B2AA4986CE /* Pods-TestAppiOS.debug.xcconfig */,
-				6BFD28B02AA568F0BCCCAA54 /* Pods-TestAppiOS.release.xcconfig */,
-				EAB146624C51197050E5D31F /* Pods-TestApptvOS.debug.xcconfig */,
-				4B5A1CC66FF450B81D6F7081 /* Pods-TestApptvOS.release.xcconfig */,
-				0B2612A9D26ACD5BA0D595A5 /* Pods-UnitTests.debug.xcconfig */,
-				4CD2FACF4D9FFCAC2C960E0C /* Pods-UnitTests.release.xcconfig */,
+				DFF2072F2D4CDD5D869C509E /* Pods-AEPEdge.debug.xcconfig */,
+				2614B28EBEBC8551B85403E1 /* Pods-AEPEdge.release.xcconfig */,
+				5FA204B04A95D854E9FA7DBF /* Pods-FunctionalTests.debug.xcconfig */,
+				8356BBFAD3E86F71B34A2117 /* Pods-FunctionalTests.release.xcconfig */,
+				DE0A73B7ED7785D4F32B82C7 /* Pods-TestAppiOS.debug.xcconfig */,
+				5B5729C8A3F96E59534A1E94 /* Pods-TestAppiOS.release.xcconfig */,
+				150E0642B1043D763F030663 /* Pods-TestApptvOS.debug.xcconfig */,
+				A156D013D36928B2126DB6D3 /* Pods-TestApptvOS.release.xcconfig */,
+				701D4AF6A9BF16982CCC5DF2 /* Pods-UnitTests.debug.xcconfig */,
+				A4FCF5CE3C7DCFC76FAFB9B4 /* Pods-UnitTests.release.xcconfig */,
 			);
 			path = Pods;
 			sourceTree = "<group>";
@@ -674,13 +658,13 @@
 			isa = PBXNativeTarget;
 			buildConfigurationList = 2EDD05CF286EAA7000229CB2 /* Build configuration list for PBXNativeTarget "TestApptvOS" */;
 			buildPhases = (
-				ABFA739820DA81B8B32FF3FF /* [CP] Check Pods Manifest.lock */,
+				1A90226AB852566EF294A59F /* [CP] Check Pods Manifest.lock */,
 				2EDD05C0286EAA7000229CB2 /* Sources */,
 				2EDD05C5286EAA7000229CB2 /* Frameworks */,
 				2EDD05C8286EAA7000229CB2 /* Resources */,
 				2EDD05CC286EAA7000229CB2 /* ShellScript */,
 				2EDD05CD286EAA7000229CB2 /* Embed Frameworks */,
-				7A51B92D5127A752CDCEAD71 /* [CP] Embed Pods Frameworks */,
+				3D76DCE0BE09861990064ECE /* [CP] Embed Pods Frameworks */,
 			);
 			buildRules = (
 			);
@@ -695,7 +679,7 @@
 			isa = PBXNativeTarget;
 			buildConfigurationList = D44499642519506B0093B364 /* Build configuration list for PBXNativeTarget "AEPEdge" */;
 			buildPhases = (
-				CD902AE25D2786D005CC369B /* [CP] Check Pods Manifest.lock */,
+				77BA27FCDD95E0BCE387ECBD /* [CP] Check Pods Manifest.lock */,
 				D444995A2519506B0093B364 /* Headers */,
 				D444995B2519506B0093B364 /* Sources */,
 				D444995C2519506B0093B364 /* Frameworks */,
@@ -715,13 +699,13 @@
 			isa = PBXNativeTarget;
 			buildConfigurationList = D4D5B5292432599B00CAB6E4 /* Build configuration list for PBXNativeTarget "UnitTests" */;
 			buildPhases = (
-				DA074E980FFF2B122C8E541E /* [CP] Check Pods Manifest.lock */,
+				E085B1A27647842EC281143A /* [CP] Check Pods Manifest.lock */,
 				D4D5B51D2432599B00CAB6E4 /* Sources */,
 				D4D5B51E2432599B00CAB6E4 /* Frameworks */,
 				D4D5B51F2432599B00CAB6E4 /* Resources */,
 				BF024B7524C01AB2002131E9 /* ShellScript */,
 				D49675852511D55B001F5F95 /* Embed Frameworks */,
-				465ED74DB40F4A4432002056 /* [CP] Embed Pods Frameworks */,
+				140822646A28B060A5BD6D91 /* [CP] Embed Pods Frameworks */,
 			);
 			buildRules = (
 			);
@@ -737,13 +721,13 @@
 			isa = PBXNativeTarget;
 			buildConfigurationList = D4D5B53B24325AB800CAB6E4 /* Build configuration list for PBXNativeTarget "FunctionalTests" */;
 			buildPhases = (
-				3115A1B13BB933254407FE61 /* [CP] Check Pods Manifest.lock */,
+				1E866A8E4D113B31257FE9F8 /* [CP] Check Pods Manifest.lock */,
 				D4D5B52F24325AB700CAB6E4 /* Sources */,
 				D4D5B53024325AB700CAB6E4 /* Frameworks */,
 				D4D5B53124325AB700CAB6E4 /* Resources */,
 				BF024B7624C01D02002131E9 /* ShellScript */,
 				D49675A12511D710001F5F95 /* Embed Frameworks */,
-				F8932910988017A178BE0F35 /* [CP] Embed Pods Frameworks */,
+				12939BB36570D82BE1726D5A /* [CP] Embed Pods Frameworks */,
 			);
 			buildRules = (
 			);
@@ -759,13 +743,13 @@
 			isa = PBXNativeTarget;
 			buildConfigurationList = D4D5B58D2432977F00CAB6E4 /* Build configuration list for PBXNativeTarget "TestAppiOS" */;
 			buildPhases = (
-				6D5410199D0B0AEAA870ABCC /* [CP] Check Pods Manifest.lock */,
+				704202473AAF7F56448F06EE /* [CP] Check Pods Manifest.lock */,
 				D4D5B5762432977F00CAB6E4 /* Sources */,
 				D4D5B5772432977F00CAB6E4 /* Frameworks */,
 				D4D5B5782432977F00CAB6E4 /* Resources */,
 				BF024B7424BFDC8B002131E9 /* ShellScript */,
 				D496750C25104C2E001F5F95 /* Embed Frameworks */,
-				F259B7ADB9417080C3BDD4DE /* [CP] Embed Pods Frameworks */,
+				95C30507523C2C6AB3AA7F39 /* [CP] Embed Pods Frameworks */,
 			);
 			buildRules = (
 			);
@@ -869,24 +853,41 @@
 /* End PBXResourcesBuildPhase section */
 
 /* Begin PBXShellScriptBuildPhase section */
-		2EDD05CC286EAA7000229CB2 /* ShellScript */ = {
+		12939BB36570D82BE1726D5A /* [CP] Embed Pods Frameworks */ = {
 			isa = PBXShellScriptBuildPhase;
 			buildActionMask = 2147483647;
 			files = (
 			);
 			inputFileListPaths = (
-			);
-			inputPaths = (
-			);
+				"${PODS_ROOT}/Target Support Files/Pods-FunctionalTests/Pods-FunctionalTests-frameworks-${CONFIGURATION}-input-files.xcfilelist",
+			);
+			name = "[CP] Embed Pods Frameworks";
 			outputFileListPaths = (
-			);
-			outputPaths = (
+				"${PODS_ROOT}/Target Support Files/Pods-FunctionalTests/Pods-FunctionalTests-frameworks-${CONFIGURATION}-output-files.xcfilelist",
 			);
 			runOnlyForDeploymentPostprocessing = 0;
 			shellPath = /bin/sh;
-			shellScript = "if [[ -z ${ADB_SKIP_LINT} || ${ADB_SKIP_LINT} -ne \"YES\" ]]; then\n    if which swiftlint >/dev/null; then\n        ./Pods/SwiftLint/swiftlint lint --config ${SRCROOT}/.swiftlint.yml TestApps/TestAppSwiftUI\n    else\n        echo \"warning: SwiftLint is not installed, please run the pod install command from the project root directory.\"\n    fi\nelse\n    echo \"Skipping linting build phase as ADB_SKIP_LINT flag is YES.\"\nfi\n";
-		};
-		3115A1B13BB933254407FE61 /* [CP] Check Pods Manifest.lock */ = {
+			shellScript = "\"${PODS_ROOT}/Target Support Files/Pods-FunctionalTests/Pods-FunctionalTests-frameworks.sh\"\n";
+			showEnvVarsInLog = 0;
+		};
+		140822646A28B060A5BD6D91 /* [CP] Embed Pods Frameworks */ = {
+			isa = PBXShellScriptBuildPhase;
+			buildActionMask = 2147483647;
+			files = (
+			);
+			inputFileListPaths = (
+				"${PODS_ROOT}/Target Support Files/Pods-UnitTests/Pods-UnitTests-frameworks-${CONFIGURATION}-input-files.xcfilelist",
+			);
+			name = "[CP] Embed Pods Frameworks";
+			outputFileListPaths = (
+				"${PODS_ROOT}/Target Support Files/Pods-UnitTests/Pods-UnitTests-frameworks-${CONFIGURATION}-output-files.xcfilelist",
+			);
+			runOnlyForDeploymentPostprocessing = 0;
+			shellPath = /bin/sh;
+			shellScript = "\"${PODS_ROOT}/Target Support Files/Pods-UnitTests/Pods-UnitTests-frameworks.sh\"\n";
+			showEnvVarsInLog = 0;
+		};
+		1A90226AB852566EF294A59F /* [CP] Check Pods Manifest.lock */ = {
 			isa = PBXShellScriptBuildPhase;
 			buildActionMask = 2147483647;
 			files = (
@@ -901,31 +902,14 @@
 			outputFileListPaths = (
 			);
 			outputPaths = (
-				"$(DERIVED_FILE_DIR)/Pods-FunctionalTests-checkManifestLockResult.txt",
+				"$(DERIVED_FILE_DIR)/Pods-TestApptvOS-checkManifestLockResult.txt",
 			);
 			runOnlyForDeploymentPostprocessing = 0;
 			shellPath = /bin/sh;
 			shellScript = "diff \"${PODS_PODFILE_DIR_PATH}/Podfile.lock\" \"${PODS_ROOT}/Manifest.lock\" > /dev/null\nif [ $? != 0 ] ; then\n    # print error to STDERR\n    echo \"error: The sandbox is not in sync with the Podfile.lock. Run 'pod install' or update your CocoaPods installation.\" >&2\n    exit 1\nfi\n# This output is used by Xcode 'outputs' to avoid re-running this script phase.\necho \"SUCCESS\" > \"${SCRIPT_OUTPUT_FILE_0}\"\n";
 			showEnvVarsInLog = 0;
 		};
-		465ED74DB40F4A4432002056 /* [CP] Embed Pods Frameworks */ = {
-			isa = PBXShellScriptBuildPhase;
-			buildActionMask = 2147483647;
-			files = (
-			);
-			inputFileListPaths = (
-				"${PODS_ROOT}/Target Support Files/Pods-UnitTests/Pods-UnitTests-frameworks-${CONFIGURATION}-input-files.xcfilelist",
-			);
-			name = "[CP] Embed Pods Frameworks";
-			outputFileListPaths = (
-				"${PODS_ROOT}/Target Support Files/Pods-UnitTests/Pods-UnitTests-frameworks-${CONFIGURATION}-output-files.xcfilelist",
-			);
-			runOnlyForDeploymentPostprocessing = 0;
-			shellPath = /bin/sh;
-			shellScript = "\"${PODS_ROOT}/Target Support Files/Pods-UnitTests/Pods-UnitTests-frameworks.sh\"\n";
-			showEnvVarsInLog = 0;
-		};
-		6D5410199D0B0AEAA870ABCC /* [CP] Check Pods Manifest.lock */ = {
+		1E866A8E4D113B31257FE9F8 /* [CP] Check Pods Manifest.lock */ = {
 			isa = PBXShellScriptBuildPhase;
 			buildActionMask = 2147483647;
 			files = (
@@ -940,14 +924,31 @@
 			outputFileListPaths = (
 			);
 			outputPaths = (
-				"$(DERIVED_FILE_DIR)/Pods-TestAppiOS-checkManifestLockResult.txt",
+				"$(DERIVED_FILE_DIR)/Pods-FunctionalTests-checkManifestLockResult.txt",
 			);
 			runOnlyForDeploymentPostprocessing = 0;
 			shellPath = /bin/sh;
 			shellScript = "diff \"${PODS_PODFILE_DIR_PATH}/Podfile.lock\" \"${PODS_ROOT}/Manifest.lock\" > /dev/null\nif [ $? != 0 ] ; then\n    # print error to STDERR\n    echo \"error: The sandbox is not in sync with the Podfile.lock. Run 'pod install' or update your CocoaPods installation.\" >&2\n    exit 1\nfi\n# This output is used by Xcode 'outputs' to avoid re-running this script phase.\necho \"SUCCESS\" > \"${SCRIPT_OUTPUT_FILE_0}\"\n";
 			showEnvVarsInLog = 0;
 		};
-		7A51B92D5127A752CDCEAD71 /* [CP] Embed Pods Frameworks */ = {
+		2EDD05CC286EAA7000229CB2 /* ShellScript */ = {
+			isa = PBXShellScriptBuildPhase;
+			buildActionMask = 2147483647;
+			files = (
+			);
+			inputFileListPaths = (
+			);
+			inputPaths = (
+			);
+			outputFileListPaths = (
+			);
+			outputPaths = (
+			);
+			runOnlyForDeploymentPostprocessing = 0;
+			shellPath = /bin/sh;
+			shellScript = "if [[ -z ${ADB_SKIP_LINT} || ${ADB_SKIP_LINT} -ne \"YES\" ]]; then\n    if which swiftlint >/dev/null; then\n        ./Pods/SwiftLint/swiftlint lint --config ${SRCROOT}/.swiftlint.yml TestApps/TestAppSwiftUI\n    else\n        echo \"warning: SwiftLint is not installed, please run the pod install command from the project root directory.\"\n    fi\nelse\n    echo \"Skipping linting build phase as ADB_SKIP_LINT flag is YES.\"\nfi\n";
+		};
+		3D76DCE0BE09861990064ECE /* [CP] Embed Pods Frameworks */ = {
 			isa = PBXShellScriptBuildPhase;
 			buildActionMask = 2147483647;
 			files = (
@@ -964,7 +965,7 @@
 			shellScript = "\"${PODS_ROOT}/Target Support Files/Pods-TestApptvOS/Pods-TestApptvOS-frameworks.sh\"\n";
 			showEnvVarsInLog = 0;
 		};
-		ABFA739820DA81B8B32FF3FF /* [CP] Check Pods Manifest.lock */ = {
+		704202473AAF7F56448F06EE /* [CP] Check Pods Manifest.lock */ = {
 			isa = PBXShellScriptBuildPhase;
 			buildActionMask = 2147483647;
 			files = (
@@ -979,65 +980,14 @@
 			outputFileListPaths = (
 			);
 			outputPaths = (
-				"$(DERIVED_FILE_DIR)/Pods-TestApptvOS-checkManifestLockResult.txt",
+				"$(DERIVED_FILE_DIR)/Pods-TestAppiOS-checkManifestLockResult.txt",
 			);
 			runOnlyForDeploymentPostprocessing = 0;
 			shellPath = /bin/sh;
 			shellScript = "diff \"${PODS_PODFILE_DIR_PATH}/Podfile.lock\" \"${PODS_ROOT}/Manifest.lock\" > /dev/null\nif [ $? != 0 ] ; then\n    # print error to STDERR\n    echo \"error: The sandbox is not in sync with the Podfile.lock. Run 'pod install' or update your CocoaPods installation.\" >&2\n    exit 1\nfi\n# This output is used by Xcode 'outputs' to avoid re-running this script phase.\necho \"SUCCESS\" > \"${SCRIPT_OUTPUT_FILE_0}\"\n";
 			showEnvVarsInLog = 0;
 		};
-		BF024B7424BFDC8B002131E9 /* ShellScript */ = {
-			isa = PBXShellScriptBuildPhase;
-			buildActionMask = 2147483647;
-			files = (
-			);
-			inputFileListPaths = (
-			);
-			inputPaths = (
-			);
-			outputFileListPaths = (
-			);
-			outputPaths = (
-			);
-			runOnlyForDeploymentPostprocessing = 0;
-			shellPath = /bin/sh;
-			shellScript = "if [[ -z ${ADB_SKIP_LINT} || ${ADB_SKIP_LINT} -ne \"YES\" ]]; then\n    if which swiftlint >/dev/null; then\n        ./Pods/SwiftLint/swiftlint lint --config ${SRCROOT}/.swiftlint.yml TestApps/TestAppSwiftUI\n    else\n        echo \"warning: SwiftLint is not installed, please run the pod install command from the project root directory.\"\n    fi\nelse\n    echo \"Skipping linting build phase as ADB_SKIP_LINT flag is YES.\"\nfi\n";
-		};
-		BF024B7524C01AB2002131E9 /* ShellScript */ = {
-			isa = PBXShellScriptBuildPhase;
-			buildActionMask = 2147483647;
-			files = (
-			);
-			inputFileListPaths = (
-			);
-			inputPaths = (
-			);
-			outputFileListPaths = (
-			);
-			outputPaths = (
-			);
-			runOnlyForDeploymentPostprocessing = 0;
-			shellPath = /bin/sh;
-			shellScript = "if [[ -z ${ADB_SKIP_LINT} || ${ADB_SKIP_LINT} -ne \"YES\" ]]; then\n    if which swiftlint >/dev/null; then\n        ./Pods/SwiftLint/swiftlint lint --config Tests/TestUtils/.swiftlint.yml --lenient Tests/UnitTests Tests/TestUtils\n    else\n        echo \"warning: SwiftLint is not installed, please run the pod install command from the project root directory.\"\n    fi\nelse\n    echo \"Skipping linting build phase as ADB_SKIP_LINT flag is YES.\"\nfi\n";
-		};
-		BF024B7624C01D02002131E9 /* ShellScript */ = {
-			isa = PBXShellScriptBuildPhase;
-			buildActionMask = 2147483647;
-			files = (
-			);
-			inputFileListPaths = (
-			);
-			inputPaths = (
-			);
-			outputFileListPaths = (
-			);
-			outputPaths = (
-			);
-			runOnlyForDeploymentPostprocessing = 0;
-			shellPath = /bin/sh;
-			shellScript = "if [[ -z ${ADB_SKIP_LINT} || ${ADB_SKIP_LINT} -ne \"YES\" ]]; then\n    if which swiftlint >/dev/null; then\n        ./Pods/SwiftLint/swiftlint lint --config Tests/TestUtils/.swiftlint.yml --lenient Tests/FunctionalTests Tests/TestUtils\n    else\n        echo \"warning: SwiftLint is not installed, please run the pod install command from the project root directory.\"\n    fi\nelse\n    echo \"Skipping linting build phase as ADB_SKIP_LINT flag is YES.\"\nfi\n";
-		};
-		CD902AE25D2786D005CC369B /* [CP] Check Pods Manifest.lock */ = {
+		77BA27FCDD95E0BCE387ECBD /* [CP] Check Pods Manifest.lock */ = {
 			isa = PBXShellScriptBuildPhase;
 			buildActionMask = 2147483647;
 			files = (
@@ -1059,6 +1009,74 @@
 			shellScript = "diff \"${PODS_PODFILE_DIR_PATH}/Podfile.lock\" \"${PODS_ROOT}/Manifest.lock\" > /dev/null\nif [ $? != 0 ] ; then\n    # print error to STDERR\n    echo \"error: The sandbox is not in sync with the Podfile.lock. Run 'pod install' or update your CocoaPods installation.\" >&2\n    exit 1\nfi\n# This output is used by Xcode 'outputs' to avoid re-running this script phase.\necho \"SUCCESS\" > \"${SCRIPT_OUTPUT_FILE_0}\"\n";
 			showEnvVarsInLog = 0;
 		};
+		95C30507523C2C6AB3AA7F39 /* [CP] Embed Pods Frameworks */ = {
+			isa = PBXShellScriptBuildPhase;
+			buildActionMask = 2147483647;
+			files = (
+			);
+			inputFileListPaths = (
+				"${PODS_ROOT}/Target Support Files/Pods-TestAppiOS/Pods-TestAppiOS-frameworks-${CONFIGURATION}-input-files.xcfilelist",
+			);
+			name = "[CP] Embed Pods Frameworks";
+			outputFileListPaths = (
+				"${PODS_ROOT}/Target Support Files/Pods-TestAppiOS/Pods-TestAppiOS-frameworks-${CONFIGURATION}-output-files.xcfilelist",
+			);
+			runOnlyForDeploymentPostprocessing = 0;
+			shellPath = /bin/sh;
+			shellScript = "\"${PODS_ROOT}/Target Support Files/Pods-TestAppiOS/Pods-TestAppiOS-frameworks.sh\"\n";
+			showEnvVarsInLog = 0;
+		};
+		BF024B7424BFDC8B002131E9 /* ShellScript */ = {
+			isa = PBXShellScriptBuildPhase;
+			buildActionMask = 2147483647;
+			files = (
+			);
+			inputFileListPaths = (
+			);
+			inputPaths = (
+			);
+			outputFileListPaths = (
+			);
+			outputPaths = (
+			);
+			runOnlyForDeploymentPostprocessing = 0;
+			shellPath = /bin/sh;
+			shellScript = "if [[ -z ${ADB_SKIP_LINT} || ${ADB_SKIP_LINT} -ne \"YES\" ]]; then\n    if which swiftlint >/dev/null; then\n        ./Pods/SwiftLint/swiftlint lint --config ${SRCROOT}/.swiftlint.yml TestApps/TestAppSwiftUI\n    else\n        echo \"warning: SwiftLint is not installed, please run the pod install command from the project root directory.\"\n    fi\nelse\n    echo \"Skipping linting build phase as ADB_SKIP_LINT flag is YES.\"\nfi\n";
+		};
+		BF024B7524C01AB2002131E9 /* ShellScript */ = {
+			isa = PBXShellScriptBuildPhase;
+			buildActionMask = 2147483647;
+			files = (
+			);
+			inputFileListPaths = (
+			);
+			inputPaths = (
+			);
+			outputFileListPaths = (
+			);
+			outputPaths = (
+			);
+			runOnlyForDeploymentPostprocessing = 0;
+			shellPath = /bin/sh;
+			shellScript = "if [[ -z ${ADB_SKIP_LINT} || ${ADB_SKIP_LINT} -ne \"YES\" ]]; then\n    if which swiftlint >/dev/null; then\n        ./Pods/SwiftLint/swiftlint lint --config Tests/TestUtils/.swiftlint.yml --lenient Tests/UnitTests Tests/TestUtils\n    else\n        echo \"warning: SwiftLint is not installed, please run the pod install command from the project root directory.\"\n    fi\nelse\n    echo \"Skipping linting build phase as ADB_SKIP_LINT flag is YES.\"\nfi\n";
+		};
+		BF024B7624C01D02002131E9 /* ShellScript */ = {
+			isa = PBXShellScriptBuildPhase;
+			buildActionMask = 2147483647;
+			files = (
+			);
+			inputFileListPaths = (
+			);
+			inputPaths = (
+			);
+			outputFileListPaths = (
+			);
+			outputPaths = (
+			);
+			runOnlyForDeploymentPostprocessing = 0;
+			shellPath = /bin/sh;
+			shellScript = "if [[ -z ${ADB_SKIP_LINT} || ${ADB_SKIP_LINT} -ne \"YES\" ]]; then\n    if which swiftlint >/dev/null; then\n        ./Pods/SwiftLint/swiftlint lint --config Tests/TestUtils/.swiftlint.yml --lenient Tests/FunctionalTests Tests/TestUtils\n    else\n        echo \"warning: SwiftLint is not installed, please run the pod install command from the project root directory.\"\n    fi\nelse\n    echo \"Skipping linting build phase as ADB_SKIP_LINT flag is YES.\"\nfi\n";
+		};
 		D42F36B7251BEBF100490C0D /* Run Script */ = {
 			isa = PBXShellScriptBuildPhase;
 			buildActionMask = 2147483647;
@@ -1077,7 +1095,7 @@
 			shellPath = /bin/sh;
 			shellScript = "if [[ -z ${ADB_SKIP_LINT} || ${ADB_SKIP_LINT} -ne \"YES\" ]]; then\n    if which swiftlint >/dev/null; then\n        ./Pods/SwiftLint/swiftlint lint --config ${SRCROOT}/.swiftlint.yml Sources\n    else\n        echo \"warning: SwiftLint is not installed, please run the pod install command from the project root directory.\"\n    fi\nelse\n    echo \"Skipping linting build phase as ADB_SKIP_LINT flag is YES.\"\nfi\n";
 		};
-		DA074E980FFF2B122C8E541E /* [CP] Check Pods Manifest.lock */ = {
+		E085B1A27647842EC281143A /* [CP] Check Pods Manifest.lock */ = {
 			isa = PBXShellScriptBuildPhase;
 			buildActionMask = 2147483647;
 			files = (
@@ -1097,40 +1115,6 @@
 			runOnlyForDeploymentPostprocessing = 0;
 			shellPath = /bin/sh;
 			shellScript = "diff \"${PODS_PODFILE_DIR_PATH}/Podfile.lock\" \"${PODS_ROOT}/Manifest.lock\" > /dev/null\nif [ $? != 0 ] ; then\n    # print error to STDERR\n    echo \"error: The sandbox is not in sync with the Podfile.lock. Run 'pod install' or update your CocoaPods installation.\" >&2\n    exit 1\nfi\n# This output is used by Xcode 'outputs' to avoid re-running this script phase.\necho \"SUCCESS\" > \"${SCRIPT_OUTPUT_FILE_0}\"\n";
-			showEnvVarsInLog = 0;
-		};
-		F259B7ADB9417080C3BDD4DE /* [CP] Embed Pods Frameworks */ = {
-			isa = PBXShellScriptBuildPhase;
-			buildActionMask = 2147483647;
-			files = (
-			);
-			inputFileListPaths = (
-				"${PODS_ROOT}/Target Support Files/Pods-TestAppiOS/Pods-TestAppiOS-frameworks-${CONFIGURATION}-input-files.xcfilelist",
-			);
-			name = "[CP] Embed Pods Frameworks";
-			outputFileListPaths = (
-				"${PODS_ROOT}/Target Support Files/Pods-TestAppiOS/Pods-TestAppiOS-frameworks-${CONFIGURATION}-output-files.xcfilelist",
-			);
-			runOnlyForDeploymentPostprocessing = 0;
-			shellPath = /bin/sh;
-			shellScript = "\"${PODS_ROOT}/Target Support Files/Pods-TestAppiOS/Pods-TestAppiOS-frameworks.sh\"\n";
-			showEnvVarsInLog = 0;
-		};
-		F8932910988017A178BE0F35 /* [CP] Embed Pods Frameworks */ = {
-			isa = PBXShellScriptBuildPhase;
-			buildActionMask = 2147483647;
-			files = (
-			);
-			inputFileListPaths = (
-				"${PODS_ROOT}/Target Support Files/Pods-FunctionalTests/Pods-FunctionalTests-frameworks-${CONFIGURATION}-input-files.xcfilelist",
-			);
-			name = "[CP] Embed Pods Frameworks";
-			outputFileListPaths = (
-				"${PODS_ROOT}/Target Support Files/Pods-FunctionalTests/Pods-FunctionalTests-frameworks-${CONFIGURATION}-output-files.xcfilelist",
-			);
-			runOnlyForDeploymentPostprocessing = 0;
-			shellPath = /bin/sh;
-			shellScript = "\"${PODS_ROOT}/Target Support Files/Pods-FunctionalTests/Pods-FunctionalTests-frameworks.sh\"\n";
 			showEnvVarsInLog = 0;
 		};
 /* End PBXShellScriptBuildPhase section */
@@ -1307,7 +1291,7 @@
 /* Begin XCBuildConfiguration section */
 		2EDD05D0286EAA7000229CB2 /* Debug */ = {
 			isa = XCBuildConfiguration;
-			baseConfigurationReference = EAB146624C51197050E5D31F /* Pods-TestApptvOS.debug.xcconfig */;
+			baseConfigurationReference = 150E0642B1043D763F030663 /* Pods-TestApptvOS.debug.xcconfig */;
 			buildSettings = {
 				ALWAYS_EMBED_SWIFT_STANDARD_LIBRARIES = "$(inherited)";
 				ASSETCATALOG_COMPILER_APPICON_NAME = AppIcon;
@@ -1336,7 +1320,7 @@
 		};
 		2EDD05D1286EAA7000229CB2 /* Release */ = {
 			isa = XCBuildConfiguration;
-			baseConfigurationReference = 4B5A1CC66FF450B81D6F7081 /* Pods-TestApptvOS.release.xcconfig */;
+			baseConfigurationReference = A156D013D36928B2126DB6D3 /* Pods-TestApptvOS.release.xcconfig */;
 			buildSettings = {
 				ALWAYS_EMBED_SWIFT_STANDARD_LIBRARIES = "$(inherited)";
 				ASSETCATALOG_COMPILER_APPICON_NAME = AppIcon;
@@ -1365,7 +1349,7 @@
 		};
 		D44499652519506B0093B364 /* Debug */ = {
 			isa = XCBuildConfiguration;
-			baseConfigurationReference = 0ADC3AE85FB288DC018BD7C1 /* Pods-AEPEdge.debug.xcconfig */;
+			baseConfigurationReference = DFF2072F2D4CDD5D869C509E /* Pods-AEPEdge.debug.xcconfig */;
 			buildSettings = {
 				BUILD_LIBRARY_FOR_DISTRIBUTION = YES;
 				CODE_SIGN_IDENTITY = "Apple Development";
@@ -1402,7 +1386,7 @@
 		};
 		D44499662519506B0093B364 /* Release */ = {
 			isa = XCBuildConfiguration;
-			baseConfigurationReference = 834DE92482F732A357DF7D09 /* Pods-AEPEdge.release.xcconfig */;
+			baseConfigurationReference = 2614B28EBEBC8551B85403E1 /* Pods-AEPEdge.release.xcconfig */;
 			buildSettings = {
 				BUILD_LIBRARY_FOR_DISTRIBUTION = YES;
 				CODE_SIGN_IDENTITY = "Apple Development";
@@ -1578,7 +1562,7 @@
 		};
 		D4D5B52A2432599B00CAB6E4 /* Debug */ = {
 			isa = XCBuildConfiguration;
-			baseConfigurationReference = 0B2612A9D26ACD5BA0D595A5 /* Pods-UnitTests.debug.xcconfig */;
+			baseConfigurationReference = 701D4AF6A9BF16982CCC5DF2 /* Pods-UnitTests.debug.xcconfig */;
 			buildSettings = {
 				CODE_SIGN_STYLE = Automatic;
 				DEVELOPMENT_TEAM = FKGEE875K4;
@@ -1600,7 +1584,7 @@
 		};
 		D4D5B52B2432599B00CAB6E4 /* Release */ = {
 			isa = XCBuildConfiguration;
-			baseConfigurationReference = 4CD2FACF4D9FFCAC2C960E0C /* Pods-UnitTests.release.xcconfig */;
+			baseConfigurationReference = A4FCF5CE3C7DCFC76FAFB9B4 /* Pods-UnitTests.release.xcconfig */;
 			buildSettings = {
 				CODE_SIGN_STYLE = Automatic;
 				DEVELOPMENT_TEAM = FKGEE875K4;
@@ -1622,7 +1606,7 @@
 		};
 		D4D5B53C24325AB800CAB6E4 /* Debug */ = {
 			isa = XCBuildConfiguration;
-			baseConfigurationReference = 998C1C381F902FFEF4658E9C /* Pods-FunctionalTests.debug.xcconfig */;
+			baseConfigurationReference = 5FA204B04A95D854E9FA7DBF /* Pods-FunctionalTests.debug.xcconfig */;
 			buildSettings = {
 				CODE_SIGN_STYLE = Automatic;
 				DEVELOPMENT_TEAM = FKGEE875K4;
@@ -1646,7 +1630,7 @@
 		};
 		D4D5B53D24325AB800CAB6E4 /* Release */ = {
 			isa = XCBuildConfiguration;
-			baseConfigurationReference = F1F26ADBC1F9E3D20461A952 /* Pods-FunctionalTests.release.xcconfig */;
+			baseConfigurationReference = 8356BBFAD3E86F71B34A2117 /* Pods-FunctionalTests.release.xcconfig */;
 			buildSettings = {
 				CODE_SIGN_STYLE = Automatic;
 				DEVELOPMENT_TEAM = FKGEE875K4;
@@ -1670,7 +1654,7 @@
 		};
 		D4D5B58B2432977F00CAB6E4 /* Debug */ = {
 			isa = XCBuildConfiguration;
-			baseConfigurationReference = 34A7E28E0E8E73B2AA4986CE /* Pods-TestAppiOS.debug.xcconfig */;
+			baseConfigurationReference = DE0A73B7ED7785D4F32B82C7 /* Pods-TestAppiOS.debug.xcconfig */;
 			buildSettings = {
 				ALWAYS_EMBED_SWIFT_STANDARD_LIBRARIES = "$(inherited)";
 				ASSETCATALOG_COMPILER_APPICON_NAME = AppIcon;
@@ -1697,7 +1681,7 @@
 		};
 		D4D5B58C2432977F00CAB6E4 /* Release */ = {
 			isa = XCBuildConfiguration;
-			baseConfigurationReference = 6BFD28B02AA568F0BCCCAA54 /* Pods-TestAppiOS.release.xcconfig */;
+			baseConfigurationReference = 5B5729C8A3F96E59534A1E94 /* Pods-TestAppiOS.release.xcconfig */;
 			buildSettings = {
 				ALWAYS_EMBED_SWIFT_STANDARD_LIBRARIES = "$(inherited)";
 				ASSETCATALOG_COMPILER_APPICON_NAME = AppIcon;
