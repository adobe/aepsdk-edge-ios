// !$*UTF8*$!
{
	archiveVersion = 1;
	classes = {
	};
	objectVersion = 54;
	objects = {

/* Begin PBXAggregateTarget section */
		D496756B25117262001F5F95 /* AEPEdgeXCF */ = {
			isa = PBXAggregateTarget;
			buildConfigurationList = D496756C25117263001F5F95 /* Build configuration list for PBXAggregateTarget "AEPEdgeXCF" */;
			buildPhases = (
			);
			dependencies = (
				D4ABABEC251A889C008076BF /* PBXTargetDependency */,
			);
			name = AEPEdgeXCF;
			productName = AEPEdgeXCF;
		};
/* End PBXAggregateTarget section */

/* Begin PBXBuildFile section */
		1CCD27DC245A240F00E912B2 /* ExperienceEventTests.swift in Sources */ = {isa = PBXBuildFile; fileRef = 1CCD27C82458CB8000E912B2 /* ExperienceEventTests.swift */; };
		211BCB8126030DCD00AACFEF /* EdgeDataEntity.swift in Sources */ = {isa = PBXBuildFile; fileRef = 211BCB8026030DCD00AACFEF /* EdgeDataEntity.swift */; };
		216989652554B39900B2752C /* EdgeHit.swift in Sources */ = {isa = PBXBuildFile; fileRef = 216989642554B39900B2752C /* EdgeHit.swift */; };
		216989782554B61500B2752C /* EdgeHitProcessor.swift in Sources */ = {isa = PBXBuildFile; fileRef = 216989772554B61500B2752C /* EdgeHitProcessor.swift */; };
		216989B32555376A00B2752C /* EdgeHitProcessorTests.swift in Sources */ = {isa = PBXBuildFile; fileRef = 216989B22555376A00B2752C /* EdgeHitProcessorTests.swift */; };
		21888AF32555F9FC005677ED /* FileManager+Testable.swift in Sources */ = {isa = PBXBuildFile; fileRef = 21888AF22555F9FC005677ED /* FileManager+Testable.swift */; };
		2198DEE22604F8BE008ADB6A /* Atomic.swift in Sources */ = {isa = PBXBuildFile; fileRef = 2198DEE12604F8BE008ADB6A /* Atomic.swift */; };
		2198DEE826050458008ADB6A /* AtomicTests.swift in Sources */ = {isa = PBXBuildFile; fileRef = 2198DEE726050458008ADB6A /* AtomicTests.swift */; };
		21C0F88A2627B9D9003872DC /* EdgeEndpoint.swift in Sources */ = {isa = PBXBuildFile; fileRef = 21C0F8892627B9D9003872DC /* EdgeEndpoint.swift */; };
		21D7B7B22562F89C0010AE25 /* EdgeEventWarning.swift in Sources */ = {isa = PBXBuildFile; fileRef = 21D7B7B12562F89C0010AE25 /* EdgeEventWarning.swift */; };
		21FFBD5925631E3E00B48A8F /* EdgeEventWarningTests.swift in Sources */ = {isa = PBXBuildFile; fileRef = 21FFBD5825631E3E00B48A8F /* EdgeEventWarningTests.swift */; };
		21FFBD6C2563321600B48A8F /* EdgeEventErrorTests.swift in Sources */ = {isa = PBXBuildFile; fileRef = 21FFBD6B2563321600B48A8F /* EdgeEventErrorTests.swift */; };
		240E3C9924EF357100D44993 /* MockDataStore.swift in Sources */ = {isa = PBXBuildFile; fileRef = 240E3C9824EF357100D44993 /* MockDataStore.swift */; };
		240E3C9A24EF357100D44993 /* MockDataStore.swift in Sources */ = {isa = PBXBuildFile; fileRef = 240E3C9824EF357100D44993 /* MockDataStore.swift */; };
		2EDD05C1286EAA7000229CB2 /* AppDelegate.swift in Sources */ = {isa = PBXBuildFile; fileRef = D4D5B57C2432977F00CAB6E4 /* AppDelegate.swift */; };
		2EDD05C2286EAA7000229CB2 /* SceneDelegate.swift in Sources */ = {isa = PBXBuildFile; fileRef = D4D5B57E2432977F00CAB6E4 /* SceneDelegate.swift */; };
		2EDD05C3286EAA7000229CB2 /* AssuranceView.swift in Sources */ = {isa = PBXBuildFile; fileRef = BF4A717826DDAE4B00612434 /* AssuranceView.swift */; };
		2EDD05C4286EAA7000229CB2 /* ContentView.swift in Sources */ = {isa = PBXBuildFile; fileRef = D4D5B5802432977F00CAB6E4 /* ContentView.swift */; };
		2EDD05C6286EAA7000229CB2 /* AEPEdge.framework in Frameworks */ = {isa = PBXBuildFile; fileRef = D444995F2519506B0093B364 /* AEPEdge.framework */; };
		2EDD05CA286EAA7000229CB2 /* Preview Assets.xcassets in Resources */ = {isa = PBXBuildFile; fileRef = D4D5B5852432977F00CAB6E4 /* Preview Assets.xcassets */; };
		2EDD05CB286EAA7000229CB2 /* Assets.xcassets in Resources */ = {isa = PBXBuildFile; fileRef = D4D5B5822432977F00CAB6E4 /* Assets.xcassets */; };
		423B5033D43ADB49049383FB /* Pods_FunctionalTests.framework in Frameworks */ = {isa = PBXBuildFile; fileRef = 0B13510405D14B13EFD1B58A /* Pods_FunctionalTests.framework */; };
<<<<<<< HEAD
		4C5745D22AB146260070E794 /* AnyCodableAssertsParameterizedTests.swift in Sources */ = {isa = PBXBuildFile; fileRef = 4C5745D12AB146260070E794 /* AnyCodableAssertsParameterizedTests.swift */; };
=======
		4CA0B8E12ABB936B007E5D45 /* TestableNetworkRequest.swift in Sources */ = {isa = PBXBuildFile; fileRef = 4CA0B8E02ABB936B007E5D45 /* TestableNetworkRequest.swift */; };
		4CA0B8E22ABB936B007E5D45 /* TestableNetworkRequest.swift in Sources */ = {isa = PBXBuildFile; fileRef = 4CA0B8E02ABB936B007E5D45 /* TestableNetworkRequest.swift */; };
>>>>>>> 2053d90a
		4CBEE5CA29D637170084BC50 /* TestUtils.swift in Sources */ = {isa = PBXBuildFile; fileRef = BF947FA1244587520057A6CC /* TestUtils.swift */; };
		4CBEE5CB29D637170084BC50 /* EventHub+Test.swift in Sources */ = {isa = PBXBuildFile; fileRef = D49A628E250AE4F500B7C4A3 /* EventHub+Test.swift */; };
		4CBEE5CC29D637170084BC50 /* UserDefaults+Test.swift in Sources */ = {isa = PBXBuildFile; fileRef = D49A6293250AEEF000B7C4A3 /* UserDefaults+Test.swift */; };
		4CBEE5CD29D637170084BC50 /* CountDownLatch.swift in Sources */ = {isa = PBXBuildFile; fileRef = D44BBB74248DC54F00775DAC /* CountDownLatch.swift */; };
		4CBEE5D829D637170084BC50 /* AEPEdge.framework in Frameworks */ = {isa = PBXBuildFile; fileRef = D444995F2519506B0093B364 /* AEPEdge.framework */; };
		4CBEE5E629D637E90084BC50 /* UpstreamIntegrationTests.swift in Sources */ = {isa = PBXBuildFile; fileRef = 4CBEE5E229D637E90084BC50 /* UpstreamIntegrationTests.swift */; };
		4CBEE5EB29D63B180084BC50 /* EnumUtils.swift in Sources */ = {isa = PBXBuildFile; fileRef = 4CBEE5EA29D63B180084BC50 /* EnumUtils.swift */; };
		4CBEE5EC29D648F90084BC50 /* FileManager+Testable.swift in Sources */ = {isa = PBXBuildFile; fileRef = 21888AF22555F9FC005677ED /* FileManager+Testable.swift */; };
		4CBEE5EF29DB952E0084BC50 /* EdgeLocationHint.swift in Sources */ = {isa = PBXBuildFile; fileRef = 4CBEE5EE29DB952E0084BC50 /* EdgeLocationHint.swift */; };
		4CBEE5F129DB953C0084BC50 /* EdgeEnvironment.swift in Sources */ = {isa = PBXBuildFile; fileRef = 4CBEE5F029DB953C0084BC50 /* EdgeEnvironment.swift */; };
		4CBEE5FA29FB19600084BC50 /* AnyCodable+Array.swift in Sources */ = {isa = PBXBuildFile; fileRef = 4CBEE5F929FB19600084BC50 /* AnyCodable+Array.swift */; };
		4CBEE5FB29FB47170084BC50 /* TestBase.swift in Sources */ = {isa = PBXBuildFile; fileRef = D46553FC246C9D1700A150E2 /* TestBase.swift */; };
		4CBEE5FC29FB47270084BC50 /* InstrumentedExtension.swift in Sources */ = {isa = PBXBuildFile; fileRef = D4655401246CD0B000A150E2 /* InstrumentedExtension.swift */; };
		4CBEE5FD29FB47270084BC50 /* TestConstants.swift in Sources */ = {isa = PBXBuildFile; fileRef = D4A473C52485938D00D31710 /* TestConstants.swift */; };
		4CBEE6002A02E2A90084BC50 /* XCTestCase+AnyCodableAsserts.swift in Sources */ = {isa = PBXBuildFile; fileRef = 4CBEE5FF2A02E2A90084BC50 /* XCTestCase+AnyCodableAsserts.swift */; };
		4CBEE6022A02E2B70084BC50 /* AnyCodableAssertsTests.swift in Sources */ = {isa = PBXBuildFile; fileRef = 4CBEE6012A02E2B70084BC50 /* AnyCodableAssertsTests.swift */; };
		4CBEE6032A0B47B00084BC50 /* NetworkRequestHelper.swift in Sources */ = {isa = PBXBuildFile; fileRef = D4EED36B2489ACE200D4815C /* NetworkRequestHelper.swift */; };
		4CBEE6052A0C484E0084BC50 /* MockNetworkService.swift in Sources */ = {isa = PBXBuildFile; fileRef = 4CBEE6042A0C484E0084BC50 /* MockNetworkService.swift */; };
		4CBEE6072A0C4B610084BC50 /* RealNetworkService.swift in Sources */ = {isa = PBXBuildFile; fileRef = 4CBEE6062A0C4B610084BC50 /* RealNetworkService.swift */; };
		4CBEE6152A156FB20084BC50 /* CompletionHandlerFunctionalTests.swift in Sources */ = {isa = PBXBuildFile; fileRef = 4CBEE60D2A156FB10084BC50 /* CompletionHandlerFunctionalTests.swift */; };
		4CBEE6192A1571DC0084BC50 /* Edge+ConsentTests.swift in Sources */ = {isa = PBXBuildFile; fileRef = 4CBEE6182A1571DC0084BC50 /* Edge+ConsentTests.swift */; };
		4CBEE61B2A1572E50084BC50 /* Edge+PublicAPITests.swift in Sources */ = {isa = PBXBuildFile; fileRef = 4CBEE61A2A1572E50084BC50 /* Edge+PublicAPITests.swift */; };
		4CBEE61D2A1574CE0084BC50 /* EdgePathOverwriteTests.swift in Sources */ = {isa = PBXBuildFile; fileRef = 4CBEE61C2A1574CE0084BC50 /* EdgePathOverwriteTests.swift */; };
		4CBEE61F2A15764B0084BC50 /* IdentityStateFunctionalTests.swift in Sources */ = {isa = PBXBuildFile; fileRef = 4CBEE61E2A15764B0084BC50 /* IdentityStateFunctionalTests.swift */; };
		4CBEE6212A1577660084BC50 /* NetworkResponseHandlerFunctionalTests.swift in Sources */ = {isa = PBXBuildFile; fileRef = 4CBEE6202A1577660084BC50 /* NetworkResponseHandlerFunctionalTests.swift */; };
		4CBEE6232A1577E40084BC50 /* NoConfigFunctionalTests.swift in Sources */ = {isa = PBXBuildFile; fileRef = 4CBEE6222A1577E40084BC50 /* NoConfigFunctionalTests.swift */; };
		4CBEE6252A157CB40084BC50 /* SampleFunctionalTests.swift in Sources */ = {isa = PBXBuildFile; fileRef = 4CBEE6242A157CB40084BC50 /* SampleFunctionalTests.swift */; };
		4CC583192A955886004B1169 /* XCTestCase+AnyCodableAsserts.swift in Sources */ = {isa = PBXBuildFile; fileRef = 4CBEE5FF2A02E2A90084BC50 /* XCTestCase+AnyCodableAsserts.swift */; };
		4CC5831A2A9559BB004B1169 /* AnyCodable+Array.swift in Sources */ = {isa = PBXBuildFile; fileRef = 4CBEE5F929FB19600084BC50 /* AnyCodable+Array.swift */; };
		783A5F4E903F9B6EABA50D23 /* Pods_UnitTests.framework in Frameworks */ = {isa = PBXBuildFile; fileRef = 5DA0155731FA82D43DA47B93 /* Pods_UnitTests.framework */; };
		BF024B7924C6238C002131E9 /* FakeIdentityExtension.swift in Sources */ = {isa = PBXBuildFile; fileRef = BF024B7824C6238C002131E9 /* FakeIdentityExtension.swift */; };
		BF0C09482465E42100892B5D /* TestableEdge.swift in Sources */ = {isa = PBXBuildFile; fileRef = BF0C09472465E42100892B5D /* TestableEdge.swift */; };
		BF0F924F27476E6C00378913 /* ImplementationDetails.swift in Sources */ = {isa = PBXBuildFile; fileRef = BF0F924E27476E6C00378913 /* ImplementationDetails.swift */; };
		BF0F92522756A57800378913 /* ImplementationDetailsTests.swift in Sources */ = {isa = PBXBuildFile; fileRef = BF0F92502756A3EF00378913 /* ImplementationDetailsTests.swift */; };
		BF4A717926DDAE4C00612434 /* AssuranceView.swift in Sources */ = {isa = PBXBuildFile; fileRef = BF4A717826DDAE4B00612434 /* AssuranceView.swift */; };
		BF74550D28BB18CD00FF3AEC /* EdgeProperties.swift in Sources */ = {isa = PBXBuildFile; fileRef = BF74550C28BB18CD00FF3AEC /* EdgeProperties.swift */; };
		BF74551128BC649A00FF3AEC /* EdgeStateTests.swift in Sources */ = {isa = PBXBuildFile; fileRef = BF74551028BC649A00FF3AEC /* EdgeStateTests.swift */; };
		BF7E5B3B2789189D00D5E0FF /* EdgeEndpointTests.swift in Sources */ = {isa = PBXBuildFile; fileRef = BF7E5B3A2789189D00D5E0FF /* EdgeEndpointTests.swift */; };
		BF947F74243BA0E10057A6CC /* KonductorConfigTests.swift in Sources */ = {isa = PBXBuildFile; fileRef = BF947F73243BA0E10057A6CC /* KonductorConfigTests.swift */; };
		BF947F7E243EA1300057A6CC /* RequestBuilderTests.swift in Sources */ = {isa = PBXBuildFile; fileRef = BF947F7D243EA1300057A6CC /* RequestBuilderTests.swift */; };
		BF947F88243F2EF70057A6CC /* StoreResponsePayloadTests.swift in Sources */ = {isa = PBXBuildFile; fileRef = BF947F87243F2EF70057A6CC /* StoreResponsePayloadTests.swift */; };
		BF947F912440F6660057A6CC /* StateMetadataTests.swift in Sources */ = {isa = PBXBuildFile; fileRef = BF947F902440F6660057A6CC /* StateMetadataTests.swift */; };
		BF947F9E244182B30057A6CC /* StoreResponsePayloadManagerTests.swift in Sources */ = {isa = PBXBuildFile; fileRef = BF947F9424414E3E0057A6CC /* StoreResponsePayloadManagerTests.swift */; };
		BF947FA0244569190057A6CC /* EdgeRequestTests.swift in Sources */ = {isa = PBXBuildFile; fileRef = BF947F9F244569190057A6CC /* EdgeRequestTests.swift */; };
		BF947FA4244613FB0057A6CC /* RequestMetadataTests.swift in Sources */ = {isa = PBXBuildFile; fileRef = BF947FA3244613FB0057A6CC /* RequestMetadataTests.swift */; };
		BFEEB5AB28D4E35D00B668B8 /* EdgePublicAPITests.swift in Sources */ = {isa = PBXBuildFile; fileRef = D45F2E8125EE1987000AC350 /* EdgePublicAPITests.swift */; };
		D4000F35245A53FB0052C536 /* EdgeNetworkServiceTests.swift in Sources */ = {isa = PBXBuildFile; fileRef = D4000F34245A53FB0052C536 /* EdgeNetworkServiceTests.swift */; };
		D4145F4025D1D3200019EA4C /* EdgeHitTests.swift in Sources */ = {isa = PBXBuildFile; fileRef = D4145F3F25D1D3200019EA4C /* EdgeHitTests.swift */; };
		D4145FB525D5D0430019EA4C /* Event+Edge.swift in Sources */ = {isa = PBXBuildFile; fileRef = D4145FB425D5D0430019EA4C /* Event+Edge.swift */; };
		D4145FCD25DCB3270019EA4C /* ExperienceEventsEdgeHit.swift in Sources */ = {isa = PBXBuildFile; fileRef = D4145FCC25DCB3260019EA4C /* ExperienceEventsEdgeHit.swift */; };
		D4145FD325DCB3890019EA4C /* ConsentEdgeHit.swift in Sources */ = {isa = PBXBuildFile; fileRef = D4145FD225DCB3890019EA4C /* ConsentEdgeHit.swift */; };
		D42F36BA251C185000490C0D /* AEPEdge.h in Headers */ = {isa = PBXBuildFile; fileRef = D4D66AA2251910FB00B4866D /* AEPEdge.h */; settings = {ATTRIBUTES = (Public, ); }; };
		D42FB8E124635FA200E9321C /* MockResponseCallback.swift in Sources */ = {isa = PBXBuildFile; fileRef = D42FB8E024635FA200E9321C /* MockResponseCallback.swift */; };
		D43BAB0325BB758400B08CC0 /* EdgeConsentStatus.swift in Sources */ = {isa = PBXBuildFile; fileRef = D43BAB0225BB758300B08CC0 /* EdgeConsentStatus.swift */; };
		D447C82125C3E85D00FE12E5 /* EdgeConsentUpdate.swift in Sources */ = {isa = PBXBuildFile; fileRef = D447C82025C3E85D00FE12E5 /* EdgeConsentUpdate.swift */; };
		D447C82725C3EF0500FE12E5 /* EdgeConsentPayload.swift in Sources */ = {isa = PBXBuildFile; fileRef = D447C82625C3EF0500FE12E5 /* EdgeConsentPayload.swift */; };
		D44BBB75248DC54F00775DAC /* CountDownLatch.swift in Sources */ = {isa = PBXBuildFile; fileRef = D44BBB74248DC54F00775DAC /* CountDownLatch.swift */; };
		D44BBB982492F5C900775DAC /* UnitTestAssertions.swift in Sources */ = {isa = PBXBuildFile; fileRef = D44BBB972492F5C900775DAC /* UnitTestAssertions.swift */; };
		D45F2E6C25ED8EB1000AC350 /* TestableExtensionRuntime.swift in Sources */ = {isa = PBXBuildFile; fileRef = D45F2E6B25ED8EB1000AC350 /* TestableExtensionRuntime.swift */; };
		D45F2E7425EDD2EF000AC350 /* MockDataQueue.swift in Sources */ = {isa = PBXBuildFile; fileRef = D45F2E7325EDD2EF000AC350 /* MockDataQueue.swift */; };
		D45F2E7825EDE0D6000AC350 /* MockHitProcessor.swift in Sources */ = {isa = PBXBuildFile; fileRef = D45F2E7725EDE0D6000AC350 /* MockHitProcessor.swift */; };
		D45F2E7D25EE190A000AC350 /* MockDataQueue.swift in Sources */ = {isa = PBXBuildFile; fileRef = D45F2E7325EDD2EF000AC350 /* MockDataQueue.swift */; };
		D45F2E7E25EE190A000AC350 /* MockHitProcessor.swift in Sources */ = {isa = PBXBuildFile; fileRef = D45F2E7725EDE0D6000AC350 /* MockHitProcessor.swift */; };
		D45F2E8925EE214A000AC350 /* EdgeExtensionTests.swift in Sources */ = {isa = PBXBuildFile; fileRef = D45F2E6F25ED8EE3000AC350 /* EdgeExtensionTests.swift */; };
		D45F2E8E25EE2166000AC350 /* TestableExtensionRuntime.swift in Sources */ = {isa = PBXBuildFile; fileRef = D45F2E6B25ED8EB1000AC350 /* TestableExtensionRuntime.swift */; };
		D46553F7246A384900A150E2 /* NetworkResponseHandlerTests.swift in Sources */ = {isa = PBXBuildFile; fileRef = D46553F6246A384900A150E2 /* NetworkResponseHandlerTests.swift */; };
		D4655400246CBF5E00A150E2 /* TestBase.swift in Sources */ = {isa = PBXBuildFile; fileRef = D46553FC246C9D1700A150E2 /* TestBase.swift */; };
		D4655402246CD0B000A150E2 /* InstrumentedExtension.swift in Sources */ = {isa = PBXBuildFile; fileRef = D4655401246CD0B000A150E2 /* InstrumentedExtension.swift */; };
		D48CBD2224A17EEA00A24BD8 /* TestXDMSchema.swift in Sources */ = {isa = PBXBuildFile; fileRef = D48CBD2124A17EEA00A24BD8 /* TestXDMSchema.swift */; };
		D49A628F250AE4F500B7C4A3 /* EventHub+Test.swift in Sources */ = {isa = PBXBuildFile; fileRef = D49A628E250AE4F500B7C4A3 /* EventHub+Test.swift */; };
		D49A6290250AE4F500B7C4A3 /* EventHub+Test.swift in Sources */ = {isa = PBXBuildFile; fileRef = D49A628E250AE4F500B7C4A3 /* EventHub+Test.swift */; };
		D49A6294250AEEF000B7C4A3 /* UserDefaults+Test.swift in Sources */ = {isa = PBXBuildFile; fileRef = D49A6293250AEEF000B7C4A3 /* UserDefaults+Test.swift */; };
		D49A6295250AEEF000B7C4A3 /* UserDefaults+Test.swift in Sources */ = {isa = PBXBuildFile; fileRef = D49A6293250AEEF000B7C4A3 /* UserDefaults+Test.swift */; };
		D4A473C7248595CA00D31710 /* TestConstants.swift in Sources */ = {isa = PBXBuildFile; fileRef = D4A473C52485938D00D31710 /* TestConstants.swift */; };
		D4A473CB2485A8F300D31710 /* TestUtils.swift in Sources */ = {isa = PBXBuildFile; fileRef = BF947FA1244587520057A6CC /* TestUtils.swift */; };
		D4A473CD2485AA3D00D31710 /* TestUtils.swift in Sources */ = {isa = PBXBuildFile; fileRef = BF947FA1244587520057A6CC /* TestUtils.swift */; };
		D4A473D02485B86D00D31710 /* AEPEdgeFunctionalTests.swift in Sources */ = {isa = PBXBuildFile; fileRef = D4A473CF2485B86D00D31710 /* AEPEdgeFunctionalTests.swift */; };
		D4A81DEC25658F0D0042B00A /* CompletionHandlerTests.swift in Sources */ = {isa = PBXBuildFile; fileRef = D4A81DEB25658F0D0042B00A /* CompletionHandlerTests.swift */; };
		D4AB2D7B2808894800DC39CF /* QueryOptions.swift in Sources */ = {isa = PBXBuildFile; fileRef = D4AB2D7A2808894800DC39CF /* QueryOptions.swift */; };
		D4ABABAB251A7D41008076BF /* AEPEdge.framework in Frameworks */ = {isa = PBXBuildFile; fileRef = D444995F2519506B0093B364 /* AEPEdge.framework */; };
		D4ABABAE251A7D95008076BF /* AEPEdge.framework in Frameworks */ = {isa = PBXBuildFile; fileRef = D444995F2519506B0093B364 /* AEPEdge.framework */; };
		D4ABABC0251A7F5E008076BF /* AEPEdge.framework in Frameworks */ = {isa = PBXBuildFile; fileRef = D444995F2519506B0093B364 /* AEPEdge.framework */; };
		D4C6B437251A76CB0038F4F9 /* XDMProtocols.swift in Sources */ = {isa = PBXBuildFile; fileRef = 1CCD27CF24592B2800E912B2 /* XDMProtocols.swift */; };
		D4C6B438251A76CB0038F4F9 /* Edge+PublicAPI.swift in Sources */ = {isa = PBXBuildFile; fileRef = D4D5B4EA242EBB1600CAB6E4 /* Edge+PublicAPI.swift */; };
		D4C6B43A251A76CB0038F4F9 /* ExperienceEvent.swift in Sources */ = {isa = PBXBuildFile; fileRef = 1CCD27C52458CB2300E912B2 /* ExperienceEvent.swift */; };
		D4C6B43C251A76CB0038F4F9 /* EdgeEventError.swift in Sources */ = {isa = PBXBuildFile; fileRef = D46553FA246B6FBC00A150E2 /* EdgeEventError.swift */; };
		D4C6B43D251A76CB0038F4F9 /* EdgeEventHandle.swift in Sources */ = {isa = PBXBuildFile; fileRef = D46553F8246B43B900A150E2 /* EdgeEventHandle.swift */; };
		D4C6B43E251A76CB0038F4F9 /* EdgeRequest.swift in Sources */ = {isa = PBXBuildFile; fileRef = BF947F77243BE16C0057A6CC /* EdgeRequest.swift */; };
		D4C6B43F251A76CB0038F4F9 /* EdgeResponse.swift in Sources */ = {isa = PBXBuildFile; fileRef = D42FB8DA246261E600E9321C /* EdgeResponse.swift */; };
		D4C6B440251A76CB0038F4F9 /* EdgeNetworkService.swift in Sources */ = {isa = PBXBuildFile; fileRef = D4000F322459E2300052C536 /* EdgeNetworkService.swift */; };
		D4C6B442251A76CB0038F4F9 /* KonductorConfig.swift in Sources */ = {isa = PBXBuildFile; fileRef = BF947F71243BA0BA0057A6CC /* KonductorConfig.swift */; };
		D4C6B443251A76CB0038F4F9 /* NetworkResponseCallback.swift in Sources */ = {isa = PBXBuildFile; fileRef = D4000F36245B7E200052C536 /* NetworkResponseCallback.swift */; };
		D4C6B444251A76CB0038F4F9 /* NetworkResponseHandler.swift in Sources */ = {isa = PBXBuildFile; fileRef = D4000F302459E2080052C536 /* NetworkResponseHandler.swift */; };
		D4C6B445251A76CB0038F4F9 /* RequestBuilder.swift in Sources */ = {isa = PBXBuildFile; fileRef = BF947F7B243E75E60057A6CC /* RequestBuilder.swift */; };
		D4C6B447251A76CB0038F4F9 /* RequestMetadata.swift in Sources */ = {isa = PBXBuildFile; fileRef = BF947F79243BE3C00057A6CC /* RequestMetadata.swift */; };
		D4C6B448251A76CB0038F4F9 /* ResponseCallback.swift in Sources */ = {isa = PBXBuildFile; fileRef = D42FB8D124610A0000E9321C /* ResponseCallback.swift */; };
		D4C6B449251A76CB0038F4F9 /* CompletionHandlersManager.swift in Sources */ = {isa = PBXBuildFile; fileRef = D42FB8D324610F3C00E9321C /* CompletionHandlersManager.swift */; };
		D4C6B44A251A76CB0038F4F9 /* StateMetadata.swift in Sources */ = {isa = PBXBuildFile; fileRef = BF947F8E2440F0940057A6CC /* StateMetadata.swift */; };
		D4C6B44B251A76CB0038F4F9 /* StoreResponsePayload.swift in Sources */ = {isa = PBXBuildFile; fileRef = BF947F85243F24570057A6CC /* StoreResponsePayload.swift */; };
		D4C6B44C251A76CB0038F4F9 /* StoreResponsePayloadManager.swift in Sources */ = {isa = PBXBuildFile; fileRef = BF947F92244126D70057A6CC /* StoreResponsePayloadManager.swift */; };
		D4C6B44D251A76CB0038F4F9 /* EdgeConstants.swift in Sources */ = {isa = PBXBuildFile; fileRef = BF947F63243565CC0057A6CC /* EdgeConstants.swift */; };
		D4C6B44E251A76CB0038F4F9 /* Edge.swift in Sources */ = {isa = PBXBuildFile; fileRef = BF947F62243565CC0057A6CC /* Edge.swift */; };
		D4D5B57D2432977F00CAB6E4 /* AppDelegate.swift in Sources */ = {isa = PBXBuildFile; fileRef = D4D5B57C2432977F00CAB6E4 /* AppDelegate.swift */; };
		D4D5B57F2432977F00CAB6E4 /* SceneDelegate.swift in Sources */ = {isa = PBXBuildFile; fileRef = D4D5B57E2432977F00CAB6E4 /* SceneDelegate.swift */; };
		D4D5B5812432977F00CAB6E4 /* ContentView.swift in Sources */ = {isa = PBXBuildFile; fileRef = D4D5B5802432977F00CAB6E4 /* ContentView.swift */; };
		D4D5B5832432977F00CAB6E4 /* Assets.xcassets in Resources */ = {isa = PBXBuildFile; fileRef = D4D5B5822432977F00CAB6E4 /* Assets.xcassets */; };
		D4D5B5862432977F00CAB6E4 /* Preview Assets.xcassets in Resources */ = {isa = PBXBuildFile; fileRef = D4D5B5852432977F00CAB6E4 /* Preview Assets.xcassets */; };
		D4D5B5892432977F00CAB6E4 /* LaunchScreen.storyboard in Resources */ = {isa = PBXBuildFile; fileRef = D4D5B5872432977F00CAB6E4 /* LaunchScreen.storyboard */; };
		D4EC0D9725E6CEA00026EBAA /* EdgeHitQueueing+Consent.swift in Sources */ = {isa = PBXBuildFile; fileRef = D4EC0D9625E6CEA00026EBAA /* EdgeHitQueueing+Consent.swift */; };
		D4EC0DBB25E73FF10026EBAA /* EdgeState.swift in Sources */ = {isa = PBXBuildFile; fileRef = D4EC0DBA25E73FF10026EBAA /* EdgeState.swift */; };
		D4EED36C2489ACE200D4815C /* NetworkRequestHelper.swift in Sources */ = {isa = PBXBuildFile; fileRef = D4EED36B2489ACE200D4815C /* NetworkRequestHelper.swift */; };
		D4F74FE72447A8B800379258 /* MockNetworking.swift in Sources */ = {isa = PBXBuildFile; fileRef = D4F74FE62447A8B800379258 /* MockNetworking.swift */; };
		D4F74FE92447A92800379258 /* MockURLSession.swift in Sources */ = {isa = PBXBuildFile; fileRef = D4F74FE82447A92800379258 /* MockURLSession.swift */; };
		D4F74FEB2447A94900379258 /* MockTask.swift in Sources */ = {isa = PBXBuildFile; fileRef = D4F74FEA2447A94900379258 /* MockTask.swift */; };
		E97FFA8059E1B17324D8FFC6 /* Pods_AEPEdge.framework in Frameworks */ = {isa = PBXBuildFile; fileRef = D2E916ED29158164BF50EBF1 /* Pods_AEPEdge.framework */; };
		F14D1687F07BBBB83A0A2C8E /* Pods_TestAppiOS.framework in Frameworks */ = {isa = PBXBuildFile; fileRef = 316EF062B0B622235F6BB384 /* Pods_TestAppiOS.framework */; };
		F906B76A0F7C19B9067533AC /* Pods_TestApptvOS.framework in Frameworks */ = {isa = PBXBuildFile; fileRef = F85212C814AA412355526B9F /* Pods_TestApptvOS.framework */; };
		FCD6B046907107F7D83E41EF /* Pods_UpstreamIntegrationTests.framework in Frameworks */ = {isa = PBXBuildFile; fileRef = 773BC882A27A812B96D9C711 /* Pods_UpstreamIntegrationTests.framework */; };
/* End PBXBuildFile section */

/* Begin PBXContainerItemProxy section */
		4CBEE5C329D637170084BC50 /* PBXContainerItemProxy */ = {
			isa = PBXContainerItemProxy;
			containerPortal = D4D5B4DF242EBB1600CAB6E4 /* Project object */;
			proxyType = 1;
			remoteGlobalIDString = D444995E2519506B0093B364;
			remoteInfo = AEPEdge;
		};
		D42F36A5251BEA7E00490C0D /* PBXContainerItemProxy */ = {
			isa = PBXContainerItemProxy;
			containerPortal = D4D5B4DF242EBB1600CAB6E4 /* Project object */;
			proxyType = 1;
			remoteGlobalIDString = D444995E2519506B0093B364;
			remoteInfo = AEPEdge;
		};
		D42F36A7251BEA8300490C0D /* PBXContainerItemProxy */ = {
			isa = PBXContainerItemProxy;
			containerPortal = D4D5B4DF242EBB1600CAB6E4 /* Project object */;
			proxyType = 1;
			remoteGlobalIDString = D444995E2519506B0093B364;
			remoteInfo = AEPEdge;
		};
		D4ABABEB251A889C008076BF /* PBXContainerItemProxy */ = {
			isa = PBXContainerItemProxy;
			containerPortal = D4D5B4DF242EBB1600CAB6E4 /* Project object */;
			proxyType = 1;
			remoteGlobalIDString = D444995E2519506B0093B364;
			remoteInfo = AEPEdge;
		};
/* End PBXContainerItemProxy section */

/* Begin PBXCopyFilesBuildPhase section */
		2EDD05CD286EAA7000229CB2 /* Embed Frameworks */ = {
			isa = PBXCopyFilesBuildPhase;
			buildActionMask = 2147483647;
			dstPath = "";
			dstSubfolderSpec = 10;
			files = (
			);
			name = "Embed Frameworks";
			runOnlyForDeploymentPostprocessing = 0;
		};
		D496750C25104C2E001F5F95 /* Embed Frameworks */ = {
			isa = PBXCopyFilesBuildPhase;
			buildActionMask = 2147483647;
			dstPath = "";
			dstSubfolderSpec = 10;
			files = (
			);
			name = "Embed Frameworks";
			runOnlyForDeploymentPostprocessing = 0;
		};
		D49675852511D55B001F5F95 /* Embed Frameworks */ = {
			isa = PBXCopyFilesBuildPhase;
			buildActionMask = 2147483647;
			dstPath = "";
			dstSubfolderSpec = 10;
			files = (
			);
			name = "Embed Frameworks";
			runOnlyForDeploymentPostprocessing = 0;
		};
		D49675A12511D710001F5F95 /* Embed Frameworks */ = {
			isa = PBXCopyFilesBuildPhase;
			buildActionMask = 2147483647;
			dstPath = "";
			dstSubfolderSpec = 10;
			files = (
			);
			name = "Embed Frameworks";
			runOnlyForDeploymentPostprocessing = 0;
		};
/* End PBXCopyFilesBuildPhase section */

/* Begin PBXFileReference section */
		04A228C42686D67347C85BEA /* Pods-TestAppiOS.release.xcconfig */ = {isa = PBXFileReference; includeInIndex = 1; lastKnownFileType = text.xcconfig; name = "Pods-TestAppiOS.release.xcconfig"; path = "Target Support Files/Pods-TestAppiOS/Pods-TestAppiOS.release.xcconfig"; sourceTree = "<group>"; };
		0B13510405D14B13EFD1B58A /* Pods_FunctionalTests.framework */ = {isa = PBXFileReference; explicitFileType = wrapper.framework; includeInIndex = 0; path = Pods_FunctionalTests.framework; sourceTree = BUILT_PRODUCTS_DIR; };
		1CCD27C52458CB2300E912B2 /* ExperienceEvent.swift */ = {isa = PBXFileReference; fileEncoding = 4; lastKnownFileType = sourcecode.swift; path = ExperienceEvent.swift; sourceTree = "<group>"; };
		1CCD27C82458CB8000E912B2 /* ExperienceEventTests.swift */ = {isa = PBXFileReference; fileEncoding = 4; lastKnownFileType = sourcecode.swift; path = ExperienceEventTests.swift; sourceTree = "<group>"; };
		1CCD27CF24592B2800E912B2 /* XDMProtocols.swift */ = {isa = PBXFileReference; fileEncoding = 4; lastKnownFileType = sourcecode.swift; path = XDMProtocols.swift; sourceTree = "<group>"; };
		211BCB8026030DCD00AACFEF /* EdgeDataEntity.swift */ = {isa = PBXFileReference; lastKnownFileType = sourcecode.swift; path = EdgeDataEntity.swift; sourceTree = "<group>"; };
		216989642554B39900B2752C /* EdgeHit.swift */ = {isa = PBXFileReference; lastKnownFileType = sourcecode.swift; path = EdgeHit.swift; sourceTree = "<group>"; };
		216989772554B61500B2752C /* EdgeHitProcessor.swift */ = {isa = PBXFileReference; lastKnownFileType = sourcecode.swift; path = EdgeHitProcessor.swift; sourceTree = "<group>"; };
		216989B22555376A00B2752C /* EdgeHitProcessorTests.swift */ = {isa = PBXFileReference; lastKnownFileType = sourcecode.swift; path = EdgeHitProcessorTests.swift; sourceTree = "<group>"; };
		21888AF22555F9FC005677ED /* FileManager+Testable.swift */ = {isa = PBXFileReference; lastKnownFileType = sourcecode.swift; path = "FileManager+Testable.swift"; sourceTree = "<group>"; };
		2198DEE12604F8BE008ADB6A /* Atomic.swift */ = {isa = PBXFileReference; lastKnownFileType = sourcecode.swift; path = Atomic.swift; sourceTree = "<group>"; };
		2198DEE726050458008ADB6A /* AtomicTests.swift */ = {isa = PBXFileReference; lastKnownFileType = sourcecode.swift; path = AtomicTests.swift; sourceTree = "<group>"; };
		21C0F8892627B9D9003872DC /* EdgeEndpoint.swift */ = {isa = PBXFileReference; lastKnownFileType = sourcecode.swift; path = EdgeEndpoint.swift; sourceTree = "<group>"; };
		21D7B7B12562F89C0010AE25 /* EdgeEventWarning.swift */ = {isa = PBXFileReference; lastKnownFileType = sourcecode.swift; path = EdgeEventWarning.swift; sourceTree = "<group>"; };
		21FFBD5825631E3E00B48A8F /* EdgeEventWarningTests.swift */ = {isa = PBXFileReference; lastKnownFileType = sourcecode.swift; path = EdgeEventWarningTests.swift; sourceTree = "<group>"; };
		21FFBD6B2563321600B48A8F /* EdgeEventErrorTests.swift */ = {isa = PBXFileReference; lastKnownFileType = sourcecode.swift; path = EdgeEventErrorTests.swift; sourceTree = "<group>"; };
		240E3C9824EF357100D44993 /* MockDataStore.swift */ = {isa = PBXFileReference; fileEncoding = 4; lastKnownFileType = sourcecode.swift; path = MockDataStore.swift; sourceTree = "<group>"; };
		2EDD05D2286EAA7000229CB2 /* TestApptvOS.app */ = {isa = PBXFileReference; explicitFileType = wrapper.application; includeInIndex = 0; path = TestApptvOS.app; sourceTree = BUILT_PRODUCTS_DIR; };
		316EF062B0B622235F6BB384 /* Pods_TestAppiOS.framework */ = {isa = PBXFileReference; explicitFileType = wrapper.framework; includeInIndex = 0; path = Pods_TestAppiOS.framework; sourceTree = BUILT_PRODUCTS_DIR; };
<<<<<<< HEAD
		4C5745D12AB146260070E794 /* AnyCodableAssertsParameterizedTests.swift */ = {isa = PBXFileReference; lastKnownFileType = sourcecode.swift; path = AnyCodableAssertsParameterizedTests.swift; sourceTree = "<group>"; };
=======
		4CA0B8E02ABB936B007E5D45 /* TestableNetworkRequest.swift */ = {isa = PBXFileReference; lastKnownFileType = sourcecode.swift; path = TestableNetworkRequest.swift; sourceTree = "<group>"; };
>>>>>>> 2053d90a
		4CBEE5E029D637170084BC50 /* UpstreamIntegrationTests.xctest */ = {isa = PBXFileReference; explicitFileType = wrapper.cfbundle; includeInIndex = 0; path = UpstreamIntegrationTests.xctest; sourceTree = BUILT_PRODUCTS_DIR; };
		4CBEE5E229D637E90084BC50 /* UpstreamIntegrationTests.swift */ = {isa = PBXFileReference; fileEncoding = 4; lastKnownFileType = sourcecode.swift; path = UpstreamIntegrationTests.swift; sourceTree = "<group>"; };
		4CBEE5EA29D63B180084BC50 /* EnumUtils.swift */ = {isa = PBXFileReference; lastKnownFileType = sourcecode.swift; path = EnumUtils.swift; sourceTree = "<group>"; };
		4CBEE5EE29DB952E0084BC50 /* EdgeLocationHint.swift */ = {isa = PBXFileReference; lastKnownFileType = sourcecode.swift; path = EdgeLocationHint.swift; sourceTree = "<group>"; };
		4CBEE5F029DB953C0084BC50 /* EdgeEnvironment.swift */ = {isa = PBXFileReference; lastKnownFileType = sourcecode.swift; path = EdgeEnvironment.swift; sourceTree = "<group>"; };
		4CBEE5F929FB19600084BC50 /* AnyCodable+Array.swift */ = {isa = PBXFileReference; lastKnownFileType = sourcecode.swift; path = "AnyCodable+Array.swift"; sourceTree = "<group>"; };
		4CBEE5FF2A02E2A90084BC50 /* XCTestCase+AnyCodableAsserts.swift */ = {isa = PBXFileReference; fileEncoding = 4; lastKnownFileType = sourcecode.swift; path = "XCTestCase+AnyCodableAsserts.swift"; sourceTree = "<group>"; };
		4CBEE6012A02E2B70084BC50 /* AnyCodableAssertsTests.swift */ = {isa = PBXFileReference; fileEncoding = 4; lastKnownFileType = sourcecode.swift; path = AnyCodableAssertsTests.swift; sourceTree = "<group>"; };
		4CBEE6042A0C484E0084BC50 /* MockNetworkService.swift */ = {isa = PBXFileReference; lastKnownFileType = sourcecode.swift; path = MockNetworkService.swift; sourceTree = "<group>"; };
		4CBEE6062A0C4B610084BC50 /* RealNetworkService.swift */ = {isa = PBXFileReference; lastKnownFileType = sourcecode.swift; path = RealNetworkService.swift; sourceTree = "<group>"; };
		4CBEE60D2A156FB10084BC50 /* CompletionHandlerFunctionalTests.swift */ = {isa = PBXFileReference; fileEncoding = 4; lastKnownFileType = sourcecode.swift; path = CompletionHandlerFunctionalTests.swift; sourceTree = "<group>"; };
		4CBEE6182A1571DC0084BC50 /* Edge+ConsentTests.swift */ = {isa = PBXFileReference; fileEncoding = 4; lastKnownFileType = sourcecode.swift; path = "Edge+ConsentTests.swift"; sourceTree = "<group>"; };
		4CBEE61A2A1572E50084BC50 /* Edge+PublicAPITests.swift */ = {isa = PBXFileReference; fileEncoding = 4; lastKnownFileType = sourcecode.swift; path = "Edge+PublicAPITests.swift"; sourceTree = "<group>"; };
		4CBEE61C2A1574CE0084BC50 /* EdgePathOverwriteTests.swift */ = {isa = PBXFileReference; fileEncoding = 4; lastKnownFileType = sourcecode.swift; path = EdgePathOverwriteTests.swift; sourceTree = "<group>"; };
		4CBEE61E2A15764B0084BC50 /* IdentityStateFunctionalTests.swift */ = {isa = PBXFileReference; fileEncoding = 4; lastKnownFileType = sourcecode.swift; path = IdentityStateFunctionalTests.swift; sourceTree = "<group>"; };
		4CBEE6202A1577660084BC50 /* NetworkResponseHandlerFunctionalTests.swift */ = {isa = PBXFileReference; fileEncoding = 4; lastKnownFileType = sourcecode.swift; path = NetworkResponseHandlerFunctionalTests.swift; sourceTree = "<group>"; };
		4CBEE6222A1577E40084BC50 /* NoConfigFunctionalTests.swift */ = {isa = PBXFileReference; fileEncoding = 4; lastKnownFileType = sourcecode.swift; path = NoConfigFunctionalTests.swift; sourceTree = "<group>"; };
		4CBEE6242A157CB40084BC50 /* SampleFunctionalTests.swift */ = {isa = PBXFileReference; fileEncoding = 4; lastKnownFileType = sourcecode.swift; path = SampleFunctionalTests.swift; sourceTree = "<group>"; };
		5DA0155731FA82D43DA47B93 /* Pods_UnitTests.framework */ = {isa = PBXFileReference; explicitFileType = wrapper.framework; includeInIndex = 0; path = Pods_UnitTests.framework; sourceTree = BUILT_PRODUCTS_DIR; };
		5E8ABC044CA69B7B3B6DA2B8 /* Pods-UpstreamIntegrationTests.debug.xcconfig */ = {isa = PBXFileReference; includeInIndex = 1; lastKnownFileType = text.xcconfig; name = "Pods-UpstreamIntegrationTests.debug.xcconfig"; path = "Target Support Files/Pods-UpstreamIntegrationTests/Pods-UpstreamIntegrationTests.debug.xcconfig"; sourceTree = "<group>"; };
		7276A55D4B28344E8ED9D27B /* Pods-TestAppiOS.debug.xcconfig */ = {isa = PBXFileReference; includeInIndex = 1; lastKnownFileType = text.xcconfig; name = "Pods-TestAppiOS.debug.xcconfig"; path = "Target Support Files/Pods-TestAppiOS/Pods-TestAppiOS.debug.xcconfig"; sourceTree = "<group>"; };
		773BC882A27A812B96D9C711 /* Pods_UpstreamIntegrationTests.framework */ = {isa = PBXFileReference; explicitFileType = wrapper.framework; includeInIndex = 0; path = Pods_UpstreamIntegrationTests.framework; sourceTree = BUILT_PRODUCTS_DIR; };
		7D2276E22F20223193235527 /* Pods-AEPEdge.release.xcconfig */ = {isa = PBXFileReference; includeInIndex = 1; lastKnownFileType = text.xcconfig; name = "Pods-AEPEdge.release.xcconfig"; path = "Target Support Files/Pods-AEPEdge/Pods-AEPEdge.release.xcconfig"; sourceTree = "<group>"; };
		85E2DC7CBF2801B140FC24A9 /* Pods-KonductorIntegrationTests.debug.xcconfig */ = {isa = PBXFileReference; includeInIndex = 1; lastKnownFileType = text.xcconfig; name = "Pods-KonductorIntegrationTests.debug.xcconfig"; path = "Target Support Files/Pods-KonductorIntegrationTests/Pods-KonductorIntegrationTests.debug.xcconfig"; sourceTree = "<group>"; };
		9CF4FC9E0341518F7ED94AED /* Pods-FunctionalTests.release.xcconfig */ = {isa = PBXFileReference; includeInIndex = 1; lastKnownFileType = text.xcconfig; name = "Pods-FunctionalTests.release.xcconfig"; path = "Target Support Files/Pods-FunctionalTests/Pods-FunctionalTests.release.xcconfig"; sourceTree = "<group>"; };
		A03EED428A1ABF9130F3BECA /* Pods-TestApptvOS.release.xcconfig */ = {isa = PBXFileReference; includeInIndex = 1; lastKnownFileType = text.xcconfig; name = "Pods-TestApptvOS.release.xcconfig"; path = "Target Support Files/Pods-TestApptvOS/Pods-TestApptvOS.release.xcconfig"; sourceTree = "<group>"; };
		AF07B0197B2EA52E67BC99A6 /* Pods-KonductorIntegrationTests.release.xcconfig */ = {isa = PBXFileReference; includeInIndex = 1; lastKnownFileType = text.xcconfig; name = "Pods-KonductorIntegrationTests.release.xcconfig"; path = "Target Support Files/Pods-KonductorIntegrationTests/Pods-KonductorIntegrationTests.release.xcconfig"; sourceTree = "<group>"; };
		B265C6B876BCBE382B6B8671 /* Pods-UnitTests.release.xcconfig */ = {isa = PBXFileReference; includeInIndex = 1; lastKnownFileType = text.xcconfig; name = "Pods-UnitTests.release.xcconfig"; path = "Target Support Files/Pods-UnitTests/Pods-UnitTests.release.xcconfig"; sourceTree = "<group>"; };
		B2A0C5E6F49BE2565DF1CA65 /* Pods-TestApptvOS.debug.xcconfig */ = {isa = PBXFileReference; includeInIndex = 1; lastKnownFileType = text.xcconfig; name = "Pods-TestApptvOS.debug.xcconfig"; path = "Target Support Files/Pods-TestApptvOS/Pods-TestApptvOS.debug.xcconfig"; sourceTree = "<group>"; };
		BF024B7824C6238C002131E9 /* FakeIdentityExtension.swift */ = {isa = PBXFileReference; lastKnownFileType = sourcecode.swift; path = FakeIdentityExtension.swift; sourceTree = "<group>"; };
		BF0C09472465E42100892B5D /* TestableEdge.swift */ = {isa = PBXFileReference; lastKnownFileType = sourcecode.swift; path = TestableEdge.swift; sourceTree = "<group>"; };
		BF0F924E27476E6C00378913 /* ImplementationDetails.swift */ = {isa = PBXFileReference; lastKnownFileType = sourcecode.swift; path = ImplementationDetails.swift; sourceTree = "<group>"; };
		BF0F92502756A3EF00378913 /* ImplementationDetailsTests.swift */ = {isa = PBXFileReference; lastKnownFileType = sourcecode.swift; path = ImplementationDetailsTests.swift; sourceTree = "<group>"; };
		BF4A717826DDAE4B00612434 /* AssuranceView.swift */ = {isa = PBXFileReference; lastKnownFileType = sourcecode.swift; path = AssuranceView.swift; sourceTree = "<group>"; };
		BF74550C28BB18CD00FF3AEC /* EdgeProperties.swift */ = {isa = PBXFileReference; lastKnownFileType = sourcecode.swift; path = EdgeProperties.swift; sourceTree = "<group>"; };
		BF74551028BC649A00FF3AEC /* EdgeStateTests.swift */ = {isa = PBXFileReference; lastKnownFileType = sourcecode.swift; path = EdgeStateTests.swift; sourceTree = "<group>"; };
		BF7E5B3A2789189D00D5E0FF /* EdgeEndpointTests.swift */ = {isa = PBXFileReference; lastKnownFileType = sourcecode.swift; path = EdgeEndpointTests.swift; sourceTree = "<group>"; };
		BF947F62243565CC0057A6CC /* Edge.swift */ = {isa = PBXFileReference; fileEncoding = 4; lastKnownFileType = sourcecode.swift; path = Edge.swift; sourceTree = "<group>"; };
		BF947F63243565CC0057A6CC /* EdgeConstants.swift */ = {isa = PBXFileReference; fileEncoding = 4; lastKnownFileType = sourcecode.swift; path = EdgeConstants.swift; sourceTree = "<group>"; };
		BF947F71243BA0BA0057A6CC /* KonductorConfig.swift */ = {isa = PBXFileReference; fileEncoding = 4; lastKnownFileType = sourcecode.swift; path = KonductorConfig.swift; sourceTree = "<group>"; };
		BF947F73243BA0E10057A6CC /* KonductorConfigTests.swift */ = {isa = PBXFileReference; lastKnownFileType = sourcecode.swift; path = KonductorConfigTests.swift; sourceTree = "<group>"; };
		BF947F77243BE16C0057A6CC /* EdgeRequest.swift */ = {isa = PBXFileReference; lastKnownFileType = sourcecode.swift; path = EdgeRequest.swift; sourceTree = "<group>"; };
		BF947F79243BE3C00057A6CC /* RequestMetadata.swift */ = {isa = PBXFileReference; lastKnownFileType = sourcecode.swift; path = RequestMetadata.swift; sourceTree = "<group>"; };
		BF947F7B243E75E60057A6CC /* RequestBuilder.swift */ = {isa = PBXFileReference; fileEncoding = 4; lastKnownFileType = sourcecode.swift; path = RequestBuilder.swift; sourceTree = "<group>"; };
		BF947F7D243EA1300057A6CC /* RequestBuilderTests.swift */ = {isa = PBXFileReference; lastKnownFileType = sourcecode.swift; path = RequestBuilderTests.swift; sourceTree = "<group>"; };
		BF947F85243F24570057A6CC /* StoreResponsePayload.swift */ = {isa = PBXFileReference; lastKnownFileType = sourcecode.swift; path = StoreResponsePayload.swift; sourceTree = "<group>"; };
		BF947F87243F2EF70057A6CC /* StoreResponsePayloadTests.swift */ = {isa = PBXFileReference; lastKnownFileType = sourcecode.swift; path = StoreResponsePayloadTests.swift; sourceTree = "<group>"; };
		BF947F8E2440F0940057A6CC /* StateMetadata.swift */ = {isa = PBXFileReference; lastKnownFileType = sourcecode.swift; path = StateMetadata.swift; sourceTree = "<group>"; };
		BF947F902440F6660057A6CC /* StateMetadataTests.swift */ = {isa = PBXFileReference; lastKnownFileType = sourcecode.swift; path = StateMetadataTests.swift; sourceTree = "<group>"; };
		BF947F92244126D70057A6CC /* StoreResponsePayloadManager.swift */ = {isa = PBXFileReference; lastKnownFileType = sourcecode.swift; path = StoreResponsePayloadManager.swift; sourceTree = "<group>"; };
		BF947F9424414E3E0057A6CC /* StoreResponsePayloadManagerTests.swift */ = {isa = PBXFileReference; lastKnownFileType = sourcecode.swift; path = StoreResponsePayloadManagerTests.swift; sourceTree = "<group>"; };
		BF947F9F244569190057A6CC /* EdgeRequestTests.swift */ = {isa = PBXFileReference; lastKnownFileType = sourcecode.swift; path = EdgeRequestTests.swift; sourceTree = "<group>"; };
		BF947FA1244587520057A6CC /* TestUtils.swift */ = {isa = PBXFileReference; lastKnownFileType = sourcecode.swift; path = TestUtils.swift; sourceTree = "<group>"; };
		BF947FA3244613FB0057A6CC /* RequestMetadataTests.swift */ = {isa = PBXFileReference; lastKnownFileType = sourcecode.swift; path = RequestMetadataTests.swift; sourceTree = "<group>"; };
		C6F54D018682F0FF8E74A16F /* Pods-UnitTests.debug.xcconfig */ = {isa = PBXFileReference; includeInIndex = 1; lastKnownFileType = text.xcconfig; name = "Pods-UnitTests.debug.xcconfig"; path = "Target Support Files/Pods-UnitTests/Pods-UnitTests.debug.xcconfig"; sourceTree = "<group>"; };
		C71524CA05BF6E5102E01187 /* Pods-E2EFunctionalTests.debug.xcconfig */ = {isa = PBXFileReference; includeInIndex = 1; lastKnownFileType = text.xcconfig; name = "Pods-E2EFunctionalTests.debug.xcconfig"; path = "Target Support Files/Pods-E2EFunctionalTests/Pods-E2EFunctionalTests.debug.xcconfig"; sourceTree = "<group>"; };
		C9510E11CC3DB2C62D9D17C0 /* Pods-UpstreamIntegrationTests.release.xcconfig */ = {isa = PBXFileReference; includeInIndex = 1; lastKnownFileType = text.xcconfig; name = "Pods-UpstreamIntegrationTests.release.xcconfig"; path = "Target Support Files/Pods-UpstreamIntegrationTests/Pods-UpstreamIntegrationTests.release.xcconfig"; sourceTree = "<group>"; };
		D2E916ED29158164BF50EBF1 /* Pods_AEPEdge.framework */ = {isa = PBXFileReference; explicitFileType = wrapper.framework; includeInIndex = 0; path = Pods_AEPEdge.framework; sourceTree = BUILT_PRODUCTS_DIR; };
		D4000F302459E2080052C536 /* NetworkResponseHandler.swift */ = {isa = PBXFileReference; lastKnownFileType = sourcecode.swift; path = NetworkResponseHandler.swift; sourceTree = "<group>"; };
		D4000F322459E2300052C536 /* EdgeNetworkService.swift */ = {isa = PBXFileReference; lastKnownFileType = sourcecode.swift; path = EdgeNetworkService.swift; sourceTree = "<group>"; };
		D4000F34245A53FB0052C536 /* EdgeNetworkServiceTests.swift */ = {isa = PBXFileReference; lastKnownFileType = sourcecode.swift; path = EdgeNetworkServiceTests.swift; sourceTree = "<group>"; };
		D4000F36245B7E200052C536 /* NetworkResponseCallback.swift */ = {isa = PBXFileReference; lastKnownFileType = sourcecode.swift; path = NetworkResponseCallback.swift; sourceTree = "<group>"; };
		D4145F3F25D1D3200019EA4C /* EdgeHitTests.swift */ = {isa = PBXFileReference; lastKnownFileType = sourcecode.swift; path = EdgeHitTests.swift; sourceTree = "<group>"; };
		D4145FB425D5D0430019EA4C /* Event+Edge.swift */ = {isa = PBXFileReference; lastKnownFileType = sourcecode.swift; path = "Event+Edge.swift"; sourceTree = "<group>"; };
		D4145FCC25DCB3260019EA4C /* ExperienceEventsEdgeHit.swift */ = {isa = PBXFileReference; lastKnownFileType = sourcecode.swift; path = ExperienceEventsEdgeHit.swift; sourceTree = "<group>"; };
		D4145FD225DCB3890019EA4C /* ConsentEdgeHit.swift */ = {isa = PBXFileReference; lastKnownFileType = sourcecode.swift; path = ConsentEdgeHit.swift; sourceTree = "<group>"; };
		D42FB8D124610A0000E9321C /* ResponseCallback.swift */ = {isa = PBXFileReference; lastKnownFileType = sourcecode.swift; path = ResponseCallback.swift; sourceTree = "<group>"; };
		D42FB8D324610F3C00E9321C /* CompletionHandlersManager.swift */ = {isa = PBXFileReference; lastKnownFileType = sourcecode.swift; path = CompletionHandlersManager.swift; sourceTree = "<group>"; };
		D42FB8DA246261E600E9321C /* EdgeResponse.swift */ = {isa = PBXFileReference; lastKnownFileType = sourcecode.swift; path = EdgeResponse.swift; sourceTree = "<group>"; };
		D42FB8E024635FA200E9321C /* MockResponseCallback.swift */ = {isa = PBXFileReference; lastKnownFileType = sourcecode.swift; path = MockResponseCallback.swift; sourceTree = "<group>"; };
		D43BAB0225BB758300B08CC0 /* EdgeConsentStatus.swift */ = {isa = PBXFileReference; lastKnownFileType = sourcecode.swift; path = EdgeConsentStatus.swift; sourceTree = "<group>"; };
		D444995F2519506B0093B364 /* AEPEdge.framework */ = {isa = PBXFileReference; explicitFileType = wrapper.framework; includeInIndex = 0; path = AEPEdge.framework; sourceTree = BUILT_PRODUCTS_DIR; };
		D4449B262519964E0093B364 /* libAEPCore.a */ = {isa = PBXFileReference; explicitFileType = archive.ar; path = libAEPCore.a; sourceTree = BUILT_PRODUCTS_DIR; };
		D4449B282519964E0093B364 /* libAEPServices.a */ = {isa = PBXFileReference; explicitFileType = archive.ar; path = libAEPServices.a; sourceTree = BUILT_PRODUCTS_DIR; };
		D447C82025C3E85D00FE12E5 /* EdgeConsentUpdate.swift */ = {isa = PBXFileReference; lastKnownFileType = sourcecode.swift; path = EdgeConsentUpdate.swift; sourceTree = "<group>"; };
		D447C82625C3EF0500FE12E5 /* EdgeConsentPayload.swift */ = {isa = PBXFileReference; lastKnownFileType = sourcecode.swift; path = EdgeConsentPayload.swift; sourceTree = "<group>"; };
		D44BBB74248DC54F00775DAC /* CountDownLatch.swift */ = {isa = PBXFileReference; lastKnownFileType = sourcecode.swift; path = CountDownLatch.swift; sourceTree = "<group>"; };
		D44BBB972492F5C900775DAC /* UnitTestAssertions.swift */ = {isa = PBXFileReference; lastKnownFileType = sourcecode.swift; path = UnitTestAssertions.swift; sourceTree = "<group>"; };
		D45F2E6B25ED8EB1000AC350 /* TestableExtensionRuntime.swift */ = {isa = PBXFileReference; lastKnownFileType = sourcecode.swift; path = TestableExtensionRuntime.swift; sourceTree = "<group>"; };
		D45F2E6F25ED8EE3000AC350 /* EdgeExtensionTests.swift */ = {isa = PBXFileReference; lastKnownFileType = sourcecode.swift; path = EdgeExtensionTests.swift; sourceTree = "<group>"; };
		D45F2E7325EDD2EF000AC350 /* MockDataQueue.swift */ = {isa = PBXFileReference; lastKnownFileType = sourcecode.swift; path = MockDataQueue.swift; sourceTree = "<group>"; };
		D45F2E7725EDE0D6000AC350 /* MockHitProcessor.swift */ = {isa = PBXFileReference; lastKnownFileType = sourcecode.swift; path = MockHitProcessor.swift; sourceTree = "<group>"; };
		D45F2E8125EE1987000AC350 /* EdgePublicAPITests.swift */ = {isa = PBXFileReference; lastKnownFileType = sourcecode.swift; path = EdgePublicAPITests.swift; sourceTree = "<group>"; };
		D46553F6246A384900A150E2 /* NetworkResponseHandlerTests.swift */ = {isa = PBXFileReference; lastKnownFileType = sourcecode.swift; path = NetworkResponseHandlerTests.swift; sourceTree = "<group>"; };
		D46553F8246B43B900A150E2 /* EdgeEventHandle.swift */ = {isa = PBXFileReference; lastKnownFileType = sourcecode.swift; path = EdgeEventHandle.swift; sourceTree = "<group>"; };
		D46553FA246B6FBC00A150E2 /* EdgeEventError.swift */ = {isa = PBXFileReference; lastKnownFileType = sourcecode.swift; path = EdgeEventError.swift; sourceTree = "<group>"; };
		D46553FC246C9D1700A150E2 /* TestBase.swift */ = {isa = PBXFileReference; lastKnownFileType = sourcecode.swift; path = TestBase.swift; sourceTree = "<group>"; };
		D4655401246CD0B000A150E2 /* InstrumentedExtension.swift */ = {isa = PBXFileReference; lastKnownFileType = sourcecode.swift; path = InstrumentedExtension.swift; sourceTree = "<group>"; };
		D48CBD2124A17EEA00A24BD8 /* TestXDMSchema.swift */ = {isa = PBXFileReference; lastKnownFileType = sourcecode.swift; path = TestXDMSchema.swift; sourceTree = "<group>"; };
		D4967534251130D3001F5F95 /* Info.plist */ = {isa = PBXFileReference; fileEncoding = 4; lastKnownFileType = text.plist.xml; path = Info.plist; sourceTree = "<group>"; };
		D49A628E250AE4F500B7C4A3 /* EventHub+Test.swift */ = {isa = PBXFileReference; lastKnownFileType = sourcecode.swift; path = "EventHub+Test.swift"; sourceTree = "<group>"; };
		D49A6293250AEEF000B7C4A3 /* UserDefaults+Test.swift */ = {isa = PBXFileReference; lastKnownFileType = sourcecode.swift; path = "UserDefaults+Test.swift"; sourceTree = "<group>"; };
		D4A473C52485938D00D31710 /* TestConstants.swift */ = {isa = PBXFileReference; lastKnownFileType = sourcecode.swift; path = TestConstants.swift; sourceTree = "<group>"; };
		D4A473CF2485B86D00D31710 /* AEPEdgeFunctionalTests.swift */ = {isa = PBXFileReference; lastKnownFileType = sourcecode.swift; path = AEPEdgeFunctionalTests.swift; sourceTree = "<group>"; };
		D4A81DEB25658F0D0042B00A /* CompletionHandlerTests.swift */ = {isa = PBXFileReference; lastKnownFileType = sourcecode.swift; path = CompletionHandlerTests.swift; sourceTree = "<group>"; };
		D4AB2D7A2808894800DC39CF /* QueryOptions.swift */ = {isa = PBXFileReference; lastKnownFileType = sourcecode.swift; path = QueryOptions.swift; sourceTree = "<group>"; };
		D4ABABDA251A8142008076BF /* UIKit.framework */ = {isa = PBXFileReference; lastKnownFileType = wrapper.framework; name = UIKit.framework; path = System/Library/Frameworks/UIKit.framework; sourceTree = SDKROOT; };
		D4D5B4EA242EBB1600CAB6E4 /* Edge+PublicAPI.swift */ = {isa = PBXFileReference; lastKnownFileType = sourcecode.swift; path = "Edge+PublicAPI.swift"; sourceTree = "<group>"; };
		D4D5B5212432599B00CAB6E4 /* UnitTests.xctest */ = {isa = PBXFileReference; explicitFileType = wrapper.cfbundle; includeInIndex = 0; path = UnitTests.xctest; sourceTree = BUILT_PRODUCTS_DIR; };
		D4D5B5252432599B00CAB6E4 /* Info.plist */ = {isa = PBXFileReference; lastKnownFileType = text.plist.xml; path = Info.plist; sourceTree = "<group>"; };
		D4D5B53324325AB700CAB6E4 /* FunctionalTests.xctest */ = {isa = PBXFileReference; explicitFileType = wrapper.cfbundle; includeInIndex = 0; path = FunctionalTests.xctest; sourceTree = BUILT_PRODUCTS_DIR; };
		D4D5B53724325AB700CAB6E4 /* Info.plist */ = {isa = PBXFileReference; lastKnownFileType = text.plist.xml; path = Info.plist; sourceTree = "<group>"; };
		D4D5B57A2432977F00CAB6E4 /* TestAppiOS.app */ = {isa = PBXFileReference; explicitFileType = wrapper.application; includeInIndex = 0; path = TestAppiOS.app; sourceTree = BUILT_PRODUCTS_DIR; };
		D4D5B57C2432977F00CAB6E4 /* AppDelegate.swift */ = {isa = PBXFileReference; lastKnownFileType = sourcecode.swift; path = AppDelegate.swift; sourceTree = "<group>"; };
		D4D5B57E2432977F00CAB6E4 /* SceneDelegate.swift */ = {isa = PBXFileReference; lastKnownFileType = sourcecode.swift; path = SceneDelegate.swift; sourceTree = "<group>"; };
		D4D5B5802432977F00CAB6E4 /* ContentView.swift */ = {isa = PBXFileReference; lastKnownFileType = sourcecode.swift; path = ContentView.swift; sourceTree = "<group>"; };
		D4D5B5822432977F00CAB6E4 /* Assets.xcassets */ = {isa = PBXFileReference; lastKnownFileType = folder.assetcatalog; path = Assets.xcassets; sourceTree = "<group>"; };
		D4D5B5852432977F00CAB6E4 /* Preview Assets.xcassets */ = {isa = PBXFileReference; lastKnownFileType = folder.assetcatalog; path = "Preview Assets.xcassets"; sourceTree = "<group>"; };
		D4D5B5882432977F00CAB6E4 /* Base */ = {isa = PBXFileReference; lastKnownFileType = file.storyboard; name = Base; path = Base.lproj/LaunchScreen.storyboard; sourceTree = "<group>"; };
		D4D5B58A2432977F00CAB6E4 /* Info.plist */ = {isa = PBXFileReference; lastKnownFileType = text.plist.xml; path = Info.plist; sourceTree = "<group>"; };
		D4D669112514278200B4866D /* AEPCore.framework */ = {isa = PBXFileReference; explicitFileType = wrapper.framework; path = AEPCore.framework; sourceTree = BUILT_PRODUCTS_DIR; };
		D4D669132514278200B4866D /* AEPRulesEngine.framework */ = {isa = PBXFileReference; explicitFileType = wrapper.framework; path = AEPRulesEngine.framework; sourceTree = BUILT_PRODUCTS_DIR; };
		D4D669152514278200B4866D /* AEPServices.framework */ = {isa = PBXFileReference; explicitFileType = wrapper.framework; path = AEPServices.framework; sourceTree = BUILT_PRODUCTS_DIR; };
		D4D669B3251434CC00B4866D /* AEPCore.framework */ = {isa = PBXFileReference; explicitFileType = wrapper.framework; path = AEPCore.framework; sourceTree = BUILT_PRODUCTS_DIR; };
		D4D669B5251434CC00B4866D /* AEPRulesEngine.framework */ = {isa = PBXFileReference; explicitFileType = wrapper.framework; path = AEPRulesEngine.framework; sourceTree = BUILT_PRODUCTS_DIR; };
		D4D669B7251434CC00B4866D /* AEPServices.framework */ = {isa = PBXFileReference; explicitFileType = wrapper.framework; path = AEPServices.framework; sourceTree = BUILT_PRODUCTS_DIR; };
		D4D66A5A25190B9800B4866D /* AEPCore.framework */ = {isa = PBXFileReference; explicitFileType = wrapper.framework; path = AEPCore.framework; sourceTree = BUILT_PRODUCTS_DIR; };
		D4D66A7425190C8400B4866D /* AEPCore.framework */ = {isa = PBXFileReference; explicitFileType = wrapper.framework; path = AEPCore.framework; sourceTree = BUILT_PRODUCTS_DIR; };
		D4D66AA2251910FB00B4866D /* AEPEdge.h */ = {isa = PBXFileReference; lastKnownFileType = sourcecode.c.h; path = AEPEdge.h; sourceTree = "<group>"; };
		D4EC0D9625E6CEA00026EBAA /* EdgeHitQueueing+Consent.swift */ = {isa = PBXFileReference; lastKnownFileType = sourcecode.swift; path = "EdgeHitQueueing+Consent.swift"; sourceTree = "<group>"; };
		D4EC0DBA25E73FF10026EBAA /* EdgeState.swift */ = {isa = PBXFileReference; lastKnownFileType = sourcecode.swift; path = EdgeState.swift; sourceTree = "<group>"; };
		D4EED36B2489ACE200D4815C /* NetworkRequestHelper.swift */ = {isa = PBXFileReference; lastKnownFileType = sourcecode.swift; path = NetworkRequestHelper.swift; sourceTree = "<group>"; };
		D4F74FE62447A8B800379258 /* MockNetworking.swift */ = {isa = PBXFileReference; lastKnownFileType = sourcecode.swift; path = MockNetworking.swift; sourceTree = "<group>"; };
		D4F74FE82447A92800379258 /* MockURLSession.swift */ = {isa = PBXFileReference; lastKnownFileType = sourcecode.swift; path = MockURLSession.swift; sourceTree = "<group>"; };
		D4F74FEA2447A94900379258 /* MockTask.swift */ = {isa = PBXFileReference; lastKnownFileType = sourcecode.swift; path = MockTask.swift; sourceTree = "<group>"; };
		ECE21024865660B5DB78AD82 /* Pods-E2EFunctionalTests.release.xcconfig */ = {isa = PBXFileReference; includeInIndex = 1; lastKnownFileType = text.xcconfig; name = "Pods-E2EFunctionalTests.release.xcconfig"; path = "Target Support Files/Pods-E2EFunctionalTests/Pods-E2EFunctionalTests.release.xcconfig"; sourceTree = "<group>"; };
		F6293FCD59AB7997E527BB5A /* Pods_E2EFunctionalTests.framework */ = {isa = PBXFileReference; explicitFileType = wrapper.framework; includeInIndex = 0; path = Pods_E2EFunctionalTests.framework; sourceTree = BUILT_PRODUCTS_DIR; };
		F85212C814AA412355526B9F /* Pods_TestApptvOS.framework */ = {isa = PBXFileReference; explicitFileType = wrapper.framework; includeInIndex = 0; path = Pods_TestApptvOS.framework; sourceTree = BUILT_PRODUCTS_DIR; };
		FBFE2267C0A1FD6FB1B3B76D /* Pods-FunctionalTests.debug.xcconfig */ = {isa = PBXFileReference; includeInIndex = 1; lastKnownFileType = text.xcconfig; name = "Pods-FunctionalTests.debug.xcconfig"; path = "Target Support Files/Pods-FunctionalTests/Pods-FunctionalTests.debug.xcconfig"; sourceTree = "<group>"; };
		FF1FB9C01D5DF5AEB460E9C2 /* Pods-AEPEdge.debug.xcconfig */ = {isa = PBXFileReference; includeInIndex = 1; lastKnownFileType = text.xcconfig; name = "Pods-AEPEdge.debug.xcconfig"; path = "Target Support Files/Pods-AEPEdge/Pods-AEPEdge.debug.xcconfig"; sourceTree = "<group>"; };
/* End PBXFileReference section */

/* Begin PBXFrameworksBuildPhase section */
		2EDD05C5286EAA7000229CB2 /* Frameworks */ = {
			isa = PBXFrameworksBuildPhase;
			buildActionMask = 2147483647;
			files = (
				2EDD05C6286EAA7000229CB2 /* AEPEdge.framework in Frameworks */,
				F906B76A0F7C19B9067533AC /* Pods_TestApptvOS.framework in Frameworks */,
			);
			runOnlyForDeploymentPostprocessing = 0;
		};
		4CBEE5D729D637170084BC50 /* Frameworks */ = {
			isa = PBXFrameworksBuildPhase;
			buildActionMask = 2147483647;
			files = (
				4CBEE5D829D637170084BC50 /* AEPEdge.framework in Frameworks */,
				FCD6B046907107F7D83E41EF /* Pods_UpstreamIntegrationTests.framework in Frameworks */,
			);
			runOnlyForDeploymentPostprocessing = 0;
		};
		D444995C2519506B0093B364 /* Frameworks */ = {
			isa = PBXFrameworksBuildPhase;
			buildActionMask = 2147483647;
			files = (
				E97FFA8059E1B17324D8FFC6 /* Pods_AEPEdge.framework in Frameworks */,
			);
			runOnlyForDeploymentPostprocessing = 0;
		};
		D4D5B51E2432599B00CAB6E4 /* Frameworks */ = {
			isa = PBXFrameworksBuildPhase;
			buildActionMask = 2147483647;
			files = (
				783A5F4E903F9B6EABA50D23 /* Pods_UnitTests.framework in Frameworks */,
				D4ABABAE251A7D95008076BF /* AEPEdge.framework in Frameworks */,
			);
			runOnlyForDeploymentPostprocessing = 0;
		};
		D4D5B53024325AB700CAB6E4 /* Frameworks */ = {
			isa = PBXFrameworksBuildPhase;
			buildActionMask = 2147483647;
			files = (
				423B5033D43ADB49049383FB /* Pods_FunctionalTests.framework in Frameworks */,
				D4ABABAB251A7D41008076BF /* AEPEdge.framework in Frameworks */,
			);
			runOnlyForDeploymentPostprocessing = 0;
		};
		D4D5B5772432977F00CAB6E4 /* Frameworks */ = {
			isa = PBXFrameworksBuildPhase;
			buildActionMask = 2147483647;
			files = (
				D4ABABC0251A7F5E008076BF /* AEPEdge.framework in Frameworks */,
				F14D1687F07BBBB83A0A2C8E /* Pods_TestAppiOS.framework in Frameworks */,
			);
			runOnlyForDeploymentPostprocessing = 0;
		};
/* End PBXFrameworksBuildPhase section */

/* Begin PBXGroup section */
		1CCD27CD24592B2800E912B2 /* xdm */ = {
			isa = PBXGroup;
			children = (
				1CCD27CF24592B2800E912B2 /* XDMProtocols.swift */,
			);
			path = xdm;
			sourceTree = "<group>";
		};
		3BB2159D8E84140309C411FF /* Frameworks */ = {
			isa = PBXGroup;
			children = (
				D4ABABDA251A8142008076BF /* UIKit.framework */,
				D4449B262519964E0093B364 /* libAEPCore.a */,
				D4449B282519964E0093B364 /* libAEPServices.a */,
				D4D66A7425190C8400B4866D /* AEPCore.framework */,
				D4D66A5A25190B9800B4866D /* AEPCore.framework */,
				D4D669B3251434CC00B4866D /* AEPCore.framework */,
				D4D669B5251434CC00B4866D /* AEPRulesEngine.framework */,
				D4D669B7251434CC00B4866D /* AEPServices.framework */,
				D4D669112514278200B4866D /* AEPCore.framework */,
				D4D669132514278200B4866D /* AEPRulesEngine.framework */,
				D4D669152514278200B4866D /* AEPServices.framework */,
				D2E916ED29158164BF50EBF1 /* Pods_AEPEdge.framework */,
				0B13510405D14B13EFD1B58A /* Pods_FunctionalTests.framework */,
				316EF062B0B622235F6BB384 /* Pods_TestAppiOS.framework */,
				F85212C814AA412355526B9F /* Pods_TestApptvOS.framework */,
				5DA0155731FA82D43DA47B93 /* Pods_UnitTests.framework */,
				F6293FCD59AB7997E527BB5A /* Pods_E2EFunctionalTests.framework */,
				773BC882A27A812B96D9C711 /* Pods_UpstreamIntegrationTests.framework */,
			);
			name = Frameworks;
			sourceTree = "<group>";
		};
		4CBEE5E129D637E90084BC50 /* UpstreamIntegrationTests */ = {
			isa = PBXGroup;
			children = (
				4CBEE5E929D63AFA0084BC50 /* util */,
				4CBEE5E229D637E90084BC50 /* UpstreamIntegrationTests.swift */,
				4CBEE6012A02E2B70084BC50 /* AnyCodableAssertsTests.swift */,
				4C5745D12AB146260070E794 /* AnyCodableAssertsParameterizedTests.swift */,
			);
			name = UpstreamIntegrationTests;
			path = Tests/UpstreamIntegrationTests;
			sourceTree = "<group>";
		};
		4CBEE5E929D63AFA0084BC50 /* util */ = {
			isa = PBXGroup;
			children = (
				4CBEE5EA29D63B180084BC50 /* EnumUtils.swift */,
				4CBEE5F029DB953C0084BC50 /* EdgeEnvironment.swift */,
				4CBEE5EE29DB952E0084BC50 /* EdgeLocationHint.swift */,
			);
			path = util;
			sourceTree = "<group>";
		};
		BF0C093B2462159400892B5D /* util */ = {
			isa = PBXGroup;
			children = (
				BF024B7824C6238C002131E9 /* FakeIdentityExtension.swift */,
				BF0C09472465E42100892B5D /* TestableEdge.swift */,
				D48CBD2124A17EEA00A24BD8 /* TestXDMSchema.swift */,
			);
			path = util;
			sourceTree = "<group>";
		};
		D42FB8D02461086200E9321C /* EdgeNetworkHandlers */ = {
			isa = PBXGroup;
			children = (
				2198DEE12604F8BE008ADB6A /* Atomic.swift */,
				21C0F8892627B9D9003872DC /* EdgeEndpoint.swift */,
				216989642554B39900B2752C /* EdgeHit.swift */,
				211BCB8026030DCD00AACFEF /* EdgeDataEntity.swift */,
				D4145FD225DCB3890019EA4C /* ConsentEdgeHit.swift */,
				D4145FCC25DCB3260019EA4C /* ExperienceEventsEdgeHit.swift */,
				216989772554B61500B2752C /* EdgeHitProcessor.swift */,
				D46553FA246B6FBC00A150E2 /* EdgeEventError.swift */,
				21D7B7B12562F89C0010AE25 /* EdgeEventWarning.swift */,
				BF947F77243BE16C0057A6CC /* EdgeRequest.swift */,
				D447C82025C3E85D00FE12E5 /* EdgeConsentUpdate.swift */,
				D447C82625C3EF0500FE12E5 /* EdgeConsentPayload.swift */,
				D42FB8DA246261E600E9321C /* EdgeResponse.swift */,
				D4000F322459E2300052C536 /* EdgeNetworkService.swift */,
				BF947F71243BA0BA0057A6CC /* KonductorConfig.swift */,
				D4000F36245B7E200052C536 /* NetworkResponseCallback.swift */,
				D4000F302459E2080052C536 /* NetworkResponseHandler.swift */,
				D4AB2D7A2808894800DC39CF /* QueryOptions.swift */,
				BF947F7B243E75E60057A6CC /* RequestBuilder.swift */,
				BF947F79243BE3C00057A6CC /* RequestMetadata.swift */,
				D42FB8D124610A0000E9321C /* ResponseCallback.swift */,
				D42FB8D324610F3C00E9321C /* CompletionHandlersManager.swift */,
				BF947F8E2440F0940057A6CC /* StateMetadata.swift */,
				BF947F85243F24570057A6CC /* StoreResponsePayload.swift */,
				BF947F92244126D70057A6CC /* StoreResponsePayloadManager.swift */,
			);
			path = EdgeNetworkHandlers;
			sourceTree = "<group>";
		};
		D42FB8D52462159300E9321C /* public */ = {
			isa = PBXGroup;
			children = (
				D4D5B4EA242EBB1600CAB6E4 /* Edge+PublicAPI.swift */,
				D46553F8246B43B900A150E2 /* EdgeEventHandle.swift */,
				1CCD27C52458CB2300E912B2 /* ExperienceEvent.swift */,
			);
			name = public;
			sourceTree = "<group>";
		};
		D4655403246DF3B000A150E2 /* TestUtils */ = {
			isa = PBXGroup;
			children = (
				4CBEE5FF2A02E2A90084BC50 /* XCTestCase+AnyCodableAsserts.swift */,
				4CBEE5F929FB19600084BC50 /* AnyCodable+Array.swift */,
				4CA0B8E02ABB936B007E5D45 /* TestableNetworkRequest.swift */,
				D44BBB74248DC54F00775DAC /* CountDownLatch.swift */,
				21888AF22555F9FC005677ED /* FileManager+Testable.swift */,
				D4655401246CD0B000A150E2 /* InstrumentedExtension.swift */,
				D46553FC246C9D1700A150E2 /* TestBase.swift */,
				D4A473C52485938D00D31710 /* TestConstants.swift */,
				D4EED36B2489ACE200D4815C /* NetworkRequestHelper.swift */,
				4CBEE6062A0C4B610084BC50 /* RealNetworkService.swift */,
				4CBEE6042A0C484E0084BC50 /* MockNetworkService.swift */,
				D45F2E6B25ED8EB1000AC350 /* TestableExtensionRuntime.swift */,
				D45F2E7325EDD2EF000AC350 /* MockDataQueue.swift */,
				D45F2E7725EDE0D6000AC350 /* MockHitProcessor.swift */,
				240E3C9824EF357100D44993 /* MockDataStore.swift */,
				BF947FA1244587520057A6CC /* TestUtils.swift */,
				D49A628E250AE4F500B7C4A3 /* EventHub+Test.swift */,
				D49A6293250AEEF000B7C4A3 /* UserDefaults+Test.swift */,
			);
			name = TestUtils;
			path = Tests/TestUtils;
			sourceTree = "<group>";
		};
		D4D5B4DE242EBB1600CAB6E4 = {
			isa = PBXGroup;
			children = (
				D4D5B4E9242EBB1600CAB6E4 /* Sources */,
				D4D5B4F1242EBD2200CAB6E4 /* UnitTests */,
				D4D5B4F2242EBFAE00CAB6E4 /* FunctionalTests */,
				4CBEE5E129D637E90084BC50 /* UpstreamIntegrationTests */,
				D4655403246DF3B000A150E2 /* TestUtils */,
				D4D5B57B2432977F00CAB6E4 /* TestAppSwiftUI */,
				D4D5B4E8242EBB1600CAB6E4 /* Products */,
				E5239B915F53B993A1976FC4 /* Pods */,
				3BB2159D8E84140309C411FF /* Frameworks */,
			);
			sourceTree = "<group>";
		};
		D4D5B4E8242EBB1600CAB6E4 /* Products */ = {
			isa = PBXGroup;
			children = (
				D4D5B5212432599B00CAB6E4 /* UnitTests.xctest */,
				D4D5B53324325AB700CAB6E4 /* FunctionalTests.xctest */,
				D4D5B57A2432977F00CAB6E4 /* TestAppiOS.app */,
				D444995F2519506B0093B364 /* AEPEdge.framework */,
				2EDD05D2286EAA7000229CB2 /* TestApptvOS.app */,
				4CBEE5E029D637170084BC50 /* UpstreamIntegrationTests.xctest */,
			);
			name = Products;
			sourceTree = "<group>";
		};
		D4D5B4E9242EBB1600CAB6E4 /* Sources */ = {
			isa = PBXGroup;
			children = (
				1CCD27CD24592B2800E912B2 /* xdm */,
				D42FB8D52462159300E9321C /* public */,
				D42FB8D02461086200E9321C /* EdgeNetworkHandlers */,
				D43BAB0225BB758300B08CC0 /* EdgeConsentStatus.swift */,
				BF947F63243565CC0057A6CC /* EdgeConstants.swift */,
				BF947F62243565CC0057A6CC /* Edge.swift */,
				D4EC0D9625E6CEA00026EBAA /* EdgeHitQueueing+Consent.swift */,
				BF74550C28BB18CD00FF3AEC /* EdgeProperties.swift */,
				D4EC0DBA25E73FF10026EBAA /* EdgeState.swift */,
				D4145FB425D5D0430019EA4C /* Event+Edge.swift */,
				BF0F924E27476E6C00378913 /* ImplementationDetails.swift */,
				D4967534251130D3001F5F95 /* Info.plist */,
				D4D66AA2251910FB00B4866D /* AEPEdge.h */,
			);
			path = Sources;
			sourceTree = "<group>";
		};
		D4D5B4F1242EBD2200CAB6E4 /* UnitTests */ = {
			isa = PBXGroup;
			children = (
				D4F74FEC2447A95400379258 /* utils */,
				2198DEE726050458008ADB6A /* AtomicTests.swift */,
				D4A81DEB25658F0D0042B00A /* CompletionHandlerTests.swift */,
				BF7E5B3A2789189D00D5E0FF /* EdgeEndpointTests.swift */,
				21FFBD6B2563321600B48A8F /* EdgeEventErrorTests.swift */,
				21FFBD5825631E3E00B48A8F /* EdgeEventWarningTests.swift */,
				D45F2E6F25ED8EE3000AC350 /* EdgeExtensionTests.swift */,
				216989B22555376A00B2752C /* EdgeHitProcessorTests.swift */,
				D4145F3F25D1D3200019EA4C /* EdgeHitTests.swift */,
				D4000F34245A53FB0052C536 /* EdgeNetworkServiceTests.swift */,
				D45F2E8125EE1987000AC350 /* EdgePublicAPITests.swift */,
				BF947F9F244569190057A6CC /* EdgeRequestTests.swift */,
				BF74551028BC649A00FF3AEC /* EdgeStateTests.swift */,
				1CCD27C82458CB8000E912B2 /* ExperienceEventTests.swift */,
				BF0F92502756A3EF00378913 /* ImplementationDetailsTests.swift */,
				BF947F73243BA0E10057A6CC /* KonductorConfigTests.swift */,
				D46553F6246A384900A150E2 /* NetworkResponseHandlerTests.swift */,
				BF947F7D243EA1300057A6CC /* RequestBuilderTests.swift */,
				BF947FA3244613FB0057A6CC /* RequestMetadataTests.swift */,
				BF947F902440F6660057A6CC /* StateMetadataTests.swift */,
				BF947F9424414E3E0057A6CC /* StoreResponsePayloadManagerTests.swift */,
				BF947F87243F2EF70057A6CC /* StoreResponsePayloadTests.swift */,
				D4D5B5252432599B00CAB6E4 /* Info.plist */,
			);
			name = UnitTests;
			path = Tests/UnitTests;
			sourceTree = "<group>";
		};
		D4D5B4F2242EBFAE00CAB6E4 /* FunctionalTests */ = {
			isa = PBXGroup;
			children = (
				BF0C093B2462159400892B5D /* util */,
				D4A473CF2485B86D00D31710 /* AEPEdgeFunctionalTests.swift */,
				4CBEE60D2A156FB10084BC50 /* CompletionHandlerFunctionalTests.swift */,
				4CBEE61A2A1572E50084BC50 /* Edge+PublicAPITests.swift */,
				4CBEE61C2A1574CE0084BC50 /* EdgePathOverwriteTests.swift */,
				4CBEE6182A1571DC0084BC50 /* Edge+ConsentTests.swift */,
				4CBEE61E2A15764B0084BC50 /* IdentityStateFunctionalTests.swift */,
				4CBEE6202A1577660084BC50 /* NetworkResponseHandlerFunctionalTests.swift */,
				4CBEE6222A1577E40084BC50 /* NoConfigFunctionalTests.swift */,
				4CBEE6242A157CB40084BC50 /* SampleFunctionalTests.swift */,
				D4D5B53724325AB700CAB6E4 /* Info.plist */,
			);
			name = FunctionalTests;
			path = Tests/FunctionalTests;
			sourceTree = "<group>";
		};
		D4D5B57B2432977F00CAB6E4 /* TestAppSwiftUI */ = {
			isa = PBXGroup;
			children = (
				D4D5B57C2432977F00CAB6E4 /* AppDelegate.swift */,
				D4D5B57E2432977F00CAB6E4 /* SceneDelegate.swift */,
				D4D5B5802432977F00CAB6E4 /* ContentView.swift */,
				D4D5B5822432977F00CAB6E4 /* Assets.xcassets */,
				D4D5B5872432977F00CAB6E4 /* LaunchScreen.storyboard */,
				D4D5B58A2432977F00CAB6E4 /* Info.plist */,
				D4D5B5842432977F00CAB6E4 /* Preview Content */,
				BF4A717826DDAE4B00612434 /* AssuranceView.swift */,
			);
			name = TestAppSwiftUI;
			path = TestApps/TestAppSwiftUI;
			sourceTree = "<group>";
		};
		D4D5B5842432977F00CAB6E4 /* Preview Content */ = {
			isa = PBXGroup;
			children = (
				D4D5B5852432977F00CAB6E4 /* Preview Assets.xcassets */,
			);
			path = "Preview Content";
			sourceTree = "<group>";
		};
		D4F74FEC2447A95400379258 /* utils */ = {
			isa = PBXGroup;
			children = (
				D4F74FE62447A8B800379258 /* MockNetworking.swift */,
				D4F74FE82447A92800379258 /* MockURLSession.swift */,
				D4F74FEA2447A94900379258 /* MockTask.swift */,
				D42FB8E024635FA200E9321C /* MockResponseCallback.swift */,
				D44BBB972492F5C900775DAC /* UnitTestAssertions.swift */,
			);
			name = utils;
			sourceTree = "<group>";
		};
		E5239B915F53B993A1976FC4 /* Pods */ = {
			isa = PBXGroup;
			children = (
				FF1FB9C01D5DF5AEB460E9C2 /* Pods-AEPEdge.debug.xcconfig */,
				7D2276E22F20223193235527 /* Pods-AEPEdge.release.xcconfig */,
				FBFE2267C0A1FD6FB1B3B76D /* Pods-FunctionalTests.debug.xcconfig */,
				9CF4FC9E0341518F7ED94AED /* Pods-FunctionalTests.release.xcconfig */,
				7276A55D4B28344E8ED9D27B /* Pods-TestAppiOS.debug.xcconfig */,
				04A228C42686D67347C85BEA /* Pods-TestAppiOS.release.xcconfig */,
				B2A0C5E6F49BE2565DF1CA65 /* Pods-TestApptvOS.debug.xcconfig */,
				A03EED428A1ABF9130F3BECA /* Pods-TestApptvOS.release.xcconfig */,
				C6F54D018682F0FF8E74A16F /* Pods-UnitTests.debug.xcconfig */,
				B265C6B876BCBE382B6B8671 /* Pods-UnitTests.release.xcconfig */,
				C71524CA05BF6E5102E01187 /* Pods-E2EFunctionalTests.debug.xcconfig */,
				ECE21024865660B5DB78AD82 /* Pods-E2EFunctionalTests.release.xcconfig */,
				85E2DC7CBF2801B140FC24A9 /* Pods-KonductorIntegrationTests.debug.xcconfig */,
				AF07B0197B2EA52E67BC99A6 /* Pods-KonductorIntegrationTests.release.xcconfig */,
				5E8ABC044CA69B7B3B6DA2B8 /* Pods-UpstreamIntegrationTests.debug.xcconfig */,
				C9510E11CC3DB2C62D9D17C0 /* Pods-UpstreamIntegrationTests.release.xcconfig */,
			);
			path = Pods;
			sourceTree = "<group>";
		};
/* End PBXGroup section */

/* Begin PBXHeadersBuildPhase section */
		D444995A2519506B0093B364 /* Headers */ = {
			isa = PBXHeadersBuildPhase;
			buildActionMask = 2147483647;
			files = (
				D42F36BA251C185000490C0D /* AEPEdge.h in Headers */,
			);
			runOnlyForDeploymentPostprocessing = 0;
		};
/* End PBXHeadersBuildPhase section */

/* Begin PBXNativeTarget section */
		2EDD05BE286EAA7000229CB2 /* TestApptvOS */ = {
			isa = PBXNativeTarget;
			buildConfigurationList = 2EDD05CF286EAA7000229CB2 /* Build configuration list for PBXNativeTarget "TestApptvOS" */;
			buildPhases = (
				05AC465E6D3BBD368660A2C9 /* [CP] Check Pods Manifest.lock */,
				2EDD05C0286EAA7000229CB2 /* Sources */,
				2EDD05C5286EAA7000229CB2 /* Frameworks */,
				2EDD05C8286EAA7000229CB2 /* Resources */,
				2EDD05CC286EAA7000229CB2 /* ShellScript */,
				2EDD05CD286EAA7000229CB2 /* Embed Frameworks */,
				9E9E106681A21C8EA58F77CE /* [CP] Embed Pods Frameworks */,
			);
			buildRules = (
			);
			dependencies = (
			);
			name = TestApptvOS;
			productName = TestAppSwiftUI;
			productReference = 2EDD05D2286EAA7000229CB2 /* TestApptvOS.app */;
			productType = "com.apple.product-type.application";
		};
		4CBEE5C129D637170084BC50 /* UpstreamIntegrationTests */ = {
			isa = PBXNativeTarget;
			buildConfigurationList = 4CBEE5DD29D637170084BC50 /* Build configuration list for PBXNativeTarget "UpstreamIntegrationTests" */;
			buildPhases = (
				4CBEE5C429D637170084BC50 /* [CP] Check Pods Manifest.lock */,
				4CBEE5C529D637170084BC50 /* Sources */,
				4CBEE5D729D637170084BC50 /* Frameworks */,
				4CBEE5DA29D637170084BC50 /* Resources */,
				4CBEE5DC29D637170084BC50 /* [CP] Embed Pods Frameworks */,
			);
			buildRules = (
			);
			dependencies = (
				4CBEE5C229D637170084BC50 /* PBXTargetDependency */,
			);
			name = UpstreamIntegrationTests;
			productName = KonductorIntegrationTests;
			productReference = 4CBEE5E029D637170084BC50 /* UpstreamIntegrationTests.xctest */;
			productType = "com.apple.product-type.bundle.unit-test";
		};
		D444995E2519506B0093B364 /* AEPEdge */ = {
			isa = PBXNativeTarget;
			buildConfigurationList = D44499642519506B0093B364 /* Build configuration list for PBXNativeTarget "AEPEdge" */;
			buildPhases = (
				73742C107C9E821AD914667A /* [CP] Check Pods Manifest.lock */,
				D444995A2519506B0093B364 /* Headers */,
				D444995B2519506B0093B364 /* Sources */,
				D444995C2519506B0093B364 /* Frameworks */,
				D444995D2519506B0093B364 /* Resources */,
				D42F36B7251BEBF100490C0D /* Run Script */,
			);
			buildRules = (
			);
			dependencies = (
			);
			name = AEPEdge;
			productName = AEPEdge;
			productReference = D444995F2519506B0093B364 /* AEPEdge.framework */;
			productType = "com.apple.product-type.framework";
		};
		D4D5B5202432599B00CAB6E4 /* UnitTests */ = {
			isa = PBXNativeTarget;
			buildConfigurationList = D4D5B5292432599B00CAB6E4 /* Build configuration list for PBXNativeTarget "UnitTests" */;
			buildPhases = (
				428BD19AE868DA4843FAD671 /* [CP] Check Pods Manifest.lock */,
				D4D5B51D2432599B00CAB6E4 /* Sources */,
				D4D5B51E2432599B00CAB6E4 /* Frameworks */,
				D4D5B51F2432599B00CAB6E4 /* Resources */,
				BF024B7524C01AB2002131E9 /* ShellScript */,
				D49675852511D55B001F5F95 /* Embed Frameworks */,
				0D680CC91FDDA97E534CE97B /* [CP] Embed Pods Frameworks */,
			);
			buildRules = (
			);
			dependencies = (
				D42F36A6251BEA7E00490C0D /* PBXTargetDependency */,
			);
			name = UnitTests;
			productName = UnitTests;
			productReference = D4D5B5212432599B00CAB6E4 /* UnitTests.xctest */;
			productType = "com.apple.product-type.bundle.unit-test";
		};
		D4D5B53224325AB700CAB6E4 /* FunctionalTests */ = {
			isa = PBXNativeTarget;
			buildConfigurationList = D4D5B53B24325AB800CAB6E4 /* Build configuration list for PBXNativeTarget "FunctionalTests" */;
			buildPhases = (
				284227E26691497732262296 /* [CP] Check Pods Manifest.lock */,
				D4D5B52F24325AB700CAB6E4 /* Sources */,
				D4D5B53024325AB700CAB6E4 /* Frameworks */,
				D4D5B53124325AB700CAB6E4 /* Resources */,
				BF024B7624C01D02002131E9 /* ShellScript */,
				D49675A12511D710001F5F95 /* Embed Frameworks */,
				298FA8EAAD459590DA6AD21C /* [CP] Embed Pods Frameworks */,
			);
			buildRules = (
			);
			dependencies = (
				D42F36A8251BEA8300490C0D /* PBXTargetDependency */,
			);
			name = FunctionalTests;
			productName = functionalTests;
			productReference = D4D5B53324325AB700CAB6E4 /* FunctionalTests.xctest */;
			productType = "com.apple.product-type.bundle.unit-test";
		};
		D4D5B5792432977F00CAB6E4 /* TestAppiOS */ = {
			isa = PBXNativeTarget;
			buildConfigurationList = D4D5B58D2432977F00CAB6E4 /* Build configuration list for PBXNativeTarget "TestAppiOS" */;
			buildPhases = (
				F75C060D0044A1978EBC4F66 /* [CP] Check Pods Manifest.lock */,
				D4D5B5762432977F00CAB6E4 /* Sources */,
				D4D5B5772432977F00CAB6E4 /* Frameworks */,
				D4D5B5782432977F00CAB6E4 /* Resources */,
				BF024B7424BFDC8B002131E9 /* ShellScript */,
				D496750C25104C2E001F5F95 /* Embed Frameworks */,
				EAE59A0D79BC571721EBEF75 /* [CP] Embed Pods Frameworks */,
			);
			buildRules = (
			);
			dependencies = (
			);
			name = TestAppiOS;
			productName = TestAppSwiftUI;
			productReference = D4D5B57A2432977F00CAB6E4 /* TestAppiOS.app */;
			productType = "com.apple.product-type.application";
		};
/* End PBXNativeTarget section */

/* Begin PBXProject section */
		D4D5B4DF242EBB1600CAB6E4 /* Project object */ = {
			isa = PBXProject;
			attributes = {
				LastSwiftUpdateCheck = 1420;
				LastUpgradeCheck = 1160;
				TargetAttributes = {
					D444995E2519506B0093B364 = {
						CreatedOnToolsVersion = 12.0;
					};
					D496756B25117262001F5F95 = {
						CreatedOnToolsVersion = 11.7;
					};
					D4D5B5202432599B00CAB6E4 = {
						CreatedOnToolsVersion = 11.3.1;
					};
					D4D5B53224325AB700CAB6E4 = {
						CreatedOnToolsVersion = 11.3.1;
					};
					D4D5B5792432977F00CAB6E4 = {
						CreatedOnToolsVersion = 11.3.1;
					};
				};
			};
			buildConfigurationList = D4D5B4E2242EBB1600CAB6E4 /* Build configuration list for PBXProject "AEPEdge" */;
			compatibilityVersion = "Xcode 9.3";
			developmentRegion = en;
			hasScannedForEncodings = 0;
			knownRegions = (
				en,
				Base,
			);
			mainGroup = D4D5B4DE242EBB1600CAB6E4;
			productRefGroup = D4D5B4E8242EBB1600CAB6E4 /* Products */;
			projectDirPath = "";
			projectRoot = "";
			targets = (
				D444995E2519506B0093B364 /* AEPEdge */,
				D4D5B5202432599B00CAB6E4 /* UnitTests */,
				D4D5B53224325AB700CAB6E4 /* FunctionalTests */,
				4CBEE5C129D637170084BC50 /* UpstreamIntegrationTests */,
				D4D5B5792432977F00CAB6E4 /* TestAppiOS */,
				D496756B25117262001F5F95 /* AEPEdgeXCF */,
				2EDD05BE286EAA7000229CB2 /* TestApptvOS */,
			);
		};
/* End PBXProject section */

/* Begin PBXResourcesBuildPhase section */
		2EDD05C8286EAA7000229CB2 /* Resources */ = {
			isa = PBXResourcesBuildPhase;
			buildActionMask = 2147483647;
			files = (
				2EDD05CA286EAA7000229CB2 /* Preview Assets.xcassets in Resources */,
				2EDD05CB286EAA7000229CB2 /* Assets.xcassets in Resources */,
			);
			runOnlyForDeploymentPostprocessing = 0;
		};
		4CBEE5DA29D637170084BC50 /* Resources */ = {
			isa = PBXResourcesBuildPhase;
			buildActionMask = 2147483647;
			files = (
			);
			runOnlyForDeploymentPostprocessing = 0;
		};
		D444995D2519506B0093B364 /* Resources */ = {
			isa = PBXResourcesBuildPhase;
			buildActionMask = 2147483647;
			files = (
			);
			runOnlyForDeploymentPostprocessing = 0;
		};
		D4D5B51F2432599B00CAB6E4 /* Resources */ = {
			isa = PBXResourcesBuildPhase;
			buildActionMask = 2147483647;
			files = (
			);
			runOnlyForDeploymentPostprocessing = 0;
		};
		D4D5B53124325AB700CAB6E4 /* Resources */ = {
			isa = PBXResourcesBuildPhase;
			buildActionMask = 2147483647;
			files = (
			);
			runOnlyForDeploymentPostprocessing = 0;
		};
		D4D5B5782432977F00CAB6E4 /* Resources */ = {
			isa = PBXResourcesBuildPhase;
			buildActionMask = 2147483647;
			files = (
				D4D5B5892432977F00CAB6E4 /* LaunchScreen.storyboard in Resources */,
				D4D5B5862432977F00CAB6E4 /* Preview Assets.xcassets in Resources */,
				D4D5B5832432977F00CAB6E4 /* Assets.xcassets in Resources */,
			);
			runOnlyForDeploymentPostprocessing = 0;
		};
/* End PBXResourcesBuildPhase section */

/* Begin PBXShellScriptBuildPhase section */
		05AC465E6D3BBD368660A2C9 /* [CP] Check Pods Manifest.lock */ = {
			isa = PBXShellScriptBuildPhase;
			buildActionMask = 2147483647;
			files = (
			);
			inputFileListPaths = (
			);
			inputPaths = (
				"${PODS_PODFILE_DIR_PATH}/Podfile.lock",
				"${PODS_ROOT}/Manifest.lock",
			);
			name = "[CP] Check Pods Manifest.lock";
			outputFileListPaths = (
			);
			outputPaths = (
				"$(DERIVED_FILE_DIR)/Pods-TestApptvOS-checkManifestLockResult.txt",
			);
			runOnlyForDeploymentPostprocessing = 0;
			shellPath = /bin/sh;
			shellScript = "diff \"${PODS_PODFILE_DIR_PATH}/Podfile.lock\" \"${PODS_ROOT}/Manifest.lock\" > /dev/null\nif [ $? != 0 ] ; then\n    # print error to STDERR\n    echo \"error: The sandbox is not in sync with the Podfile.lock. Run 'pod install' or update your CocoaPods installation.\" >&2\n    exit 1\nfi\n# This output is used by Xcode 'outputs' to avoid re-running this script phase.\necho \"SUCCESS\" > \"${SCRIPT_OUTPUT_FILE_0}\"\n";
			showEnvVarsInLog = 0;
		};
		0D680CC91FDDA97E534CE97B /* [CP] Embed Pods Frameworks */ = {
			isa = PBXShellScriptBuildPhase;
			buildActionMask = 2147483647;
			files = (
			);
			inputFileListPaths = (
				"${PODS_ROOT}/Target Support Files/Pods-UnitTests/Pods-UnitTests-frameworks-${CONFIGURATION}-input-files.xcfilelist",
			);
			name = "[CP] Embed Pods Frameworks";
			outputFileListPaths = (
				"${PODS_ROOT}/Target Support Files/Pods-UnitTests/Pods-UnitTests-frameworks-${CONFIGURATION}-output-files.xcfilelist",
			);
			runOnlyForDeploymentPostprocessing = 0;
			shellPath = /bin/sh;
			shellScript = "\"${PODS_ROOT}/Target Support Files/Pods-UnitTests/Pods-UnitTests-frameworks.sh\"\n";
			showEnvVarsInLog = 0;
		};
		284227E26691497732262296 /* [CP] Check Pods Manifest.lock */ = {
			isa = PBXShellScriptBuildPhase;
			buildActionMask = 2147483647;
			files = (
			);
			inputFileListPaths = (
			);
			inputPaths = (
				"${PODS_PODFILE_DIR_PATH}/Podfile.lock",
				"${PODS_ROOT}/Manifest.lock",
			);
			name = "[CP] Check Pods Manifest.lock";
			outputFileListPaths = (
			);
			outputPaths = (
				"$(DERIVED_FILE_DIR)/Pods-FunctionalTests-checkManifestLockResult.txt",
			);
			runOnlyForDeploymentPostprocessing = 0;
			shellPath = /bin/sh;
			shellScript = "diff \"${PODS_PODFILE_DIR_PATH}/Podfile.lock\" \"${PODS_ROOT}/Manifest.lock\" > /dev/null\nif [ $? != 0 ] ; then\n    # print error to STDERR\n    echo \"error: The sandbox is not in sync with the Podfile.lock. Run 'pod install' or update your CocoaPods installation.\" >&2\n    exit 1\nfi\n# This output is used by Xcode 'outputs' to avoid re-running this script phase.\necho \"SUCCESS\" > \"${SCRIPT_OUTPUT_FILE_0}\"\n";
			showEnvVarsInLog = 0;
		};
		298FA8EAAD459590DA6AD21C /* [CP] Embed Pods Frameworks */ = {
			isa = PBXShellScriptBuildPhase;
			buildActionMask = 2147483647;
			files = (
			);
			inputFileListPaths = (
				"${PODS_ROOT}/Target Support Files/Pods-FunctionalTests/Pods-FunctionalTests-frameworks-${CONFIGURATION}-input-files.xcfilelist",
			);
			name = "[CP] Embed Pods Frameworks";
			outputFileListPaths = (
				"${PODS_ROOT}/Target Support Files/Pods-FunctionalTests/Pods-FunctionalTests-frameworks-${CONFIGURATION}-output-files.xcfilelist",
			);
			runOnlyForDeploymentPostprocessing = 0;
			shellPath = /bin/sh;
			shellScript = "\"${PODS_ROOT}/Target Support Files/Pods-FunctionalTests/Pods-FunctionalTests-frameworks.sh\"\n";
			showEnvVarsInLog = 0;
		};
		2EDD05CC286EAA7000229CB2 /* ShellScript */ = {
			isa = PBXShellScriptBuildPhase;
			alwaysOutOfDate = 1;
			buildActionMask = 2147483647;
			files = (
			);
			inputFileListPaths = (
			);
			inputPaths = (
			);
			outputFileListPaths = (
			);
			outputPaths = (
			);
			runOnlyForDeploymentPostprocessing = 0;
			shellPath = /bin/sh;
			shellScript = "if [[ -z ${ADB_SKIP_LINT} || ${ADB_SKIP_LINT} -ne \"YES\" ]]; then\n    if which ${PODS_ROOT}/SwiftLint/swiftlint >/dev/null; then\n        ${PODS_ROOT}/SwiftLint/swiftlint lint --config ${SRCROOT}/.swiftlint.yml Sources\n    else\n        echo \"warning: SwiftLint is not installed, please run the pod install command from the project root directory.\"\n    fi\nelse\n    echo \"Skipping linting build phase as ADB_SKIP_LINT flag is YES.\"\nfi\n";
		};
		428BD19AE868DA4843FAD671 /* [CP] Check Pods Manifest.lock */ = {
			isa = PBXShellScriptBuildPhase;
			buildActionMask = 2147483647;
			files = (
			);
			inputFileListPaths = (
			);
			inputPaths = (
				"${PODS_PODFILE_DIR_PATH}/Podfile.lock",
				"${PODS_ROOT}/Manifest.lock",
			);
			name = "[CP] Check Pods Manifest.lock";
			outputFileListPaths = (
			);
			outputPaths = (
				"$(DERIVED_FILE_DIR)/Pods-UnitTests-checkManifestLockResult.txt",
			);
			runOnlyForDeploymentPostprocessing = 0;
			shellPath = /bin/sh;
			shellScript = "diff \"${PODS_PODFILE_DIR_PATH}/Podfile.lock\" \"${PODS_ROOT}/Manifest.lock\" > /dev/null\nif [ $? != 0 ] ; then\n    # print error to STDERR\n    echo \"error: The sandbox is not in sync with the Podfile.lock. Run 'pod install' or update your CocoaPods installation.\" >&2\n    exit 1\nfi\n# This output is used by Xcode 'outputs' to avoid re-running this script phase.\necho \"SUCCESS\" > \"${SCRIPT_OUTPUT_FILE_0}\"\n";
			showEnvVarsInLog = 0;
		};
		4CBEE5C429D637170084BC50 /* [CP] Check Pods Manifest.lock */ = {
			isa = PBXShellScriptBuildPhase;
			buildActionMask = 2147483647;
			files = (
			);
			inputFileListPaths = (
			);
			inputPaths = (
				"${PODS_PODFILE_DIR_PATH}/Podfile.lock",
				"${PODS_ROOT}/Manifest.lock",
			);
			name = "[CP] Check Pods Manifest.lock";
			outputFileListPaths = (
			);
			outputPaths = (
				"$(DERIVED_FILE_DIR)/Pods-UpstreamIntegrationTests-checkManifestLockResult.txt",
			);
			runOnlyForDeploymentPostprocessing = 0;
			shellPath = /bin/sh;
			shellScript = "diff \"${PODS_PODFILE_DIR_PATH}/Podfile.lock\" \"${PODS_ROOT}/Manifest.lock\" > /dev/null\nif [ $? != 0 ] ; then\n    # print error to STDERR\n    echo \"error: The sandbox is not in sync with the Podfile.lock. Run 'pod install' or update your CocoaPods installation.\" >&2\n    exit 1\nfi\n# This output is used by Xcode 'outputs' to avoid re-running this script phase.\necho \"SUCCESS\" > \"${SCRIPT_OUTPUT_FILE_0}\"\n";
			showEnvVarsInLog = 0;
		};
		4CBEE5DC29D637170084BC50 /* [CP] Embed Pods Frameworks */ = {
			isa = PBXShellScriptBuildPhase;
			buildActionMask = 2147483647;
			files = (
			);
			inputFileListPaths = (
				"${PODS_ROOT}/Target Support Files/Pods-UpstreamIntegrationTests/Pods-UpstreamIntegrationTests-frameworks-${CONFIGURATION}-input-files.xcfilelist",
			);
			name = "[CP] Embed Pods Frameworks";
			outputFileListPaths = (
				"${PODS_ROOT}/Target Support Files/Pods-UpstreamIntegrationTests/Pods-UpstreamIntegrationTests-frameworks-${CONFIGURATION}-output-files.xcfilelist",
			);
			runOnlyForDeploymentPostprocessing = 0;
			shellPath = /bin/sh;
			shellScript = "\"${PODS_ROOT}/Target Support Files/Pods-UpstreamIntegrationTests/Pods-UpstreamIntegrationTests-frameworks.sh\"\n";
			showEnvVarsInLog = 0;
		};
		73742C107C9E821AD914667A /* [CP] Check Pods Manifest.lock */ = {
			isa = PBXShellScriptBuildPhase;
			buildActionMask = 2147483647;
			files = (
			);
			inputFileListPaths = (
			);
			inputPaths = (
				"${PODS_PODFILE_DIR_PATH}/Podfile.lock",
				"${PODS_ROOT}/Manifest.lock",
			);
			name = "[CP] Check Pods Manifest.lock";
			outputFileListPaths = (
			);
			outputPaths = (
				"$(DERIVED_FILE_DIR)/Pods-AEPEdge-checkManifestLockResult.txt",
			);
			runOnlyForDeploymentPostprocessing = 0;
			shellPath = /bin/sh;
			shellScript = "diff \"${PODS_PODFILE_DIR_PATH}/Podfile.lock\" \"${PODS_ROOT}/Manifest.lock\" > /dev/null\nif [ $? != 0 ] ; then\n    # print error to STDERR\n    echo \"error: The sandbox is not in sync with the Podfile.lock. Run 'pod install' or update your CocoaPods installation.\" >&2\n    exit 1\nfi\n# This output is used by Xcode 'outputs' to avoid re-running this script phase.\necho \"SUCCESS\" > \"${SCRIPT_OUTPUT_FILE_0}\"\n";
			showEnvVarsInLog = 0;
		};
		9E9E106681A21C8EA58F77CE /* [CP] Embed Pods Frameworks */ = {
			isa = PBXShellScriptBuildPhase;
			buildActionMask = 2147483647;
			files = (
			);
			inputFileListPaths = (
				"${PODS_ROOT}/Target Support Files/Pods-TestApptvOS/Pods-TestApptvOS-frameworks-${CONFIGURATION}-input-files.xcfilelist",
			);
			name = "[CP] Embed Pods Frameworks";
			outputFileListPaths = (
				"${PODS_ROOT}/Target Support Files/Pods-TestApptvOS/Pods-TestApptvOS-frameworks-${CONFIGURATION}-output-files.xcfilelist",
			);
			runOnlyForDeploymentPostprocessing = 0;
			shellPath = /bin/sh;
			shellScript = "\"${PODS_ROOT}/Target Support Files/Pods-TestApptvOS/Pods-TestApptvOS-frameworks.sh\"\n";
			showEnvVarsInLog = 0;
		};
		BF024B7424BFDC8B002131E9 /* ShellScript */ = {
			isa = PBXShellScriptBuildPhase;
			alwaysOutOfDate = 1;
			buildActionMask = 2147483647;
			files = (
			);
			inputFileListPaths = (
			);
			inputPaths = (
			);
			outputFileListPaths = (
			);
			outputPaths = (
			);
			runOnlyForDeploymentPostprocessing = 0;
			shellPath = /bin/sh;
			shellScript = "if [[ -z ${ADB_SKIP_LINT} || ${ADB_SKIP_LINT} -ne \"YES\" ]]; then\n    if which ${PODS_ROOT}/SwiftLint/swiftlint >/dev/null; then\n        ${PODS_ROOT}/SwiftLint/swiftlint lint --config ${SRCROOT}/.swiftlint.yml Sources\n    else\n        echo \"warning: SwiftLint is not installed, please run the pod install command from the project root directory.\"\n    fi\nelse\n    echo \"Skipping linting build phase as ADB_SKIP_LINT flag is YES.\"\nfi\n";
		};
		BF024B7524C01AB2002131E9 /* ShellScript */ = {
			isa = PBXShellScriptBuildPhase;
			alwaysOutOfDate = 1;
			buildActionMask = 2147483647;
			files = (
			);
			inputFileListPaths = (
			);
			inputPaths = (
			);
			outputFileListPaths = (
			);
			outputPaths = (
			);
			runOnlyForDeploymentPostprocessing = 0;
			shellPath = /bin/sh;
			shellScript = "if [[ -z ${ADB_SKIP_LINT} || ${ADB_SKIP_LINT} -ne \"YES\" ]]; then\n    if which ${PODS_ROOT}/SwiftLint/swiftlint >/dev/null; then\n        ${PODS_ROOT}/SwiftLint/swiftlint lint --config ${SRCROOT}/.swiftlint.yml Sources\n    else\n        echo \"warning: SwiftLint is not installed, please run the pod install command from the project root directory.\"\n    fi\nelse\n    echo \"Skipping linting build phase as ADB_SKIP_LINT flag is YES.\"\nfi\n";
		};
		BF024B7624C01D02002131E9 /* ShellScript */ = {
			isa = PBXShellScriptBuildPhase;
			alwaysOutOfDate = 1;
			buildActionMask = 2147483647;
			files = (
			);
			inputFileListPaths = (
			);
			inputPaths = (
			);
			outputFileListPaths = (
			);
			outputPaths = (
			);
			runOnlyForDeploymentPostprocessing = 0;
			shellPath = /bin/sh;
			shellScript = "if [[ -z ${ADB_SKIP_LINT} || ${ADB_SKIP_LINT} -ne \"YES\" ]]; then\n    if which ${PODS_ROOT}/SwiftLint/swiftlint >/dev/null; then\n        ${PODS_ROOT}/SwiftLint/swiftlint lint --config ${SRCROOT}/.swiftlint.yml Sources\n    else\n        echo \"warning: SwiftLint is not installed, please run the pod install command from the project root directory.\"\n    fi\nelse\n    echo \"Skipping linting build phase as ADB_SKIP_LINT flag is YES.\"\nfi\n";
		};
		D42F36B7251BEBF100490C0D /* Run Script */ = {
			isa = PBXShellScriptBuildPhase;
			alwaysOutOfDate = 1;
			buildActionMask = 2147483647;
			files = (
			);
			inputFileListPaths = (
			);
			inputPaths = (
			);
			name = "Run Script";
			outputFileListPaths = (
			);
			outputPaths = (
			);
			runOnlyForDeploymentPostprocessing = 0;
			shellPath = /bin/sh;
			shellScript = "if [[ -z ${ADB_SKIP_LINT} || ${ADB_SKIP_LINT} -ne \"YES\" ]]; then\n    if which ${PODS_ROOT}/SwiftLint/swiftlint >/dev/null; then\n        ${PODS_ROOT}/SwiftLint/swiftlint lint --config ${SRCROOT}/.swiftlint.yml Sources\n    else\n        echo \"warning: SwiftLint is not installed, please run the pod install command from the project root directory.\"\n    fi\nelse\n    echo \"Skipping linting build phase as ADB_SKIP_LINT flag is YES.\"\nfi\n";
		};
		EAE59A0D79BC571721EBEF75 /* [CP] Embed Pods Frameworks */ = {
			isa = PBXShellScriptBuildPhase;
			buildActionMask = 2147483647;
			files = (
			);
			inputFileListPaths = (
				"${PODS_ROOT}/Target Support Files/Pods-TestAppiOS/Pods-TestAppiOS-frameworks-${CONFIGURATION}-input-files.xcfilelist",
			);
			name = "[CP] Embed Pods Frameworks";
			outputFileListPaths = (
				"${PODS_ROOT}/Target Support Files/Pods-TestAppiOS/Pods-TestAppiOS-frameworks-${CONFIGURATION}-output-files.xcfilelist",
			);
			runOnlyForDeploymentPostprocessing = 0;
			shellPath = /bin/sh;
			shellScript = "\"${PODS_ROOT}/Target Support Files/Pods-TestAppiOS/Pods-TestAppiOS-frameworks.sh\"\n";
			showEnvVarsInLog = 0;
		};
		F75C060D0044A1978EBC4F66 /* [CP] Check Pods Manifest.lock */ = {
			isa = PBXShellScriptBuildPhase;
			buildActionMask = 2147483647;
			files = (
			);
			inputFileListPaths = (
			);
			inputPaths = (
				"${PODS_PODFILE_DIR_PATH}/Podfile.lock",
				"${PODS_ROOT}/Manifest.lock",
			);
			name = "[CP] Check Pods Manifest.lock";
			outputFileListPaths = (
			);
			outputPaths = (
				"$(DERIVED_FILE_DIR)/Pods-TestAppiOS-checkManifestLockResult.txt",
			);
			runOnlyForDeploymentPostprocessing = 0;
			shellPath = /bin/sh;
			shellScript = "diff \"${PODS_PODFILE_DIR_PATH}/Podfile.lock\" \"${PODS_ROOT}/Manifest.lock\" > /dev/null\nif [ $? != 0 ] ; then\n    # print error to STDERR\n    echo \"error: The sandbox is not in sync with the Podfile.lock. Run 'pod install' or update your CocoaPods installation.\" >&2\n    exit 1\nfi\n# This output is used by Xcode 'outputs' to avoid re-running this script phase.\necho \"SUCCESS\" > \"${SCRIPT_OUTPUT_FILE_0}\"\n";
			showEnvVarsInLog = 0;
		};
/* End PBXShellScriptBuildPhase section */

/* Begin PBXSourcesBuildPhase section */
		2EDD05C0286EAA7000229CB2 /* Sources */ = {
			isa = PBXSourcesBuildPhase;
			buildActionMask = 2147483647;
			files = (
				2EDD05C1286EAA7000229CB2 /* AppDelegate.swift in Sources */,
				2EDD05C2286EAA7000229CB2 /* SceneDelegate.swift in Sources */,
				2EDD05C3286EAA7000229CB2 /* AssuranceView.swift in Sources */,
				2EDD05C4286EAA7000229CB2 /* ContentView.swift in Sources */,
			);
			runOnlyForDeploymentPostprocessing = 0;
		};
		4CBEE5C529D637170084BC50 /* Sources */ = {
			isa = PBXSourcesBuildPhase;
			buildActionMask = 2147483647;
			files = (
				4CBEE6072A0C4B610084BC50 /* RealNetworkService.swift in Sources */,
				4CBEE6032A0B47B00084BC50 /* NetworkRequestHelper.swift in Sources */,
				4CBEE5FC29FB47270084BC50 /* InstrumentedExtension.swift in Sources */,
				4CBEE5FD29FB47270084BC50 /* TestConstants.swift in Sources */,
				4CBEE5FB29FB47170084BC50 /* TestBase.swift in Sources */,
				4CBEE5EC29D648F90084BC50 /* FileManager+Testable.swift in Sources */,
				4CA0B8E22ABB936B007E5D45 /* TestableNetworkRequest.swift in Sources */,
				4CBEE5EB29D63B180084BC50 /* EnumUtils.swift in Sources */,
				4CBEE6002A02E2A90084BC50 /* XCTestCase+AnyCodableAsserts.swift in Sources */,
				4CBEE6022A02E2B70084BC50 /* AnyCodableAssertsTests.swift in Sources */,
				4CBEE5CA29D637170084BC50 /* TestUtils.swift in Sources */,
				4CBEE5EF29DB952E0084BC50 /* EdgeLocationHint.swift in Sources */,
				4CBEE5CB29D637170084BC50 /* EventHub+Test.swift in Sources */,
				4CBEE5E629D637E90084BC50 /* UpstreamIntegrationTests.swift in Sources */,
				4CBEE5CC29D637170084BC50 /* UserDefaults+Test.swift in Sources */,
				4CBEE5F129DB953C0084BC50 /* EdgeEnvironment.swift in Sources */,
				4C5745D22AB146260070E794 /* AnyCodableAssertsParameterizedTests.swift in Sources */,
				4CBEE5CD29D637170084BC50 /* CountDownLatch.swift in Sources */,
				4CBEE5FA29FB19600084BC50 /* AnyCodable+Array.swift in Sources */,
			);
			runOnlyForDeploymentPostprocessing = 0;
		};
		D444995B2519506B0093B364 /* Sources */ = {
			isa = PBXSourcesBuildPhase;
			buildActionMask = 2147483647;
			files = (
				D4EC0DBB25E73FF10026EBAA /* EdgeState.swift in Sources */,
				BF0F924F27476E6C00378913 /* ImplementationDetails.swift in Sources */,
				D4C6B437251A76CB0038F4F9 /* XDMProtocols.swift in Sources */,
				D4C6B438251A76CB0038F4F9 /* Edge+PublicAPI.swift in Sources */,
				D4AB2D7B2808894800DC39CF /* QueryOptions.swift in Sources */,
				2198DEE22604F8BE008ADB6A /* Atomic.swift in Sources */,
				D4C6B43A251A76CB0038F4F9 /* ExperienceEvent.swift in Sources */,
				D4C6B43C251A76CB0038F4F9 /* EdgeEventError.swift in Sources */,
				D447C82725C3EF0500FE12E5 /* EdgeConsentPayload.swift in Sources */,
				D4145FB525D5D0430019EA4C /* Event+Edge.swift in Sources */,
				D4C6B43D251A76CB0038F4F9 /* EdgeEventHandle.swift in Sources */,
				D4C6B43E251A76CB0038F4F9 /* EdgeRequest.swift in Sources */,
				BF74550D28BB18CD00FF3AEC /* EdgeProperties.swift in Sources */,
				D43BAB0325BB758400B08CC0 /* EdgeConsentStatus.swift in Sources */,
				D4C6B43F251A76CB0038F4F9 /* EdgeResponse.swift in Sources */,
				D4C6B440251A76CB0038F4F9 /* EdgeNetworkService.swift in Sources */,
				D4C6B442251A76CB0038F4F9 /* KonductorConfig.swift in Sources */,
				21C0F88A2627B9D9003872DC /* EdgeEndpoint.swift in Sources */,
				D4145FD325DCB3890019EA4C /* ConsentEdgeHit.swift in Sources */,
				D4145FCD25DCB3270019EA4C /* ExperienceEventsEdgeHit.swift in Sources */,
				D4C6B443251A76CB0038F4F9 /* NetworkResponseCallback.swift in Sources */,
				D4C6B444251A76CB0038F4F9 /* NetworkResponseHandler.swift in Sources */,
				D4C6B445251A76CB0038F4F9 /* RequestBuilder.swift in Sources */,
				D447C82125C3E85D00FE12E5 /* EdgeConsentUpdate.swift in Sources */,
				D4EC0D9725E6CEA00026EBAA /* EdgeHitQueueing+Consent.swift in Sources */,
				216989782554B61500B2752C /* EdgeHitProcessor.swift in Sources */,
				D4C6B447251A76CB0038F4F9 /* RequestMetadata.swift in Sources */,
				D4C6B448251A76CB0038F4F9 /* ResponseCallback.swift in Sources */,
				D4C6B449251A76CB0038F4F9 /* CompletionHandlersManager.swift in Sources */,
				216989652554B39900B2752C /* EdgeHit.swift in Sources */,
				21D7B7B22562F89C0010AE25 /* EdgeEventWarning.swift in Sources */,
				D4C6B44A251A76CB0038F4F9 /* StateMetadata.swift in Sources */,
				D4C6B44B251A76CB0038F4F9 /* StoreResponsePayload.swift in Sources */,
				211BCB8126030DCD00AACFEF /* EdgeDataEntity.swift in Sources */,
				D4C6B44C251A76CB0038F4F9 /* StoreResponsePayloadManager.swift in Sources */,
				D4C6B44D251A76CB0038F4F9 /* EdgeConstants.swift in Sources */,
				D4C6B44E251A76CB0038F4F9 /* Edge.swift in Sources */,
			);
			runOnlyForDeploymentPostprocessing = 0;
		};
		D4D5B51D2432599B00CAB6E4 /* Sources */ = {
			isa = PBXSourcesBuildPhase;
			buildActionMask = 2147483647;
			files = (
				D45F2E8925EE214A000AC350 /* EdgeExtensionTests.swift in Sources */,
				240E3C9924EF357100D44993 /* MockDataStore.swift in Sources */,
				D45F2E7D25EE190A000AC350 /* MockDataQueue.swift in Sources */,
				D4A473CD2485AA3D00D31710 /* TestUtils.swift in Sources */,
				21FFBD5925631E3E00B48A8F /* EdgeEventWarningTests.swift in Sources */,
				BF947F912440F6660057A6CC /* StateMetadataTests.swift in Sources */,
				BF947FA0244569190057A6CC /* EdgeRequestTests.swift in Sources */,
				D42FB8E124635FA200E9321C /* MockResponseCallback.swift in Sources */,
				BF947FA4244613FB0057A6CC /* RequestMetadataTests.swift in Sources */,
				BF947F7E243EA1300057A6CC /* RequestBuilderTests.swift in Sources */,
				BF947F88243F2EF70057A6CC /* StoreResponsePayloadTests.swift in Sources */,
				D49A6294250AEEF000B7C4A3 /* UserDefaults+Test.swift in Sources */,
				BF947F9E244182B30057A6CC /* StoreResponsePayloadManagerTests.swift in Sources */,
				D45F2E8E25EE2166000AC350 /* TestableExtensionRuntime.swift in Sources */,
				D44BBB982492F5C900775DAC /* UnitTestAssertions.swift in Sources */,
				BF0F92522756A57800378913 /* ImplementationDetailsTests.swift in Sources */,
				D49A628F250AE4F500B7C4A3 /* EventHub+Test.swift in Sources */,
				BF947F74243BA0E10057A6CC /* KonductorConfigTests.swift in Sources */,
				BF74551128BC649A00FF3AEC /* EdgeStateTests.swift in Sources */,
				D45F2E7E25EE190A000AC350 /* MockHitProcessor.swift in Sources */,
				D4F74FE92447A92800379258 /* MockURLSession.swift in Sources */,
				D4145F4025D1D3200019EA4C /* EdgeHitTests.swift in Sources */,
				216989B32555376A00B2752C /* EdgeHitProcessorTests.swift in Sources */,
				D4F74FEB2447A94900379258 /* MockTask.swift in Sources */,
				D4000F35245A53FB0052C536 /* EdgeNetworkServiceTests.swift in Sources */,
				D46553F7246A384900A150E2 /* NetworkResponseHandlerTests.swift in Sources */,
				21FFBD6C2563321600B48A8F /* EdgeEventErrorTests.swift in Sources */,
				BF7E5B3B2789189D00D5E0FF /* EdgeEndpointTests.swift in Sources */,
				2198DEE826050458008ADB6A /* AtomicTests.swift in Sources */,
				BFEEB5AB28D4E35D00B668B8 /* EdgePublicAPITests.swift in Sources */,
				D4A81DEC25658F0D0042B00A /* CompletionHandlerTests.swift in Sources */,
				D4F74FE72447A8B800379258 /* MockNetworking.swift in Sources */,
				1CCD27DC245A240F00E912B2 /* ExperienceEventTests.swift in Sources */,
			);
			runOnlyForDeploymentPostprocessing = 0;
		};
		D4D5B52F24325AB700CAB6E4 /* Sources */ = {
			isa = PBXSourcesBuildPhase;
			buildActionMask = 2147483647;
			files = (
				4CC5831A2A9559BB004B1169 /* AnyCodable+Array.swift in Sources */,
				4CC583192A955886004B1169 /* XCTestCase+AnyCodableAsserts.swift in Sources */,
				4CA0B8E12ABB936B007E5D45 /* TestableNetworkRequest.swift in Sources */,
				D45F2E7825EDE0D6000AC350 /* MockHitProcessor.swift in Sources */,
				D44BBB75248DC54F00775DAC /* CountDownLatch.swift in Sources */,
				D4A473CB2485A8F300D31710 /* TestUtils.swift in Sources */,
				4CBEE6212A1577660084BC50 /* NetworkResponseHandlerFunctionalTests.swift in Sources */,
				4CBEE6052A0C484E0084BC50 /* MockNetworkService.swift in Sources */,
				D4A473C7248595CA00D31710 /* TestConstants.swift in Sources */,
				D4655400246CBF5E00A150E2 /* TestBase.swift in Sources */,
				BF0C09482465E42100892B5D /* TestableEdge.swift in Sources */,
				D4A473D02485B86D00D31710 /* AEPEdgeFunctionalTests.swift in Sources */,
				4CBEE6232A1577E40084BC50 /* NoConfigFunctionalTests.swift in Sources */,
				BF024B7924C6238C002131E9 /* FakeIdentityExtension.swift in Sources */,
				D45F2E7425EDD2EF000AC350 /* MockDataQueue.swift in Sources */,
				4CBEE61F2A15764B0084BC50 /* IdentityStateFunctionalTests.swift in Sources */,
				D4655402246CD0B000A150E2 /* InstrumentedExtension.swift in Sources */,
				4CBEE61B2A1572E50084BC50 /* Edge+PublicAPITests.swift in Sources */,
				4CBEE6192A1571DC0084BC50 /* Edge+ConsentTests.swift in Sources */,
				D48CBD2224A17EEA00A24BD8 /* TestXDMSchema.swift in Sources */,
				D4EED36C2489ACE200D4815C /* NetworkRequestHelper.swift in Sources */,
				4CBEE6252A157CB40084BC50 /* SampleFunctionalTests.swift in Sources */,
				4CBEE61D2A1574CE0084BC50 /* EdgePathOverwriteTests.swift in Sources */,
				240E3C9A24EF357100D44993 /* MockDataStore.swift in Sources */,
				D45F2E6C25ED8EB1000AC350 /* TestableExtensionRuntime.swift in Sources */,
				D49A6295250AEEF000B7C4A3 /* UserDefaults+Test.swift in Sources */,
				D49A6290250AE4F500B7C4A3 /* EventHub+Test.swift in Sources */,
				21888AF32555F9FC005677ED /* FileManager+Testable.swift in Sources */,
				4CBEE6152A156FB20084BC50 /* CompletionHandlerFunctionalTests.swift in Sources */,
			);
			runOnlyForDeploymentPostprocessing = 0;
		};
		D4D5B5762432977F00CAB6E4 /* Sources */ = {
			isa = PBXSourcesBuildPhase;
			buildActionMask = 2147483647;
			files = (
				D4D5B57D2432977F00CAB6E4 /* AppDelegate.swift in Sources */,
				D4D5B57F2432977F00CAB6E4 /* SceneDelegate.swift in Sources */,
				BF4A717926DDAE4C00612434 /* AssuranceView.swift in Sources */,
				D4D5B5812432977F00CAB6E4 /* ContentView.swift in Sources */,
			);
			runOnlyForDeploymentPostprocessing = 0;
		};
/* End PBXSourcesBuildPhase section */

/* Begin PBXTargetDependency section */
		4CBEE5C229D637170084BC50 /* PBXTargetDependency */ = {
			isa = PBXTargetDependency;
			target = D444995E2519506B0093B364 /* AEPEdge */;
			targetProxy = 4CBEE5C329D637170084BC50 /* PBXContainerItemProxy */;
		};
		D42F36A6251BEA7E00490C0D /* PBXTargetDependency */ = {
			isa = PBXTargetDependency;
			target = D444995E2519506B0093B364 /* AEPEdge */;
			targetProxy = D42F36A5251BEA7E00490C0D /* PBXContainerItemProxy */;
		};
		D42F36A8251BEA8300490C0D /* PBXTargetDependency */ = {
			isa = PBXTargetDependency;
			target = D444995E2519506B0093B364 /* AEPEdge */;
			targetProxy = D42F36A7251BEA8300490C0D /* PBXContainerItemProxy */;
		};
		D4ABABEC251A889C008076BF /* PBXTargetDependency */ = {
			isa = PBXTargetDependency;
			target = D444995E2519506B0093B364 /* AEPEdge */;
			targetProxy = D4ABABEB251A889C008076BF /* PBXContainerItemProxy */;
		};
/* End PBXTargetDependency section */

/* Begin PBXVariantGroup section */
		D4D5B5872432977F00CAB6E4 /* LaunchScreen.storyboard */ = {
			isa = PBXVariantGroup;
			children = (
				D4D5B5882432977F00CAB6E4 /* Base */,
			);
			name = LaunchScreen.storyboard;
			sourceTree = "<group>";
		};
/* End PBXVariantGroup section */

/* Begin XCBuildConfiguration section */
		2EDD05D0286EAA7000229CB2 /* Debug */ = {
			isa = XCBuildConfiguration;
			baseConfigurationReference = B2A0C5E6F49BE2565DF1CA65 /* Pods-TestApptvOS.debug.xcconfig */;
			buildSettings = {
				ALWAYS_EMBED_SWIFT_STANDARD_LIBRARIES = "$(inherited)";
				ASSETCATALOG_COMPILER_APPICON_NAME = AppIcon;
				BUNDLE_LOADER = "";
				CODE_SIGN_STYLE = Automatic;
				DEVELOPMENT_ASSET_PATHS = "\"TestApps/TestAppSwiftUI/Preview Content\"";
				DEVELOPMENT_TEAM = FKGEE875K4;
				ENABLE_PREVIEWS = YES;
				GCC_NO_COMMON_BLOCKS = NO;
				INFOPLIST_FILE = TestApps/TestAppSwiftUI/Info.plist;
				IPHONEOS_DEPLOYMENT_TARGET = 13.0;
				LD_RUNPATH_SEARCH_PATHS = (
					"$(inherited)",
					"@executable_path/Frameworks",
				);
				OTHER_LDFLAGS = "$(inherited)";
				PRODUCT_BUNDLE_IDENTIFIER = com.adobe.aep.edge.TestAppSwiftUI;
				PRODUCT_NAME = "$(TARGET_NAME)";
				SDKROOT = appletvos;
				SUPPORTED_PLATFORMS = "appletvsimulator appletvos";
				SWIFT_VERSION = 5.0;
				TARGETED_DEVICE_FAMILY = 3;
				TVOS_DEPLOYMENT_TARGET = 13.0;
			};
			name = Debug;
		};
		2EDD05D1286EAA7000229CB2 /* Release */ = {
			isa = XCBuildConfiguration;
			baseConfigurationReference = A03EED428A1ABF9130F3BECA /* Pods-TestApptvOS.release.xcconfig */;
			buildSettings = {
				ALWAYS_EMBED_SWIFT_STANDARD_LIBRARIES = "$(inherited)";
				ASSETCATALOG_COMPILER_APPICON_NAME = AppIcon;
				BUNDLE_LOADER = "";
				CODE_SIGN_STYLE = Automatic;
				DEVELOPMENT_ASSET_PATHS = "\"TestApps/TestAppSwiftUI/Preview Content\"";
				DEVELOPMENT_TEAM = FKGEE875K4;
				ENABLE_PREVIEWS = YES;
				GCC_NO_COMMON_BLOCKS = NO;
				INFOPLIST_FILE = TestApps/TestAppSwiftUI/Info.plist;
				IPHONEOS_DEPLOYMENT_TARGET = 13.0;
				LD_RUNPATH_SEARCH_PATHS = (
					"$(inherited)",
					"@executable_path/Frameworks",
				);
				OTHER_LDFLAGS = "$(inherited)";
				PRODUCT_BUNDLE_IDENTIFIER = com.adobe.aep.edge.TestAppSwiftUI;
				PRODUCT_NAME = "$(TARGET_NAME)";
				SDKROOT = appletvos;
				SUPPORTED_PLATFORMS = "appletvsimulator appletvos";
				SWIFT_VERSION = 5.0;
				TARGETED_DEVICE_FAMILY = 3;
				TVOS_DEPLOYMENT_TARGET = 13.0;
			};
			name = Release;
		};
		4CBEE5DE29D637170084BC50 /* Debug */ = {
			isa = XCBuildConfiguration;
			baseConfigurationReference = 5E8ABC044CA69B7B3B6DA2B8 /* Pods-UpstreamIntegrationTests.debug.xcconfig */;
			buildSettings = {
				CLANG_CXX_LANGUAGE_STANDARD = "gnu++20";
				CLANG_ENABLE_MODULES = YES;
				CLANG_WARN_QUOTED_INCLUDE_IN_FRAMEWORK_HEADER = "$(inherited)";
				CODE_SIGN_STYLE = Automatic;
				CURRENT_PROJECT_VERSION = 1;
				DEVELOPMENT_TEAM = FKGEE875K4;
				GENERATE_INFOPLIST_FILE = YES;
				IPHONEOS_DEPLOYMENT_TARGET = 11.0;
				LD_RUNPATH_SEARCH_PATHS = (
					"$(inherited)",
					"@executable_path/Frameworks",
					"@loader_path/Frameworks",
				);
				PRODUCT_BUNDLE_IDENTIFIER = com.adobe.edge.upstreamIntegrationTests;
				PRODUCT_NAME = "$(TARGET_NAME)";
				SUPPORTED_PLATFORMS = "appletvos appletvsimulator iphoneos iphonesimulator";
				SUPPORTS_MACCATALYST = YES;
				SUPPORTS_MAC_DESIGNED_FOR_IPHONE_IPAD = YES;
				SWIFT_EMIT_LOC_STRINGS = NO;
				SWIFT_OPTIMIZATION_LEVEL = "-Onone";
				SWIFT_VERSION = 5.0;
				TARGETED_DEVICE_FAMILY = "1,2,3";
				TVOS_DEPLOYMENT_TARGET = 11.0;
			};
			name = Debug;
		};
		4CBEE5DF29D637170084BC50 /* Release */ = {
			isa = XCBuildConfiguration;
			baseConfigurationReference = C9510E11CC3DB2C62D9D17C0 /* Pods-UpstreamIntegrationTests.release.xcconfig */;
			buildSettings = {
				CLANG_CXX_LANGUAGE_STANDARD = "gnu++20";
				CLANG_ENABLE_MODULES = YES;
				CLANG_WARN_QUOTED_INCLUDE_IN_FRAMEWORK_HEADER = "$(inherited)";
				CODE_SIGN_STYLE = Automatic;
				CURRENT_PROJECT_VERSION = 1;
				DEVELOPMENT_TEAM = FKGEE875K4;
				GENERATE_INFOPLIST_FILE = YES;
				IPHONEOS_DEPLOYMENT_TARGET = 11.0;
				LD_RUNPATH_SEARCH_PATHS = (
					"$(inherited)",
					"@executable_path/Frameworks",
					"@loader_path/Frameworks",
				);
				PRODUCT_BUNDLE_IDENTIFIER = com.adobe.edge.upstreamIntegrationTests;
				PRODUCT_NAME = "$(TARGET_NAME)";
				SUPPORTED_PLATFORMS = "appletvos appletvsimulator iphoneos iphonesimulator";
				SUPPORTS_MACCATALYST = YES;
				SUPPORTS_MAC_DESIGNED_FOR_IPHONE_IPAD = YES;
				SWIFT_EMIT_LOC_STRINGS = NO;
				SWIFT_VERSION = 5.0;
				TARGETED_DEVICE_FAMILY = "1,2,3";
				TVOS_DEPLOYMENT_TARGET = 11.0;
			};
			name = Release;
		};
		D44499652519506B0093B364 /* Debug */ = {
			isa = XCBuildConfiguration;
			baseConfigurationReference = FF1FB9C01D5DF5AEB460E9C2 /* Pods-AEPEdge.debug.xcconfig */;
			buildSettings = {
				BUILD_LIBRARY_FOR_DISTRIBUTION = YES;
				CODE_SIGN_IDENTITY = "Apple Development";
				CODE_SIGN_STYLE = Automatic;
				CURRENT_PROJECT_VERSION = 1;
				DEFINES_MODULE = YES;
				DEVELOPMENT_TEAM = "";
				DYLIB_COMPATIBILITY_VERSION = 1;
				DYLIB_CURRENT_VERSION = 1;
				DYLIB_INSTALL_NAME_BASE = "@rpath";
				FRAMEWORK_SEARCH_PATHS = "$(inherited)";
				HEADER_SEARCH_PATHS = "$(inherited)";
				INFOPLIST_FILE = Sources/Info.plist;
				INSTALL_PATH = "$(LOCAL_LIBRARY_DIR)/Frameworks";
				IPHONEOS_DEPLOYMENT_TARGET = 11.0;
				LD_RUNPATH_SEARCH_PATHS = (
					"$(inherited)",
					"@executable_path/Frameworks",
					"@loader_path/Frameworks",
				);
				MARKETING_VERSION = 4.2.0;
				OTHER_LDFLAGS = "$(inherited)";
				PRODUCT_BUNDLE_IDENTIFIER = com.adobe.aep.edge;
				PRODUCT_NAME = "$(TARGET_NAME:c99extidentifier)";
				SKIP_INSTALL = YES;
				SUPPORTED_PLATFORMS = "iphonesimulator iphoneos appletvsimulator appletvos";
				SWIFT_VERSION = 5.0;
				TARGETED_DEVICE_FAMILY = "1,2,3";
				TVOS_DEPLOYMENT_TARGET = 11.0;
				VERSIONING_SYSTEM = "apple-generic";
				VERSION_INFO_PREFIX = "";
			};
			name = Debug;
		};
		D44499662519506B0093B364 /* Release */ = {
			isa = XCBuildConfiguration;
			baseConfigurationReference = 7D2276E22F20223193235527 /* Pods-AEPEdge.release.xcconfig */;
			buildSettings = {
				BUILD_LIBRARY_FOR_DISTRIBUTION = YES;
				CODE_SIGN_IDENTITY = "Apple Development";
				CODE_SIGN_STYLE = Automatic;
				CURRENT_PROJECT_VERSION = 1;
				DEFINES_MODULE = YES;
				DEVELOPMENT_TEAM = "";
				DYLIB_COMPATIBILITY_VERSION = 1;
				DYLIB_CURRENT_VERSION = 1;
				DYLIB_INSTALL_NAME_BASE = "@rpath";
				HEADER_SEARCH_PATHS = "$(inherited)";
				INFOPLIST_FILE = Sources/Info.plist;
				INSTALL_PATH = "$(LOCAL_LIBRARY_DIR)/Frameworks";
				IPHONEOS_DEPLOYMENT_TARGET = 11.0;
				LD_RUNPATH_SEARCH_PATHS = (
					"$(inherited)",
					"@executable_path/Frameworks",
					"@loader_path/Frameworks",
				);
				MARKETING_VERSION = 4.2.0;
				OTHER_LDFLAGS = "$(inherited)";
				PRODUCT_BUNDLE_IDENTIFIER = com.adobe.aep.edge;
				PRODUCT_NAME = "$(TARGET_NAME:c99extidentifier)";
				SKIP_INSTALL = YES;
				SUPPORTED_PLATFORMS = "iphonesimulator iphoneos appletvsimulator appletvos";
				SWIFT_VERSION = 5.0;
				TARGETED_DEVICE_FAMILY = "1,2,3";
				TVOS_DEPLOYMENT_TARGET = 11.0;
				VERSIONING_SYSTEM = "apple-generic";
				VERSION_INFO_PREFIX = "";
			};
			name = Release;
		};
		D496756D25117263001F5F95 /* Debug */ = {
			isa = XCBuildConfiguration;
			buildSettings = {
				BUILD_LIBRARY_FOR_DISTRIBUTION = YES;
				CODE_SIGN_STYLE = Automatic;
				CURRENT_PROJECT_VERSION = 1;
				DEVELOPMENT_TEAM = FKGEE875K4;
				PRODUCT_NAME = "$(TARGET_NAME)";
				TVOS_DEPLOYMENT_TARGET = 11.0;
				VERSIONING_SYSTEM = "apple-generic";
			};
			name = Debug;
		};
		D496756E25117263001F5F95 /* Release */ = {
			isa = XCBuildConfiguration;
			buildSettings = {
				BUILD_LIBRARY_FOR_DISTRIBUTION = YES;
				CODE_SIGN_STYLE = Automatic;
				CURRENT_PROJECT_VERSION = 1;
				DEVELOPMENT_TEAM = FKGEE875K4;
				PRODUCT_NAME = "$(TARGET_NAME)";
				TVOS_DEPLOYMENT_TARGET = 11.0;
				VERSIONING_SYSTEM = "apple-generic";
			};
			name = Release;
		};
		D4D5B4EC242EBB1600CAB6E4 /* Debug */ = {
			isa = XCBuildConfiguration;
			buildSettings = {
				ALWAYS_SEARCH_USER_PATHS = NO;
				CLANG_ALLOW_NON_MODULAR_INCLUDES_IN_FRAMEWORK_MODULES = NO;
				CLANG_ANALYZER_NONNULL = YES;
				CLANG_ANALYZER_NUMBER_OBJECT_CONVERSION = YES_AGGRESSIVE;
				CLANG_CXX_LANGUAGE_STANDARD = "gnu++14";
				CLANG_CXX_LIBRARY = "libc++";
				CLANG_ENABLE_MODULES = YES;
				CLANG_ENABLE_OBJC_ARC = YES;
				CLANG_ENABLE_OBJC_WEAK = YES;
				CLANG_WARN_BLOCK_CAPTURE_AUTORELEASING = YES;
				CLANG_WARN_BOOL_CONVERSION = YES;
				CLANG_WARN_COMMA = YES;
				CLANG_WARN_CONSTANT_CONVERSION = YES;
				CLANG_WARN_DEPRECATED_OBJC_IMPLEMENTATIONS = YES;
				CLANG_WARN_DIRECT_OBJC_ISA_USAGE = YES_ERROR;
				CLANG_WARN_DOCUMENTATION_COMMENTS = YES;
				CLANG_WARN_EMPTY_BODY = YES;
				CLANG_WARN_ENUM_CONVERSION = YES;
				CLANG_WARN_INFINITE_RECURSION = YES;
				CLANG_WARN_INT_CONVERSION = YES;
				CLANG_WARN_NON_LITERAL_NULL_CONVERSION = YES;
				CLANG_WARN_OBJC_IMPLICIT_RETAIN_SELF = YES;
				CLANG_WARN_OBJC_LITERAL_CONVERSION = YES;
				CLANG_WARN_OBJC_ROOT_CLASS = YES_ERROR;
				CLANG_WARN_RANGE_LOOP_ANALYSIS = YES;
				CLANG_WARN_STRICT_PROTOTYPES = YES;
				CLANG_WARN_SUSPICIOUS_MOVE = YES;
				CLANG_WARN_UNGUARDED_AVAILABILITY = YES_AGGRESSIVE;
				CLANG_WARN_UNREACHABLE_CODE = YES;
				CLANG_WARN__DUPLICATE_METHOD_MATCH = YES;
				COPY_PHASE_STRIP = NO;
				DEBUG_INFORMATION_FORMAT = dwarf;
				ENABLE_STRICT_OBJC_MSGSEND = YES;
				ENABLE_TESTABILITY = YES;
				GCC_C_LANGUAGE_STANDARD = gnu11;
				GCC_DYNAMIC_NO_PIC = NO;
				GCC_NO_COMMON_BLOCKS = YES;
				GCC_OPTIMIZATION_LEVEL = 0;
				GCC_PREPROCESSOR_DEFINITIONS = (
					"DEBUG=1",
					"$(inherited)",
				);
				GCC_WARN_64_TO_32_BIT_CONVERSION = YES;
				GCC_WARN_ABOUT_RETURN_TYPE = YES_ERROR;
				GCC_WARN_UNDECLARED_SELECTOR = YES;
				GCC_WARN_UNINITIALIZED_AUTOS = YES_AGGRESSIVE;
				GCC_WARN_UNUSED_FUNCTION = YES;
				GCC_WARN_UNUSED_VARIABLE = YES;
				IPHONEOS_DEPLOYMENT_TARGET = 11.0;
				MTL_ENABLE_DEBUG_INFO = INCLUDE_SOURCE;
				MTL_FAST_MATH = YES;
				ONLY_ACTIVE_ARCH = YES;
				SDKROOT = iphoneos;
				SWIFT_ACTIVE_COMPILATION_CONDITIONS = DEBUG;
				SWIFT_OPTIMIZATION_LEVEL = "-Onone";
				TVOS_DEPLOYMENT_TARGET = 11.0;
			};
			name = Debug;
		};
		D4D5B4ED242EBB1600CAB6E4 /* Release */ = {
			isa = XCBuildConfiguration;
			buildSettings = {
				ALWAYS_SEARCH_USER_PATHS = NO;
				CLANG_ALLOW_NON_MODULAR_INCLUDES_IN_FRAMEWORK_MODULES = NO;
				CLANG_ANALYZER_NONNULL = YES;
				CLANG_ANALYZER_NUMBER_OBJECT_CONVERSION = YES_AGGRESSIVE;
				CLANG_CXX_LANGUAGE_STANDARD = "gnu++14";
				CLANG_CXX_LIBRARY = "libc++";
				CLANG_ENABLE_MODULES = YES;
				CLANG_ENABLE_OBJC_ARC = YES;
				CLANG_ENABLE_OBJC_WEAK = YES;
				CLANG_WARN_BLOCK_CAPTURE_AUTORELEASING = YES;
				CLANG_WARN_BOOL_CONVERSION = YES;
				CLANG_WARN_COMMA = YES;
				CLANG_WARN_CONSTANT_CONVERSION = YES;
				CLANG_WARN_DEPRECATED_OBJC_IMPLEMENTATIONS = YES;
				CLANG_WARN_DIRECT_OBJC_ISA_USAGE = YES_ERROR;
				CLANG_WARN_DOCUMENTATION_COMMENTS = YES;
				CLANG_WARN_EMPTY_BODY = YES;
				CLANG_WARN_ENUM_CONVERSION = YES;
				CLANG_WARN_INFINITE_RECURSION = YES;
				CLANG_WARN_INT_CONVERSION = YES;
				CLANG_WARN_NON_LITERAL_NULL_CONVERSION = YES;
				CLANG_WARN_OBJC_IMPLICIT_RETAIN_SELF = YES;
				CLANG_WARN_OBJC_LITERAL_CONVERSION = YES;
				CLANG_WARN_OBJC_ROOT_CLASS = YES_ERROR;
				CLANG_WARN_RANGE_LOOP_ANALYSIS = YES;
				CLANG_WARN_STRICT_PROTOTYPES = YES;
				CLANG_WARN_SUSPICIOUS_MOVE = YES;
				CLANG_WARN_UNGUARDED_AVAILABILITY = YES_AGGRESSIVE;
				CLANG_WARN_UNREACHABLE_CODE = YES;
				CLANG_WARN__DUPLICATE_METHOD_MATCH = YES;
				COPY_PHASE_STRIP = NO;
				DEBUG_INFORMATION_FORMAT = "dwarf-with-dsym";
				ENABLE_NS_ASSERTIONS = NO;
				ENABLE_STRICT_OBJC_MSGSEND = YES;
				GCC_C_LANGUAGE_STANDARD = gnu11;
				GCC_NO_COMMON_BLOCKS = YES;
				GCC_WARN_64_TO_32_BIT_CONVERSION = YES;
				GCC_WARN_ABOUT_RETURN_TYPE = YES_ERROR;
				GCC_WARN_UNDECLARED_SELECTOR = YES;
				GCC_WARN_UNINITIALIZED_AUTOS = YES_AGGRESSIVE;
				GCC_WARN_UNUSED_FUNCTION = YES;
				GCC_WARN_UNUSED_VARIABLE = YES;
				IPHONEOS_DEPLOYMENT_TARGET = 11.0;
				MTL_ENABLE_DEBUG_INFO = NO;
				MTL_FAST_MATH = YES;
				SDKROOT = iphoneos;
				SWIFT_COMPILATION_MODE = wholemodule;
				SWIFT_OPTIMIZATION_LEVEL = "-O";
				TVOS_DEPLOYMENT_TARGET = 11.0;
				VALIDATE_PRODUCT = YES;
			};
			name = Release;
		};
		D4D5B52A2432599B00CAB6E4 /* Debug */ = {
			isa = XCBuildConfiguration;
			baseConfigurationReference = C6F54D018682F0FF8E74A16F /* Pods-UnitTests.debug.xcconfig */;
			buildSettings = {
				CODE_SIGN_STYLE = Automatic;
				DEVELOPMENT_TEAM = FKGEE875K4;
				INFOPLIST_FILE = Tests/UnitTests/Info.plist;
				IPHONEOS_DEPLOYMENT_TARGET = 11.0;
				LD_RUNPATH_SEARCH_PATHS = (
					"$(inherited)",
					"@executable_path/Frameworks",
					"@loader_path/Frameworks",
				);
				PRODUCT_BUNDLE_IDENTIFIER = com.adobe.UnitTests;
				PRODUCT_NAME = "$(TARGET_NAME)";
				SUPPORTED_PLATFORMS = "iphonesimulator iphoneos appletvsimulator appletvos";
				SWIFT_VERSION = 5.0;
				TARGETED_DEVICE_FAMILY = "1,2,3";
				TVOS_DEPLOYMENT_TARGET = 11.0;
			};
			name = Debug;
		};
		D4D5B52B2432599B00CAB6E4 /* Release */ = {
			isa = XCBuildConfiguration;
			baseConfigurationReference = B265C6B876BCBE382B6B8671 /* Pods-UnitTests.release.xcconfig */;
			buildSettings = {
				CODE_SIGN_STYLE = Automatic;
				DEVELOPMENT_TEAM = FKGEE875K4;
				INFOPLIST_FILE = Tests/UnitTests/Info.plist;
				IPHONEOS_DEPLOYMENT_TARGET = 11.0;
				LD_RUNPATH_SEARCH_PATHS = (
					"$(inherited)",
					"@executable_path/Frameworks",
					"@loader_path/Frameworks",
				);
				PRODUCT_BUNDLE_IDENTIFIER = com.adobe.UnitTests;
				PRODUCT_NAME = "$(TARGET_NAME)";
				SUPPORTED_PLATFORMS = "iphonesimulator iphoneos appletvsimulator appletvos";
				SWIFT_VERSION = 5.0;
				TARGETED_DEVICE_FAMILY = "1,2,3";
				TVOS_DEPLOYMENT_TARGET = 11.0;
			};
			name = Release;
		};
		D4D5B53C24325AB800CAB6E4 /* Debug */ = {
			isa = XCBuildConfiguration;
			baseConfigurationReference = FBFE2267C0A1FD6FB1B3B76D /* Pods-FunctionalTests.debug.xcconfig */;
			buildSettings = {
				CODE_SIGN_STYLE = Automatic;
				DEVELOPMENT_TEAM = FKGEE875K4;
				INFOPLIST_FILE = Tests/FunctionalTests/Info.plist;
				IPHONEOS_DEPLOYMENT_TARGET = 11.0;
				LD_RUNPATH_SEARCH_PATHS = (
					"$(inherited)",
					"@executable_path/Frameworks",
					"@loader_path/Frameworks",
				);
				PRODUCT_BUNDLE_IDENTIFIER = com.adobe.functionalTests;
				PRODUCT_NAME = "$(TARGET_NAME)";
				SUPPORTED_PLATFORMS = "iphonesimulator iphoneos appletvsimulator appletvos";
				SWIFT_VERSION = 5.0;
				TARGETED_DEVICE_FAMILY = "1,2,3";
				TVOS_DEPLOYMENT_TARGET = 11.0;
			};
			name = Debug;
		};
		D4D5B53D24325AB800CAB6E4 /* Release */ = {
			isa = XCBuildConfiguration;
			baseConfigurationReference = 9CF4FC9E0341518F7ED94AED /* Pods-FunctionalTests.release.xcconfig */;
			buildSettings = {
				CODE_SIGN_STYLE = Automatic;
				DEVELOPMENT_TEAM = FKGEE875K4;
				INFOPLIST_FILE = Tests/FunctionalTests/Info.plist;
				IPHONEOS_DEPLOYMENT_TARGET = 11.0;
				LD_RUNPATH_SEARCH_PATHS = (
					"$(inherited)",
					"@executable_path/Frameworks",
					"@loader_path/Frameworks",
				);
				PRODUCT_BUNDLE_IDENTIFIER = com.adobe.functionalTests;
				PRODUCT_NAME = "$(TARGET_NAME)";
				SUPPORTED_PLATFORMS = "iphonesimulator iphoneos appletvsimulator appletvos";
				SWIFT_VERSION = 5.0;
				TARGETED_DEVICE_FAMILY = "1,2,3";
				TVOS_DEPLOYMENT_TARGET = 11.0;
			};
			name = Release;
		};
		D4D5B58B2432977F00CAB6E4 /* Debug */ = {
			isa = XCBuildConfiguration;
			baseConfigurationReference = 7276A55D4B28344E8ED9D27B /* Pods-TestAppiOS.debug.xcconfig */;
			buildSettings = {
				ALWAYS_EMBED_SWIFT_STANDARD_LIBRARIES = "$(inherited)";
				ASSETCATALOG_COMPILER_APPICON_NAME = AppIcon;
				BUNDLE_LOADER = "";
				CODE_SIGN_STYLE = Automatic;
				DEVELOPMENT_ASSET_PATHS = "\"TestApps/TestAppSwiftUI/Preview Content\"";
				DEVELOPMENT_TEAM = FKGEE875K4;
				ENABLE_PREVIEWS = YES;
				GCC_NO_COMMON_BLOCKS = NO;
				INFOPLIST_FILE = TestApps/TestAppSwiftUI/Info.plist;
				IPHONEOS_DEPLOYMENT_TARGET = 13.0;
				LD_RUNPATH_SEARCH_PATHS = (
					"$(inherited)",
					"@executable_path/Frameworks",
				);
				OTHER_LDFLAGS = "$(inherited)";
				PRODUCT_BUNDLE_IDENTIFIER = com.adobe.aep.edge.TestAppSwiftUI;
				PRODUCT_NAME = "$(TARGET_NAME)";
				SWIFT_VERSION = 5.0;
				TARGETED_DEVICE_FAMILY = "1,2";
				TVOS_DEPLOYMENT_TARGET = 13.0;
			};
			name = Debug;
		};
		D4D5B58C2432977F00CAB6E4 /* Release */ = {
			isa = XCBuildConfiguration;
			baseConfigurationReference = 04A228C42686D67347C85BEA /* Pods-TestAppiOS.release.xcconfig */;
			buildSettings = {
				ALWAYS_EMBED_SWIFT_STANDARD_LIBRARIES = "$(inherited)";
				ASSETCATALOG_COMPILER_APPICON_NAME = AppIcon;
				BUNDLE_LOADER = "";
				CODE_SIGN_STYLE = Automatic;
				DEVELOPMENT_ASSET_PATHS = "\"TestApps/TestAppSwiftUI/Preview Content\"";
				DEVELOPMENT_TEAM = FKGEE875K4;
				ENABLE_PREVIEWS = YES;
				GCC_NO_COMMON_BLOCKS = NO;
				INFOPLIST_FILE = TestApps/TestAppSwiftUI/Info.plist;
				IPHONEOS_DEPLOYMENT_TARGET = 13.0;
				LD_RUNPATH_SEARCH_PATHS = (
					"$(inherited)",
					"@executable_path/Frameworks",
				);
				OTHER_LDFLAGS = "$(inherited)";
				PRODUCT_BUNDLE_IDENTIFIER = com.adobe.aep.edge.TestAppSwiftUI;
				PRODUCT_NAME = "$(TARGET_NAME)";
				SWIFT_VERSION = 5.0;
				TARGETED_DEVICE_FAMILY = "1,2";
				TVOS_DEPLOYMENT_TARGET = 13.0;
			};
			name = Release;
		};
/* End XCBuildConfiguration section */

/* Begin XCConfigurationList section */
		2EDD05CF286EAA7000229CB2 /* Build configuration list for PBXNativeTarget "TestApptvOS" */ = {
			isa = XCConfigurationList;
			buildConfigurations = (
				2EDD05D0286EAA7000229CB2 /* Debug */,
				2EDD05D1286EAA7000229CB2 /* Release */,
			);
			defaultConfigurationIsVisible = 0;
			defaultConfigurationName = Release;
		};
		4CBEE5DD29D637170084BC50 /* Build configuration list for PBXNativeTarget "UpstreamIntegrationTests" */ = {
			isa = XCConfigurationList;
			buildConfigurations = (
				4CBEE5DE29D637170084BC50 /* Debug */,
				4CBEE5DF29D637170084BC50 /* Release */,
			);
			defaultConfigurationIsVisible = 0;
			defaultConfigurationName = Release;
		};
		D44499642519506B0093B364 /* Build configuration list for PBXNativeTarget "AEPEdge" */ = {
			isa = XCConfigurationList;
			buildConfigurations = (
				D44499652519506B0093B364 /* Debug */,
				D44499662519506B0093B364 /* Release */,
			);
			defaultConfigurationIsVisible = 0;
			defaultConfigurationName = Release;
		};
		D496756C25117263001F5F95 /* Build configuration list for PBXAggregateTarget "AEPEdgeXCF" */ = {
			isa = XCConfigurationList;
			buildConfigurations = (
				D496756D25117263001F5F95 /* Debug */,
				D496756E25117263001F5F95 /* Release */,
			);
			defaultConfigurationIsVisible = 0;
			defaultConfigurationName = Release;
		};
		D4D5B4E2242EBB1600CAB6E4 /* Build configuration list for PBXProject "AEPEdge" */ = {
			isa = XCConfigurationList;
			buildConfigurations = (
				D4D5B4EC242EBB1600CAB6E4 /* Debug */,
				D4D5B4ED242EBB1600CAB6E4 /* Release */,
			);
			defaultConfigurationIsVisible = 0;
			defaultConfigurationName = Release;
		};
		D4D5B5292432599B00CAB6E4 /* Build configuration list for PBXNativeTarget "UnitTests" */ = {
			isa = XCConfigurationList;
			buildConfigurations = (
				D4D5B52A2432599B00CAB6E4 /* Debug */,
				D4D5B52B2432599B00CAB6E4 /* Release */,
			);
			defaultConfigurationIsVisible = 0;
			defaultConfigurationName = Release;
		};
		D4D5B53B24325AB800CAB6E4 /* Build configuration list for PBXNativeTarget "FunctionalTests" */ = {
			isa = XCConfigurationList;
			buildConfigurations = (
				D4D5B53C24325AB800CAB6E4 /* Debug */,
				D4D5B53D24325AB800CAB6E4 /* Release */,
			);
			defaultConfigurationIsVisible = 0;
			defaultConfigurationName = Release;
		};
		D4D5B58D2432977F00CAB6E4 /* Build configuration list for PBXNativeTarget "TestAppiOS" */ = {
			isa = XCConfigurationList;
			buildConfigurations = (
				D4D5B58B2432977F00CAB6E4 /* Debug */,
				D4D5B58C2432977F00CAB6E4 /* Release */,
			);
			defaultConfigurationIsVisible = 0;
			defaultConfigurationName = Release;
		};
/* End XCConfigurationList section */
	};
	rootObject = D4D5B4DF242EBB1600CAB6E4 /* Project object */;
}<|MERGE_RESOLUTION|>--- conflicted
+++ resolved
@@ -43,12 +43,9 @@
 		2EDD05CA286EAA7000229CB2 /* Preview Assets.xcassets in Resources */ = {isa = PBXBuildFile; fileRef = D4D5B5852432977F00CAB6E4 /* Preview Assets.xcassets */; };
 		2EDD05CB286EAA7000229CB2 /* Assets.xcassets in Resources */ = {isa = PBXBuildFile; fileRef = D4D5B5822432977F00CAB6E4 /* Assets.xcassets */; };
 		423B5033D43ADB49049383FB /* Pods_FunctionalTests.framework in Frameworks */ = {isa = PBXBuildFile; fileRef = 0B13510405D14B13EFD1B58A /* Pods_FunctionalTests.framework */; };
-<<<<<<< HEAD
-		4C5745D22AB146260070E794 /* AnyCodableAssertsParameterizedTests.swift in Sources */ = {isa = PBXBuildFile; fileRef = 4C5745D12AB146260070E794 /* AnyCodableAssertsParameterizedTests.swift */; };
-=======
 		4CA0B8E12ABB936B007E5D45 /* TestableNetworkRequest.swift in Sources */ = {isa = PBXBuildFile; fileRef = 4CA0B8E02ABB936B007E5D45 /* TestableNetworkRequest.swift */; };
 		4CA0B8E22ABB936B007E5D45 /* TestableNetworkRequest.swift in Sources */ = {isa = PBXBuildFile; fileRef = 4CA0B8E02ABB936B007E5D45 /* TestableNetworkRequest.swift */; };
->>>>>>> 2053d90a
+		4C5745D22AB146260070E794 /* AnyCodableAssertsParameterizedTests.swift in Sources */ = {isa = PBXBuildFile; fileRef = 4C5745D12AB146260070E794 /* AnyCodableAssertsParameterizedTests.swift */; };
 		4CBEE5CA29D637170084BC50 /* TestUtils.swift in Sources */ = {isa = PBXBuildFile; fileRef = BF947FA1244587520057A6CC /* TestUtils.swift */; };
 		4CBEE5CB29D637170084BC50 /* EventHub+Test.swift in Sources */ = {isa = PBXBuildFile; fileRef = D49A628E250AE4F500B7C4A3 /* EventHub+Test.swift */; };
 		4CBEE5CC29D637170084BC50 /* UserDefaults+Test.swift in Sources */ = {isa = PBXBuildFile; fileRef = D49A6293250AEEF000B7C4A3 /* UserDefaults+Test.swift */; };
@@ -263,11 +260,8 @@
 		240E3C9824EF357100D44993 /* MockDataStore.swift */ = {isa = PBXFileReference; fileEncoding = 4; lastKnownFileType = sourcecode.swift; path = MockDataStore.swift; sourceTree = "<group>"; };
 		2EDD05D2286EAA7000229CB2 /* TestApptvOS.app */ = {isa = PBXFileReference; explicitFileType = wrapper.application; includeInIndex = 0; path = TestApptvOS.app; sourceTree = BUILT_PRODUCTS_DIR; };
 		316EF062B0B622235F6BB384 /* Pods_TestAppiOS.framework */ = {isa = PBXFileReference; explicitFileType = wrapper.framework; includeInIndex = 0; path = Pods_TestAppiOS.framework; sourceTree = BUILT_PRODUCTS_DIR; };
-<<<<<<< HEAD
+		4CA0B8E02ABB936B007E5D45 /* TestableNetworkRequest.swift */ = {isa = PBXFileReference; lastKnownFileType = sourcecode.swift; path = TestableNetworkRequest.swift; sourceTree = "<group>"; };
 		4C5745D12AB146260070E794 /* AnyCodableAssertsParameterizedTests.swift */ = {isa = PBXFileReference; lastKnownFileType = sourcecode.swift; path = AnyCodableAssertsParameterizedTests.swift; sourceTree = "<group>"; };
-=======
-		4CA0B8E02ABB936B007E5D45 /* TestableNetworkRequest.swift */ = {isa = PBXFileReference; lastKnownFileType = sourcecode.swift; path = TestableNetworkRequest.swift; sourceTree = "<group>"; };
->>>>>>> 2053d90a
 		4CBEE5E029D637170084BC50 /* UpstreamIntegrationTests.xctest */ = {isa = PBXFileReference; explicitFileType = wrapper.cfbundle; includeInIndex = 0; path = UpstreamIntegrationTests.xctest; sourceTree = BUILT_PRODUCTS_DIR; };
 		4CBEE5E229D637E90084BC50 /* UpstreamIntegrationTests.swift */ = {isa = PBXFileReference; fileEncoding = 4; lastKnownFileType = sourcecode.swift; path = UpstreamIntegrationTests.swift; sourceTree = "<group>"; };
 		4CBEE5EA29D63B180084BC50 /* EnumUtils.swift */ = {isa = PBXFileReference; lastKnownFileType = sourcecode.swift; path = EnumUtils.swift; sourceTree = "<group>"; };
